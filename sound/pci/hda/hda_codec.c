/*
 * Universal Interface for Intel High Definition Audio Codec
 *
 * Copyright (c) 2004 Takashi Iwai <tiwai@suse.de>
 *
 *
 *  This driver is free software; you can redistribute it and/or modify
 *  it under the terms of the GNU General Public License as published by
 *  the Free Software Foundation; either version 2 of the License, or
 *  (at your option) any later version.
 *
 *  This driver is distributed in the hope that it will be useful,
 *  but WITHOUT ANY WARRANTY; without even the implied warranty of
 *  MERCHANTABILITY or FITNESS FOR A PARTICULAR PURPOSE.  See the
 *  GNU General Public License for more details.
 *
 *  You should have received a copy of the GNU General Public License
 *  along with this program; if not, write to the Free Software
 *  Foundation, Inc., 59 Temple Place, Suite 330, Boston, MA  02111-1307 USA
 */

#include <linux/mm.h>
#include <linux/init.h>
#include <linux/delay.h>
#include <linux/slab.h>
#include <linux/pci.h>
#include <linux/mutex.h>
#include <linux/module.h>
#include <linux/async.h>
#include <sound/core.h>
#include "hda_codec.h"
#include <sound/asoundef.h>
#include <sound/tlv.h>
#include <sound/initval.h>
#include <sound/jack.h>
#include "hda_local.h"
#include "hda_beep.h"
#include "hda_jack.h"
#include <sound/hda_hwdep.h>

#define CREATE_TRACE_POINTS
#include "hda_trace.h"

/*
 * vendor / preset table
 */

struct hda_vendor_id {
	unsigned int id;
	const char *name;
};

/* codec vendor labels */
static struct hda_vendor_id hda_vendor_ids[] = {
	{ 0x1002, "ATI" },
	{ 0x1013, "Cirrus Logic" },
	{ 0x1057, "Motorola" },
	{ 0x1095, "Silicon Image" },
	{ 0x10de, "Nvidia" },
	{ 0x10ec, "Realtek" },
	{ 0x1102, "Creative" },
	{ 0x1106, "VIA" },
	{ 0x111d, "IDT" },
	{ 0x11c1, "LSI" },
	{ 0x11d4, "Analog Devices" },
	{ 0x13f6, "C-Media" },
	{ 0x14f1, "Conexant" },
	{ 0x17e8, "Chrontel" },
	{ 0x1854, "LG" },
	{ 0x1aec, "Wolfson Microelectronics" },
	{ 0x434d, "C-Media" },
	{ 0x8086, "Intel" },
	{ 0x8384, "SigmaTel" },
	{} /* terminator */
};

static DEFINE_MUTEX(preset_mutex);
static LIST_HEAD(hda_preset_tables);

int snd_hda_add_codec_preset(struct hda_codec_preset_list *preset)
{
	mutex_lock(&preset_mutex);
	list_add_tail(&preset->list, &hda_preset_tables);
	mutex_unlock(&preset_mutex);
	return 0;
}
EXPORT_SYMBOL_GPL(snd_hda_add_codec_preset);

int snd_hda_delete_codec_preset(struct hda_codec_preset_list *preset)
{
	mutex_lock(&preset_mutex);
	list_del(&preset->list);
	mutex_unlock(&preset_mutex);
	return 0;
}
EXPORT_SYMBOL_GPL(snd_hda_delete_codec_preset);

#ifdef CONFIG_PM
#define codec_in_pm(codec)	((codec)->in_pm)
static void hda_power_work(struct work_struct *work);
static void hda_keep_power_on(struct hda_codec *codec);
#define hda_codec_is_power_on(codec)	((codec)->power_on)

static void hda_call_pm_notify(struct hda_codec *codec, bool power_up)
{
	struct hda_bus *bus = codec->bus;

	if ((power_up && codec->pm_up_notified) ||
	    (!power_up && !codec->pm_up_notified))
		return;
	if (bus->ops.pm_notify)
		bus->ops.pm_notify(bus, power_up);
	codec->pm_up_notified = power_up;
}

#else
#define codec_in_pm(codec)	0
static inline void hda_keep_power_on(struct hda_codec *codec) {}
#define hda_codec_is_power_on(codec)	1
#define hda_call_pm_notify(codec, state) {}
#endif

/**
 * snd_hda_get_jack_location - Give a location string of the jack
 * @cfg: pin default config value
 *
 * Parse the pin default config value and returns the string of the
 * jack location, e.g. "Rear", "Front", etc.
 */
const char *snd_hda_get_jack_location(u32 cfg)
{
	static char *bases[7] = {
		"N/A", "Rear", "Front", "Left", "Right", "Top", "Bottom",
	};
	static unsigned char specials_idx[] = {
		0x07, 0x08,
		0x17, 0x18, 0x19,
		0x37, 0x38
	};
	static char *specials[] = {
		"Rear Panel", "Drive Bar",
		"Riser", "HDMI", "ATAPI",
		"Mobile-In", "Mobile-Out"
	};
	int i;
	cfg = (cfg & AC_DEFCFG_LOCATION) >> AC_DEFCFG_LOCATION_SHIFT;
	if ((cfg & 0x0f) < 7)
		return bases[cfg & 0x0f];
	for (i = 0; i < ARRAY_SIZE(specials_idx); i++) {
		if (cfg == specials_idx[i])
			return specials[i];
	}
	return "UNKNOWN";
}
EXPORT_SYMBOL_GPL(snd_hda_get_jack_location);

/**
 * snd_hda_get_jack_connectivity - Give a connectivity string of the jack
 * @cfg: pin default config value
 *
 * Parse the pin default config value and returns the string of the
 * jack connectivity, i.e. external or internal connection.
 */
const char *snd_hda_get_jack_connectivity(u32 cfg)
{
	static char *jack_locations[4] = { "Ext", "Int", "Sep", "Oth" };

	return jack_locations[(cfg >> (AC_DEFCFG_LOCATION_SHIFT + 4)) & 3];
}
EXPORT_SYMBOL_GPL(snd_hda_get_jack_connectivity);

/**
 * snd_hda_get_jack_type - Give a type string of the jack
 * @cfg: pin default config value
 *
 * Parse the pin default config value and returns the string of the
 * jack type, i.e. the purpose of the jack, such as Line-Out or CD.
 */
const char *snd_hda_get_jack_type(u32 cfg)
{
	static char *jack_types[16] = {
		"Line Out", "Speaker", "HP Out", "CD",
		"SPDIF Out", "Digital Out", "Modem Line", "Modem Hand",
		"Line In", "Aux", "Mic", "Telephony",
		"SPDIF In", "Digital In", "Reserved", "Other"
	};

	return jack_types[(cfg & AC_DEFCFG_DEVICE)
				>> AC_DEFCFG_DEVICE_SHIFT];
}
EXPORT_SYMBOL_GPL(snd_hda_get_jack_type);

/*
 * Compose a 32bit command word to be sent to the HD-audio controller
 */
static inline unsigned int
make_codec_cmd(struct hda_codec *codec, hda_nid_t nid, int flags,
	       unsigned int verb, unsigned int parm)
{
	u32 val;

	if ((codec->addr & ~0xf) || (nid & ~0x7f) ||
	    (verb & ~0xfff) || (parm & ~0xffff)) {
		printk(KERN_ERR "hda-codec: out of range cmd %x:%x:%x:%x\n",
		       codec->addr, nid, verb, parm);
		return ~0;
	}

	val = (u32)codec->addr << 28;
	val |= (u32)nid << 20;
	val |= verb << 8;
	val |= parm;
	return val;
}

/*
 * Send and receive a verb
 */
static int codec_exec_verb(struct hda_codec *codec, unsigned int cmd,
			   int flags, unsigned int *res)
{
	struct hda_bus *bus = codec->bus;
	int err;

	if (cmd == ~0)
		return -1;

	if (res)
		*res = -1;
 again:
	snd_hda_power_up(codec);
	mutex_lock(&bus->cmd_mutex);
	if (flags & HDA_RW_NO_RESPONSE_FALLBACK)
		bus->no_response_fallback = 1;
	for (;;) {
		trace_hda_send_cmd(codec, cmd);
		err = bus->ops.command(bus, cmd);
		if (err != -EAGAIN)
			break;
		/* process pending verbs */
		bus->ops.get_response(bus, codec->addr);
	}
	if (!err && res) {
		*res = bus->ops.get_response(bus, codec->addr);
		trace_hda_get_response(codec, *res);
	}
	bus->no_response_fallback = 0;
	mutex_unlock(&bus->cmd_mutex);
	snd_hda_power_down(codec);
	if (!codec_in_pm(codec) && res && *res == -1 && bus->rirb_error) {
		if (bus->response_reset) {
			snd_printd("hda_codec: resetting BUS due to "
				   "fatal communication error\n");
			trace_hda_bus_reset(bus);
			bus->ops.bus_reset(bus);
		}
		goto again;
	}
	/* clear reset-flag when the communication gets recovered */
	if (!err || codec_in_pm(codec))
		bus->response_reset = 0;
	return err;
}

/**
 * snd_hda_codec_read - send a command and get the response
 * @codec: the HDA codec
 * @nid: NID to send the command
 * @flags: optional bit flags
 * @verb: the verb to send
 * @parm: the parameter for the verb
 *
 * Send a single command and read the corresponding response.
 *
 * Returns the obtained response value, or -1 for an error.
 */
unsigned int snd_hda_codec_read(struct hda_codec *codec, hda_nid_t nid,
				int flags,
				unsigned int verb, unsigned int parm)
{
	unsigned cmd = make_codec_cmd(codec, nid, flags, verb, parm);
	unsigned int res;
	if (codec_exec_verb(codec, cmd, flags, &res))
		return -1;
	return res;
}
EXPORT_SYMBOL_GPL(snd_hda_codec_read);

/**
 * snd_hda_codec_write - send a single command without waiting for response
 * @codec: the HDA codec
 * @nid: NID to send the command
 * @flags: optional bit flags
 * @verb: the verb to send
 * @parm: the parameter for the verb
 *
 * Send a single command without waiting for response.
 *
 * Returns 0 if successful, or a negative error code.
 */
int snd_hda_codec_write(struct hda_codec *codec, hda_nid_t nid, int flags,
			unsigned int verb, unsigned int parm)
{
	unsigned int cmd = make_codec_cmd(codec, nid, flags, verb, parm);
	unsigned int res;
	return codec_exec_verb(codec, cmd, flags,
			       codec->bus->sync_write ? &res : NULL);
}
EXPORT_SYMBOL_GPL(snd_hda_codec_write);

/**
 * snd_hda_sequence_write - sequence writes
 * @codec: the HDA codec
 * @seq: VERB array to send
 *
 * Send the commands sequentially from the given array.
 * The array must be terminated with NID=0.
 */
void snd_hda_sequence_write(struct hda_codec *codec, const struct hda_verb *seq)
{
	for (; seq->nid; seq++)
		snd_hda_codec_write(codec, seq->nid, 0, seq->verb, seq->param);
}
EXPORT_SYMBOL_GPL(snd_hda_sequence_write);

/**
 * snd_hda_get_sub_nodes - get the range of sub nodes
 * @codec: the HDA codec
 * @nid: NID to parse
 * @start_id: the pointer to store the start NID
 *
 * Parse the NID and store the start NID of its sub-nodes.
 * Returns the number of sub-nodes.
 */
int snd_hda_get_sub_nodes(struct hda_codec *codec, hda_nid_t nid,
			  hda_nid_t *start_id)
{
	unsigned int parm;

	parm = snd_hda_param_read(codec, nid, AC_PAR_NODE_COUNT);
	if (parm == -1)
		return 0;
	*start_id = (parm >> 16) & 0x7fff;
	return (int)(parm & 0x7fff);
}
EXPORT_SYMBOL_GPL(snd_hda_get_sub_nodes);

/* connection list element */
struct hda_conn_list {
	struct list_head list;
	int len;
	hda_nid_t nid;
	hda_nid_t conns[0];
};

/* look up the cached results */
static struct hda_conn_list *
lookup_conn_list(struct hda_codec *codec, hda_nid_t nid)
{
	struct hda_conn_list *p;
	list_for_each_entry(p, &codec->conn_list, list) {
		if (p->nid == nid)
			return p;
	}
	return NULL;
}

static int add_conn_list(struct hda_codec *codec, hda_nid_t nid, int len,
			 const hda_nid_t *list)
{
	struct hda_conn_list *p;

	p = kmalloc(sizeof(*p) + len * sizeof(hda_nid_t), GFP_KERNEL);
	if (!p)
		return -ENOMEM;
	p->len = len;
	p->nid = nid;
	memcpy(p->conns, list, len * sizeof(hda_nid_t));
	list_add(&p->list, &codec->conn_list);
	return 0;
}

static void remove_conn_list(struct hda_codec *codec)
{
	while (!list_empty(&codec->conn_list)) {
		struct hda_conn_list *p;
		p = list_first_entry(&codec->conn_list, typeof(*p), list);
		list_del(&p->list);
		kfree(p);
	}
}

/* read the connection and add to the cache */
static int read_and_add_raw_conns(struct hda_codec *codec, hda_nid_t nid)
{
	hda_nid_t list[32];
	hda_nid_t *result = list;
	int len;

	len = snd_hda_get_raw_connections(codec, nid, list, ARRAY_SIZE(list));
	if (len == -ENOSPC) {
		len = snd_hda_get_num_raw_conns(codec, nid);
		result = kmalloc(sizeof(hda_nid_t) * len, GFP_KERNEL);
		if (!result)
			return -ENOMEM;
		len = snd_hda_get_raw_connections(codec, nid, result, len);
	}
	if (len >= 0)
		len = snd_hda_override_conn_list(codec, nid, len, result);
	if (result != list)
		kfree(result);
	return len;
}

/**
 * snd_hda_get_conn_list - get connection list
 * @codec: the HDA codec
 * @nid: NID to parse
 * @len: number of connection list entries
 * @listp: the pointer to store NID list
 *
 * Parses the connection list of the given widget and stores the pointer
 * to the list of NIDs.
 *
 * Returns the number of connections, or a negative error code.
 *
 * Note that the returned pointer isn't protected against the list
 * modification.  If snd_hda_override_conn_list() might be called
 * concurrently, protect with a mutex appropriately.
 */
int snd_hda_get_conn_list(struct hda_codec *codec, hda_nid_t nid,
			  const hda_nid_t **listp)
{
	bool added = false;

	for (;;) {
		int err;
		const struct hda_conn_list *p;

		/* if the connection-list is already cached, read it */
		p = lookup_conn_list(codec, nid);
		if (p) {
			if (listp)
				*listp = p->conns;
			return p->len;
		}
		if (snd_BUG_ON(added))
			return -EINVAL;

		err = read_and_add_raw_conns(codec, nid);
		if (err < 0)
			return err;
		added = true;
	}
}
EXPORT_SYMBOL_GPL(snd_hda_get_conn_list);

/**
 * snd_hda_get_connections - copy connection list
 * @codec: the HDA codec
 * @nid: NID to parse
 * @conn_list: connection list array; when NULL, checks only the size
 * @max_conns: max. number of connections to store
 *
 * Parses the connection list of the given widget and stores the list
 * of NIDs.
 *
 * Returns the number of connections, or a negative error code.
 */
int snd_hda_get_connections(struct hda_codec *codec, hda_nid_t nid,
			    hda_nid_t *conn_list, int max_conns)
{
	const hda_nid_t *list;
	int len = snd_hda_get_conn_list(codec, nid, &list);

	if (len > 0 && conn_list) {
		if (len > max_conns) {
			snd_printk(KERN_ERR "hda_codec: "
				   "Too many connections %d for NID 0x%x\n",
				   len, nid);
			return -EINVAL;
		}
		memcpy(conn_list, list, len * sizeof(hda_nid_t));
	}

	return len;
}
EXPORT_SYMBOL_GPL(snd_hda_get_connections);

/* return CONNLIST_LEN parameter of the given widget */
static unsigned int get_num_conns(struct hda_codec *codec, hda_nid_t nid)
{
	unsigned int wcaps = get_wcaps(codec, nid);
	unsigned int parm;

	if (!(wcaps & AC_WCAP_CONN_LIST) &&
	    get_wcaps_type(wcaps) != AC_WID_VOL_KNB)
		return 0;

	parm = snd_hda_param_read(codec, nid, AC_PAR_CONNLIST_LEN);
	if (parm == -1)
		parm = 0;
	return parm;
}

int snd_hda_get_num_raw_conns(struct hda_codec *codec, hda_nid_t nid)
{
	return snd_hda_get_raw_connections(codec, nid, NULL, 0);
}

/**
 * snd_hda_get_raw_connections - copy connection list without cache
 * @codec: the HDA codec
 * @nid: NID to parse
 * @conn_list: connection list array
 * @max_conns: max. number of connections to store
 *
 * Like snd_hda_get_connections(), copy the connection list but without
 * checking through the connection-list cache.
 * Currently called only from hda_proc.c, so not exported.
 */
int snd_hda_get_raw_connections(struct hda_codec *codec, hda_nid_t nid,
				hda_nid_t *conn_list, int max_conns)
{
	unsigned int parm;
	int i, conn_len, conns;
	unsigned int shift, num_elems, mask;
	hda_nid_t prev_nid;
	int null_count = 0;

	parm = get_num_conns(codec, nid);
	if (!parm)
		return 0;

	if (parm & AC_CLIST_LONG) {
		/* long form */
		shift = 16;
		num_elems = 2;
	} else {
		/* short form */
		shift = 8;
		num_elems = 4;
	}
	conn_len = parm & AC_CLIST_LENGTH;
	mask = (1 << (shift-1)) - 1;

	if (!conn_len)
		return 0; /* no connection */

	if (conn_len == 1) {
		/* single connection */
		parm = snd_hda_codec_read(codec, nid, 0,
					  AC_VERB_GET_CONNECT_LIST, 0);
		if (parm == -1 && codec->bus->rirb_error)
			return -EIO;
		if (conn_list)
			conn_list[0] = parm & mask;
		return 1;
	}

	/* multi connection */
	conns = 0;
	prev_nid = 0;
	for (i = 0; i < conn_len; i++) {
		int range_val;
		hda_nid_t val, n;

		if (i % num_elems == 0) {
			parm = snd_hda_codec_read(codec, nid, 0,
						  AC_VERB_GET_CONNECT_LIST, i);
			if (parm == -1 && codec->bus->rirb_error)
				return -EIO;
		}
		range_val = !!(parm & (1 << (shift-1))); /* ranges */
		val = parm & mask;
		if (val == 0 && null_count++) {  /* no second chance */
			snd_printdd("hda_codec: "
				   "invalid CONNECT_LIST verb %x[%i]:%x\n",
				    nid, i, parm);
			return 0;
		}
		parm >>= shift;
		if (range_val) {
			/* ranges between the previous and this one */
			if (!prev_nid || prev_nid >= val) {
				snd_printk(KERN_WARNING "hda_codec: "
					   "invalid dep_range_val %x:%x\n",
					   prev_nid, val);
				continue;
			}
			for (n = prev_nid + 1; n <= val; n++) {
				if (conn_list) {
					if (conns >= max_conns)
						return -ENOSPC;
					conn_list[conns] = n;
				}
				conns++;
			}
		} else {
			if (conn_list) {
				if (conns >= max_conns)
					return -ENOSPC;
				conn_list[conns] = val;
			}
			conns++;
		}
		prev_nid = val;
	}
	return conns;
}

/**
 * snd_hda_override_conn_list - add/modify the connection-list to cache
 * @codec: the HDA codec
 * @nid: NID to parse
 * @len: number of connection list entries
 * @list: the list of connection entries
 *
 * Add or modify the given connection-list to the cache.  If the corresponding
 * cache already exists, invalidate it and append a new one.
 *
 * Returns zero or a negative error code.
 */
int snd_hda_override_conn_list(struct hda_codec *codec, hda_nid_t nid, int len,
			       const hda_nid_t *list)
{
	struct hda_conn_list *p;

	p = lookup_conn_list(codec, nid);
	if (p) {
		list_del(&p->list);
		kfree(p);
	}

	return add_conn_list(codec, nid, len, list);
}
EXPORT_SYMBOL_GPL(snd_hda_override_conn_list);

/**
 * snd_hda_get_conn_index - get the connection index of the given NID
 * @codec: the HDA codec
 * @mux: NID containing the list
 * @nid: NID to select
 * @recursive: 1 when searching NID recursively, otherwise 0
 *
 * Parses the connection list of the widget @mux and checks whether the
 * widget @nid is present.  If it is, return the connection index.
 * Otherwise it returns -1.
 */
int snd_hda_get_conn_index(struct hda_codec *codec, hda_nid_t mux,
			   hda_nid_t nid, int recursive)
{
	const hda_nid_t *conn;
	int i, nums;

	nums = snd_hda_get_conn_list(codec, mux, &conn);
	for (i = 0; i < nums; i++)
		if (conn[i] == nid)
			return i;
	if (!recursive)
		return -1;
	if (recursive > 10) {
		snd_printd("hda_codec: too deep connection for 0x%x\n", nid);
		return -1;
	}
	recursive++;
	for (i = 0; i < nums; i++) {
		unsigned int type = get_wcaps_type(get_wcaps(codec, conn[i]));
		if (type == AC_WID_PIN || type == AC_WID_AUD_OUT)
			continue;
		if (snd_hda_get_conn_index(codec, conn[i], nid, recursive) >= 0)
			return i;
	}
	return -1;
}
EXPORT_SYMBOL_GPL(snd_hda_get_conn_index);


/* return DEVLIST_LEN parameter of the given widget */
static unsigned int get_num_devices(struct hda_codec *codec, hda_nid_t nid)
{
	unsigned int wcaps = get_wcaps(codec, nid);
	unsigned int parm;

	if (!codec->dp_mst || !(wcaps & AC_WCAP_DIGITAL) ||
	    get_wcaps_type(wcaps) != AC_WID_PIN)
		return 0;

	parm = snd_hda_param_read(codec, nid, AC_PAR_DEVLIST_LEN);
	if (parm == -1 && codec->bus->rirb_error)
		parm = 0;
	return parm & AC_DEV_LIST_LEN_MASK;
}

/**
 * snd_hda_get_devices - copy device list without cache
 * @codec: the HDA codec
 * @nid: NID of the pin to parse
 * @dev_list: device list array
 * @max_devices: max. number of devices to store
 *
 * Copy the device list. This info is dynamic and so not cached.
 * Currently called only from hda_proc.c, so not exported.
 */
int snd_hda_get_devices(struct hda_codec *codec, hda_nid_t nid,
			u8 *dev_list, int max_devices)
{
	unsigned int parm;
	int i, dev_len, devices;

	parm = get_num_devices(codec, nid);
	if (!parm)	/* not multi-stream capable */
		return 0;

	dev_len = parm + 1;
	dev_len = dev_len < max_devices ? dev_len : max_devices;

	devices = 0;
	while (devices < dev_len) {
		parm = snd_hda_codec_read(codec, nid, 0,
					  AC_VERB_GET_DEVICE_LIST, devices);
		if (parm == -1 && codec->bus->rirb_error)
			break;

		for (i = 0; i < 8; i++) {
			dev_list[devices] = (u8)parm;
			parm >>= 4;
			devices++;
			if (devices >= dev_len)
				break;
		}
	}
	return devices;
}

/**
 * snd_hda_queue_unsol_event - add an unsolicited event to queue
 * @bus: the BUS
 * @res: unsolicited event (lower 32bit of RIRB entry)
 * @res_ex: codec addr and flags (upper 32bit or RIRB entry)
 *
 * Adds the given event to the queue.  The events are processed in
 * the workqueue asynchronously.  Call this function in the interrupt
 * hanlder when RIRB receives an unsolicited event.
 *
 * Returns 0 if successful, or a negative error code.
 */
int snd_hda_queue_unsol_event(struct hda_bus *bus, u32 res, u32 res_ex)
{
	struct hda_bus_unsolicited *unsol;
	unsigned int wp;

	if (!bus || !bus->workq)
		return 0;

	trace_hda_unsol_event(bus, res, res_ex);
	unsol = bus->unsol;
	if (!unsol)
		return 0;

	wp = (unsol->wp + 1) % HDA_UNSOL_QUEUE_SIZE;
	unsol->wp = wp;

	wp <<= 1;
	unsol->queue[wp] = res;
	unsol->queue[wp + 1] = res_ex;

	queue_work(bus->workq, &unsol->work);

	return 0;
}
EXPORT_SYMBOL_GPL(snd_hda_queue_unsol_event);

/*
 * process queued unsolicited events
 */
static void process_unsol_events(struct work_struct *work)
{
	struct hda_bus_unsolicited *unsol =
		container_of(work, struct hda_bus_unsolicited, work);
	struct hda_bus *bus = unsol->bus;
	struct hda_codec *codec;
	unsigned int rp, caddr, res;

	while (unsol->rp != unsol->wp) {
		rp = (unsol->rp + 1) % HDA_UNSOL_QUEUE_SIZE;
		unsol->rp = rp;
		rp <<= 1;
		res = unsol->queue[rp];
		caddr = unsol->queue[rp + 1];
		if (!(caddr & (1 << 4))) /* no unsolicited event? */
			continue;
		codec = bus->caddr_tbl[caddr & 0x0f];
		if (codec && codec->patch_ops.unsol_event)
			codec->patch_ops.unsol_event(codec, res);
	}
}

/*
 * initialize unsolicited queue
 */
static int init_unsol_queue(struct hda_bus *bus)
{
	struct hda_bus_unsolicited *unsol;

	if (bus->unsol) /* already initialized */
		return 0;

	unsol = kzalloc(sizeof(*unsol), GFP_KERNEL);
	if (!unsol) {
		snd_printk(KERN_ERR "hda_codec: "
			   "can't allocate unsolicited queue\n");
		return -ENOMEM;
	}
	INIT_WORK(&unsol->work, process_unsol_events);
	unsol->bus = bus;
	bus->unsol = unsol;
	return 0;
}

/*
 * destructor
 */
static void snd_hda_codec_free(struct hda_codec *codec);

static int snd_hda_bus_free(struct hda_bus *bus)
{
	struct hda_codec *codec, *n;

	if (!bus)
		return 0;
	if (bus->workq)
		flush_workqueue(bus->workq);
	if (bus->unsol)
		kfree(bus->unsol);
	list_for_each_entry_safe(codec, n, &bus->codec_list, list) {
		snd_hda_codec_free(codec);
	}
	if (bus->ops.private_free)
		bus->ops.private_free(bus);
	if (bus->workq)
		destroy_workqueue(bus->workq);

	kfree(bus);
	return 0;
}

static int snd_hda_bus_dev_free(struct snd_device *device)
{
	struct hda_bus *bus = device->device_data;
	bus->shutdown = 1;
	return snd_hda_bus_free(bus);
}

#ifdef CONFIG_SND_HDA_HWDEP
static int snd_hda_bus_dev_register(struct snd_device *device)
{
	struct hda_bus *bus = device->device_data;
	struct hda_codec *codec;
	list_for_each_entry(codec, &bus->codec_list, list) {
		snd_hda_hwdep_add_sysfs(codec);
		snd_hda_hwdep_add_power_sysfs(codec);
	}
	return 0;
}
#else
#define snd_hda_bus_dev_register	NULL
#endif

/**
 * snd_hda_bus_new - create a HDA bus
 * @card: the card entry
 * @temp: the template for hda_bus information
 * @busp: the pointer to store the created bus instance
 *
 * Returns 0 if successful, or a negative error code.
 */
int snd_hda_bus_new(struct snd_card *card,
			      const struct hda_bus_template *temp,
			      struct hda_bus **busp)
{
	struct hda_bus *bus;
	int err;
	static struct snd_device_ops dev_ops = {
		.dev_register = snd_hda_bus_dev_register,
		.dev_free = snd_hda_bus_dev_free,
	};

	if (snd_BUG_ON(!temp))
		return -EINVAL;
	if (snd_BUG_ON(!temp->ops.command || !temp->ops.get_response))
		return -EINVAL;

	if (busp)
		*busp = NULL;

	bus = kzalloc(sizeof(*bus), GFP_KERNEL);
	if (bus == NULL) {
		snd_printk(KERN_ERR "can't allocate struct hda_bus\n");
		return -ENOMEM;
	}

	bus->card = card;
	bus->private_data = temp->private_data;
	bus->pci = temp->pci;
	bus->modelname = temp->modelname;
	bus->power_save = temp->power_save;
	bus->ops = temp->ops;

	mutex_init(&bus->cmd_mutex);
	mutex_init(&bus->prepare_mutex);
	INIT_LIST_HEAD(&bus->codec_list);

	snprintf(bus->workq_name, sizeof(bus->workq_name),
		 "hd-audio%d", card->number);
	bus->workq = create_singlethread_workqueue(bus->workq_name);
	if (!bus->workq) {
		snd_printk(KERN_ERR "cannot create workqueue %s\n",
			   bus->workq_name);
		kfree(bus);
		return -ENOMEM;
	}

	err = snd_device_new(card, SNDRV_DEV_BUS, bus, &dev_ops);
	if (err < 0) {
		snd_hda_bus_free(bus);
		return err;
	}
	if (busp)
		*busp = bus;
	return 0;
}
EXPORT_SYMBOL_GPL(snd_hda_bus_new);

#if IS_ENABLED(CONFIG_SND_HDA_GENERIC)
#define is_generic_config(codec) \
	(codec->modelname && !strcmp(codec->modelname, "generic"))
#else
#define is_generic_config(codec)	0
#endif

#ifdef MODULE
#define HDA_MODREQ_MAX_COUNT	2	/* two request_modules()'s */
#else
#define HDA_MODREQ_MAX_COUNT	0	/* all presets are statically linked */
#endif

/*
 * find a matching codec preset
 */
static const struct hda_codec_preset *
find_codec_preset(struct hda_codec *codec)
{
	struct hda_codec_preset_list *tbl;
	const struct hda_codec_preset *preset;
	unsigned int mod_requested = 0;

 again:
	mutex_lock(&preset_mutex);
	list_for_each_entry(tbl, &hda_preset_tables, list) {
		if (!try_module_get(tbl->owner)) {
			snd_printk(KERN_ERR "hda_codec: cannot module_get\n");
			continue;
		}
		for (preset = tbl->preset; preset->id; preset++) {
			u32 mask = preset->mask;
			if (preset->afg && preset->afg != codec->afg)
				continue;
			if (preset->mfg && preset->mfg != codec->mfg)
				continue;
			if (!mask)
				mask = ~0;
			if (preset->id == (codec->vendor_id & mask) &&
			    (!preset->rev ||
			     preset->rev == codec->revision_id)) {
				mutex_unlock(&preset_mutex);
				codec->owner = tbl->owner;
				return preset;
			}
		}
		module_put(tbl->owner);
	}
	mutex_unlock(&preset_mutex);

	if (mod_requested < HDA_MODREQ_MAX_COUNT) {
		char name[32];
		if (!mod_requested)
			snprintf(name, sizeof(name), "snd-hda-codec-id:%08x",
				 codec->vendor_id);
		else
			snprintf(name, sizeof(name), "snd-hda-codec-id:%04x*",
				 (codec->vendor_id >> 16) & 0xffff);
		request_module(name);
		mod_requested++;
		goto again;
	}
	return NULL;
}

/*
 * get_codec_name - store the codec name
 */
static int get_codec_name(struct hda_codec *codec)
{
	const struct hda_vendor_id *c;
	const char *vendor = NULL;
	u16 vendor_id = codec->vendor_id >> 16;
	char tmp[16];

	if (codec->vendor_name)
		goto get_chip_name;

	for (c = hda_vendor_ids; c->id; c++) {
		if (c->id == vendor_id) {
			vendor = c->name;
			break;
		}
	}
	if (!vendor) {
		sprintf(tmp, "Generic %04x", vendor_id);
		vendor = tmp;
	}
	codec->vendor_name = kstrdup(vendor, GFP_KERNEL);
	if (!codec->vendor_name)
		return -ENOMEM;

 get_chip_name:
	if (codec->chip_name)
		return 0;

	if (codec->preset && codec->preset->name)
		codec->chip_name = kstrdup(codec->preset->name, GFP_KERNEL);
	else {
		sprintf(tmp, "ID %x", codec->vendor_id & 0xffff);
		codec->chip_name = kstrdup(tmp, GFP_KERNEL);
	}
	if (!codec->chip_name)
		return -ENOMEM;
	return 0;
}

/*
 * look for an AFG and MFG nodes
 */
static void setup_fg_nodes(struct hda_codec *codec)
{
	int i, total_nodes, function_id;
	hda_nid_t nid;

	total_nodes = snd_hda_get_sub_nodes(codec, AC_NODE_ROOT, &nid);
	for (i = 0; i < total_nodes; i++, nid++) {
		function_id = snd_hda_param_read(codec, nid,
						AC_PAR_FUNCTION_TYPE);
		switch (function_id & 0xff) {
		case AC_GRP_AUDIO_FUNCTION:
			codec->afg = nid;
			codec->afg_function_id = function_id & 0xff;
			codec->afg_unsol = (function_id >> 8) & 1;
			break;
		case AC_GRP_MODEM_FUNCTION:
			codec->mfg = nid;
			codec->mfg_function_id = function_id & 0xff;
			codec->mfg_unsol = (function_id >> 8) & 1;
			break;
		default:
			break;
		}
	}
}

/*
 * read widget caps for each widget and store in cache
 */
static int read_widget_caps(struct hda_codec *codec, hda_nid_t fg_node)
{
	int i;
	hda_nid_t nid;

	codec->num_nodes = snd_hda_get_sub_nodes(codec, fg_node,
						 &codec->start_nid);
	codec->wcaps = kmalloc(codec->num_nodes * 4, GFP_KERNEL);
	if (!codec->wcaps)
		return -ENOMEM;
	nid = codec->start_nid;
	for (i = 0; i < codec->num_nodes; i++, nid++)
		codec->wcaps[i] = snd_hda_param_read(codec, nid,
						     AC_PAR_AUDIO_WIDGET_CAP);
	return 0;
}

/* read all pin default configurations and save codec->init_pins */
static int read_pin_defaults(struct hda_codec *codec)
{
	int i;
	hda_nid_t nid = codec->start_nid;

	for (i = 0; i < codec->num_nodes; i++, nid++) {
		struct hda_pincfg *pin;
		unsigned int wcaps = get_wcaps(codec, nid);
		unsigned int wid_type = get_wcaps_type(wcaps);
		if (wid_type != AC_WID_PIN)
			continue;
		pin = snd_array_new(&codec->init_pins);
		if (!pin)
			return -ENOMEM;
		pin->nid = nid;
		pin->cfg = snd_hda_codec_read(codec, nid, 0,
					      AC_VERB_GET_CONFIG_DEFAULT, 0);
		pin->ctrl = snd_hda_codec_read(codec, nid, 0,
					       AC_VERB_GET_PIN_WIDGET_CONTROL,
					       0);
	}
	return 0;
}

/* look up the given pin config list and return the item matching with NID */
static struct hda_pincfg *look_up_pincfg(struct hda_codec *codec,
					 struct snd_array *array,
					 hda_nid_t nid)
{
	int i;
	for (i = 0; i < array->used; i++) {
		struct hda_pincfg *pin = snd_array_elem(array, i);
		if (pin->nid == nid)
			return pin;
	}
	return NULL;
}

/* set the current pin config value for the given NID.
 * the value is cached, and read via snd_hda_codec_get_pincfg()
 */
int snd_hda_add_pincfg(struct hda_codec *codec, struct snd_array *list,
		       hda_nid_t nid, unsigned int cfg)
{
	struct hda_pincfg *pin;

	/* the check below may be invalid when pins are added by a fixup
	 * dynamically (e.g. via snd_hda_codec_update_widgets()), so disabled
	 * for now
	 */
	/*
	if (get_wcaps_type(get_wcaps(codec, nid)) != AC_WID_PIN)
		return -EINVAL;
	*/

	pin = look_up_pincfg(codec, list, nid);
	if (!pin) {
		pin = snd_array_new(list);
		if (!pin)
			return -ENOMEM;
		pin->nid = nid;
	}
	pin->cfg = cfg;
	return 0;
}

/**
 * snd_hda_codec_set_pincfg - Override a pin default configuration
 * @codec: the HDA codec
 * @nid: NID to set the pin config
 * @cfg: the pin default config value
 *
 * Override a pin default configuration value in the cache.
 * This value can be read by snd_hda_codec_get_pincfg() in a higher
 * priority than the real hardware value.
 */
int snd_hda_codec_set_pincfg(struct hda_codec *codec,
			     hda_nid_t nid, unsigned int cfg)
{
	return snd_hda_add_pincfg(codec, &codec->driver_pins, nid, cfg);
}
EXPORT_SYMBOL_GPL(snd_hda_codec_set_pincfg);

/**
 * snd_hda_codec_get_pincfg - Obtain a pin-default configuration
 * @codec: the HDA codec
 * @nid: NID to get the pin config
 *
 * Get the current pin config value of the given pin NID.
 * If the pincfg value is cached or overridden via sysfs or driver,
 * returns the cached value.
 */
unsigned int snd_hda_codec_get_pincfg(struct hda_codec *codec, hda_nid_t nid)
{
	struct hda_pincfg *pin;

#ifdef CONFIG_SND_HDA_HWDEP
	{
		unsigned int cfg = 0;
		mutex_lock(&codec->user_mutex);
		pin = look_up_pincfg(codec, &codec->user_pins, nid);
		if (pin)
			cfg = pin->cfg;
		mutex_unlock(&codec->user_mutex);
		if (cfg)
			return cfg;
	}
#endif
	pin = look_up_pincfg(codec, &codec->driver_pins, nid);
	if (pin)
		return pin->cfg;
	pin = look_up_pincfg(codec, &codec->init_pins, nid);
	if (pin)
		return pin->cfg;
	return 0;
}
EXPORT_SYMBOL_GPL(snd_hda_codec_get_pincfg);

/* remember the current pinctl target value */
int snd_hda_codec_set_pin_target(struct hda_codec *codec, hda_nid_t nid,
				 unsigned int val)
{
	struct hda_pincfg *pin;

	pin = look_up_pincfg(codec, &codec->init_pins, nid);
	if (!pin)
		return -EINVAL;
	pin->target = val;
	return 0;
}
EXPORT_SYMBOL_GPL(snd_hda_codec_set_pin_target);

/* return the current pinctl target value */
int snd_hda_codec_get_pin_target(struct hda_codec *codec, hda_nid_t nid)
{
	struct hda_pincfg *pin;

	pin = look_up_pincfg(codec, &codec->init_pins, nid);
	if (!pin)
		return 0;
	return pin->target;
}
EXPORT_SYMBOL_GPL(snd_hda_codec_get_pin_target);

/**
 * snd_hda_shutup_pins - Shut up all pins
 * @codec: the HDA codec
 *
 * Clear all pin controls to shup up before suspend for avoiding click noise.
 * The controls aren't cached so that they can be resumed properly.
 */
void snd_hda_shutup_pins(struct hda_codec *codec)
{
	int i;
	/* don't shut up pins when unloading the driver; otherwise it breaks
	 * the default pin setup at the next load of the driver
	 */
	if (codec->bus->shutdown)
		return;
	for (i = 0; i < codec->init_pins.used; i++) {
		struct hda_pincfg *pin = snd_array_elem(&codec->init_pins, i);
		/* use read here for syncing after issuing each verb */
		snd_hda_codec_read(codec, pin->nid, 0,
				   AC_VERB_SET_PIN_WIDGET_CONTROL, 0);
	}
	codec->pins_shutup = 1;
}
EXPORT_SYMBOL_GPL(snd_hda_shutup_pins);

#ifdef CONFIG_PM
/* Restore the pin controls cleared previously via snd_hda_shutup_pins() */
static void restore_shutup_pins(struct hda_codec *codec)
{
	int i;
	if (!codec->pins_shutup)
		return;
	if (codec->bus->shutdown)
		return;
	for (i = 0; i < codec->init_pins.used; i++) {
		struct hda_pincfg *pin = snd_array_elem(&codec->init_pins, i);
		snd_hda_codec_write(codec, pin->nid, 0,
				    AC_VERB_SET_PIN_WIDGET_CONTROL,
				    pin->ctrl);
	}
	codec->pins_shutup = 0;
}
#endif

static void hda_jackpoll_work(struct work_struct *work)
{
	struct hda_codec *codec =
		container_of(work, struct hda_codec, jackpoll_work.work);

	snd_hda_jack_set_dirty_all(codec);
	snd_hda_jack_poll_all(codec);

	if (!codec->jackpoll_interval)
		return;

	queue_delayed_work(codec->bus->workq, &codec->jackpoll_work,
			   codec->jackpoll_interval);
}

static void init_hda_cache(struct hda_cache_rec *cache,
			   unsigned int record_size);
static void free_hda_cache(struct hda_cache_rec *cache);

/* release all pincfg lists */
static void free_init_pincfgs(struct hda_codec *codec)
{
	snd_array_free(&codec->driver_pins);
#ifdef CONFIG_SND_HDA_HWDEP
	snd_array_free(&codec->user_pins);
#endif
	snd_array_free(&codec->init_pins);
}

/*
 * audio-converter setup caches
 */
struct hda_cvt_setup {
	hda_nid_t nid;
	u8 stream_tag;
	u8 channel_id;
	u16 format_id;
	unsigned char active;	/* cvt is currently used */
	unsigned char dirty;	/* setups should be cleared */
};

/* get or create a cache entry for the given audio converter NID */
static struct hda_cvt_setup *
get_hda_cvt_setup(struct hda_codec *codec, hda_nid_t nid)
{
	struct hda_cvt_setup *p;
	int i;

	for (i = 0; i < codec->cvt_setups.used; i++) {
		p = snd_array_elem(&codec->cvt_setups, i);
		if (p->nid == nid)
			return p;
	}
	p = snd_array_new(&codec->cvt_setups);
	if (p)
		p->nid = nid;
	return p;
}

/*
 * Dynamic symbol binding for the codec parsers
 */
<<<<<<< HEAD
#ifdef MODULE
#define load_parser_sym(sym)		((int (*)(struct hda_codec *))symbol_request(sym))
#define unload_parser_addr(addr)	symbol_put_addr(addr)
#else
#define load_parser_sym(sym)		(sym)
#define unload_parser_addr(addr)	do {} while (0)
#endif

#define load_parser(codec, sym) \
	((codec)->parser = load_parser_sym(sym))

static void unload_parser(struct hda_codec *codec)
{
	if (codec->parser) {
		unload_parser_addr(codec->parser);
		codec->parser = NULL;
	}
=======

#define load_parser(codec, sym) \
	((codec)->parser = (int (*)(struct hda_codec *))symbol_request(sym))

static void unload_parser(struct hda_codec *codec)
{
	if (codec->parser)
		symbol_put_addr(codec->parser);
	codec->parser = NULL;
>>>>>>> e3703f8c
}

/*
 * codec destructor
 */
static void snd_hda_codec_free(struct hda_codec *codec)
{
	if (!codec)
		return;
	cancel_delayed_work_sync(&codec->jackpoll_work);
	snd_hda_jack_tbl_clear(codec);
	free_init_pincfgs(codec);
#ifdef CONFIG_PM
	cancel_delayed_work(&codec->power_work);
	flush_workqueue(codec->bus->workq);
#endif
	list_del(&codec->list);
	snd_array_free(&codec->mixers);
	snd_array_free(&codec->nids);
	snd_array_free(&codec->cvt_setups);
	snd_array_free(&codec->spdif_out);
	remove_conn_list(codec);
	codec->bus->caddr_tbl[codec->addr] = NULL;
	if (codec->patch_ops.free)
		codec->patch_ops.free(codec);
	hda_call_pm_notify(codec, false); /* cancel leftover refcounts */
	unload_parser(codec);
	module_put(codec->owner);
	free_hda_cache(&codec->amp_cache);
	free_hda_cache(&codec->cmd_cache);
	kfree(codec->vendor_name);
	kfree(codec->chip_name);
	kfree(codec->modelname);
	kfree(codec->wcaps);
	codec->bus->num_codecs--;
	kfree(codec);
}

static bool snd_hda_codec_get_supported_ps(struct hda_codec *codec,
				hda_nid_t fg, unsigned int power_state);

static unsigned int hda_set_power_state(struct hda_codec *codec,
				unsigned int power_state);

/**
 * snd_hda_codec_new - create a HDA codec
 * @bus: the bus to assign
 * @codec_addr: the codec address
 * @codecp: the pointer to store the generated codec
 *
 * Returns 0 if successful, or a negative error code.
 */
int snd_hda_codec_new(struct hda_bus *bus,
				unsigned int codec_addr,
				struct hda_codec **codecp)
{
	struct hda_codec *codec;
	char component[31];
	hda_nid_t fg;
	int err;

	if (snd_BUG_ON(!bus))
		return -EINVAL;
	if (snd_BUG_ON(codec_addr > HDA_MAX_CODEC_ADDRESS))
		return -EINVAL;

	if (bus->caddr_tbl[codec_addr]) {
		snd_printk(KERN_ERR "hda_codec: "
			   "address 0x%x is already occupied\n", codec_addr);
		return -EBUSY;
	}

	codec = kzalloc(sizeof(*codec), GFP_KERNEL);
	if (codec == NULL) {
		snd_printk(KERN_ERR "can't allocate struct hda_codec\n");
		return -ENOMEM;
	}

	codec->bus = bus;
	codec->addr = codec_addr;
	mutex_init(&codec->spdif_mutex);
	mutex_init(&codec->control_mutex);
	mutex_init(&codec->hash_mutex);
	init_hda_cache(&codec->amp_cache, sizeof(struct hda_amp_info));
	init_hda_cache(&codec->cmd_cache, sizeof(struct hda_cache_head));
	snd_array_init(&codec->mixers, sizeof(struct hda_nid_item), 32);
	snd_array_init(&codec->nids, sizeof(struct hda_nid_item), 32);
	snd_array_init(&codec->init_pins, sizeof(struct hda_pincfg), 16);
	snd_array_init(&codec->driver_pins, sizeof(struct hda_pincfg), 16);
	snd_array_init(&codec->cvt_setups, sizeof(struct hda_cvt_setup), 8);
	snd_array_init(&codec->spdif_out, sizeof(struct hda_spdif_out), 16);
	snd_array_init(&codec->jacktbl, sizeof(struct hda_jack_tbl), 16);
	snd_array_init(&codec->verbs, sizeof(struct hda_verb *), 8);
	INIT_LIST_HEAD(&codec->conn_list);

	INIT_DELAYED_WORK(&codec->jackpoll_work, hda_jackpoll_work);
	codec->depop_delay = -1;

#ifdef CONFIG_PM
	spin_lock_init(&codec->power_lock);
	INIT_DELAYED_WORK(&codec->power_work, hda_power_work);
	/* snd_hda_codec_new() marks the codec as power-up, and leave it as is.
	 * the caller has to power down appropriatley after initialization
	 * phase.
	 */
	hda_keep_power_on(codec);
#endif

	if (codec->bus->modelname) {
		codec->modelname = kstrdup(codec->bus->modelname, GFP_KERNEL);
		if (!codec->modelname) {
			snd_hda_codec_free(codec);
			return -ENODEV;
		}
	}

	list_add_tail(&codec->list, &bus->codec_list);
	bus->num_codecs++;

	bus->caddr_tbl[codec_addr] = codec;

	codec->vendor_id = snd_hda_param_read(codec, AC_NODE_ROOT,
					      AC_PAR_VENDOR_ID);
	if (codec->vendor_id == -1)
		/* read again, hopefully the access method was corrected
		 * in the last read...
		 */
		codec->vendor_id = snd_hda_param_read(codec, AC_NODE_ROOT,
						      AC_PAR_VENDOR_ID);
	codec->subsystem_id = snd_hda_param_read(codec, AC_NODE_ROOT,
						 AC_PAR_SUBSYSTEM_ID);
	codec->revision_id = snd_hda_param_read(codec, AC_NODE_ROOT,
						AC_PAR_REV_ID);

	setup_fg_nodes(codec);
	if (!codec->afg && !codec->mfg) {
		snd_printdd("hda_codec: no AFG or MFG node found\n");
		err = -ENODEV;
		goto error;
	}

	fg = codec->afg ? codec->afg : codec->mfg;
	err = read_widget_caps(codec, fg);
	if (err < 0) {
		snd_printk(KERN_ERR "hda_codec: cannot malloc\n");
		goto error;
	}
	err = read_pin_defaults(codec);
	if (err < 0)
		goto error;

	if (!codec->subsystem_id) {
		codec->subsystem_id =
			snd_hda_codec_read(codec, fg, 0,
					   AC_VERB_GET_SUBSYSTEM_ID, 0);
	}

#ifdef CONFIG_PM
	codec->d3_stop_clk = snd_hda_codec_get_supported_ps(codec, fg,
					AC_PWRST_CLKSTOP);
#endif
	codec->epss = snd_hda_codec_get_supported_ps(codec, fg,
					AC_PWRST_EPSS);
#ifdef CONFIG_PM
	if (!codec->d3_stop_clk || !codec->epss)
		bus->power_keep_link_on = 1;
#endif


	/* power-up all before initialization */
	hda_set_power_state(codec, AC_PWRST_D0);

	snd_hda_codec_proc_new(codec);

	snd_hda_create_hwdep(codec);

	sprintf(component, "HDA:%08x,%08x,%08x", codec->vendor_id,
		codec->subsystem_id, codec->revision_id);
	snd_component_add(codec->bus->card, component);

	if (codecp)
		*codecp = codec;
	return 0;

 error:
	snd_hda_codec_free(codec);
	return err;
}
EXPORT_SYMBOL_GPL(snd_hda_codec_new);

int snd_hda_codec_update_widgets(struct hda_codec *codec)
{
	hda_nid_t fg;
	int err;

	/* Assume the function group node does not change,
	 * only the widget nodes may change.
	 */
	kfree(codec->wcaps);
	fg = codec->afg ? codec->afg : codec->mfg;
	err = read_widget_caps(codec, fg);
	if (err < 0) {
		snd_printk(KERN_ERR "hda_codec: cannot malloc\n");
		return err;
	}

	snd_array_free(&codec->init_pins);
	err = read_pin_defaults(codec);

	return err;
}
EXPORT_SYMBOL_GPL(snd_hda_codec_update_widgets);
<<<<<<< HEAD

=======
>>>>>>> e3703f8c

#ifdef CONFIG_SND_HDA_CODEC_HDMI
/* if all audio out widgets are digital, let's assume the codec as a HDMI/DP */
static bool is_likely_hdmi_codec(struct hda_codec *codec)
{
	hda_nid_t nid = codec->start_nid;
	int i;

	for (i = 0; i < codec->num_nodes; i++, nid++) {
		unsigned int wcaps = get_wcaps(codec, nid);
		switch (get_wcaps_type(wcaps)) {
		case AC_WID_AUD_IN:
			return false; /* HDMI parser supports only HDMI out */
		case AC_WID_AUD_OUT:
			if (!(wcaps & AC_WCAP_DIGITAL))
				return false;
			break;
		}
	}
	return true;
}
#else
/* no HDMI codec parser support */
#define is_likely_hdmi_codec(codec)	false
#endif /* CONFIG_SND_HDA_CODEC_HDMI */

#if IS_ENABLED(CONFIG_SND_HDA_CODEC_HDMI)
/* if all audio out widgets are digital, let's assume the codec as a HDMI/DP */
static bool is_likely_hdmi_codec(struct hda_codec *codec)
{
	hda_nid_t nid = codec->start_nid;
	int i;

	for (i = 0; i < codec->num_nodes; i++, nid++) {
		unsigned int wcaps = get_wcaps(codec, nid);
		switch (get_wcaps_type(wcaps)) {
		case AC_WID_AUD_IN:
			return false; /* HDMI parser supports only HDMI out */
		case AC_WID_AUD_OUT:
			if (!(wcaps & AC_WCAP_DIGITAL))
				return false;
			break;
		}
	}
	return true;
}
#else
/* no HDMI codec parser support */
#define is_likely_hdmi_codec(codec)	false
#endif /* CONFIG_SND_HDA_CODEC_HDMI */

/**
 * snd_hda_codec_configure - (Re-)configure the HD-audio codec
 * @codec: the HDA codec
 *
 * Start parsing of the given codec tree and (re-)initialize the whole
 * patch instance.
 *
 * Returns 0 if successful or a negative error code.
 */
int snd_hda_codec_configure(struct hda_codec *codec)
{
	int (*patch)(struct hda_codec *) = NULL;
	int err;

	codec->preset = find_codec_preset(codec);
	if (!codec->vendor_name || !codec->chip_name) {
		err = get_codec_name(codec);
		if (err < 0)
			return err;
	}

	if (!is_generic_config(codec) && codec->preset)
		patch = codec->preset->patch;
	if (!patch) {
		unload_parser(codec); /* to be sure */
<<<<<<< HEAD
		if (is_likely_hdmi_codec(codec))
			patch = load_parser(codec, snd_hda_parse_hdmi_codec);
#ifdef CONFIG_SND_HDA_GENERIC
		if (!patch)
			patch = load_parser(codec, snd_hda_parse_generic_codec);
#endif
=======
		if (is_likely_hdmi_codec(codec)) {
#if IS_MODULE(CONFIG_SND_HDA_CODEC_HDMI)
			patch = load_parser(codec, snd_hda_parse_hdmi_codec);
#elif IS_BUILTIN(CONFIG_SND_HDA_CODEC_HDMI)
			patch = snd_hda_parse_hdmi_codec;
#endif
		}
		if (!patch) {
#if IS_MODULE(CONFIG_SND_HDA_GENERIC)
			patch = load_parser(codec, snd_hda_parse_generic_codec);
#elif IS_BUILTIN(CONFIG_SND_HDA_GENERIC)
			patch = snd_hda_parse_generic_codec;
#endif
		}
>>>>>>> e3703f8c
		if (!patch) {
			printk(KERN_ERR "hda-codec: No codec parser is available\n");
			return -ENODEV;
		}
	}

	err = patch(codec);
	if (err < 0) {
		unload_parser(codec);
		return err;
	}

	if (codec->patch_ops.unsol_event) {
		err = init_unsol_queue(codec->bus);
		if (err < 0)
			return err;
	}

	/* audio codec should override the mixer name */
	if (codec->afg || !*codec->bus->card->mixername)
		snprintf(codec->bus->card->mixername,
			 sizeof(codec->bus->card->mixername),
			 "%s %s", codec->vendor_name, codec->chip_name);
	return 0;
}
EXPORT_SYMBOL_GPL(snd_hda_codec_configure);

/* update the stream-id if changed */
static void update_pcm_stream_id(struct hda_codec *codec,
				 struct hda_cvt_setup *p, hda_nid_t nid,
				 u32 stream_tag, int channel_id)
{
	unsigned int oldval, newval;

	if (p->stream_tag != stream_tag || p->channel_id != channel_id) {
		oldval = snd_hda_codec_read(codec, nid, 0, AC_VERB_GET_CONV, 0);
		newval = (stream_tag << 4) | channel_id;
		if (oldval != newval)
			snd_hda_codec_write(codec, nid, 0,
					    AC_VERB_SET_CHANNEL_STREAMID,
					    newval);
		p->stream_tag = stream_tag;
		p->channel_id = channel_id;
	}
}

/* update the format-id if changed */
static void update_pcm_format(struct hda_codec *codec, struct hda_cvt_setup *p,
			      hda_nid_t nid, int format)
{
	unsigned int oldval;

	if (p->format_id != format) {
		oldval = snd_hda_codec_read(codec, nid, 0,
					    AC_VERB_GET_STREAM_FORMAT, 0);
		if (oldval != format) {
			msleep(1);
			snd_hda_codec_write(codec, nid, 0,
					    AC_VERB_SET_STREAM_FORMAT,
					    format);
		}
		p->format_id = format;
	}
}

/**
 * snd_hda_codec_setup_stream - set up the codec for streaming
 * @codec: the CODEC to set up
 * @nid: the NID to set up
 * @stream_tag: stream tag to pass, it's between 0x1 and 0xf.
 * @channel_id: channel id to pass, zero based.
 * @format: stream format.
 */
void snd_hda_codec_setup_stream(struct hda_codec *codec, hda_nid_t nid,
				u32 stream_tag,
				int channel_id, int format)
{
	struct hda_codec *c;
	struct hda_cvt_setup *p;
	int type;
	int i;

	if (!nid)
		return;

	snd_printdd("hda_codec_setup_stream: "
		    "NID=0x%x, stream=0x%x, channel=%d, format=0x%x\n",
		    nid, stream_tag, channel_id, format);
	p = get_hda_cvt_setup(codec, nid);
	if (!p)
		return;

	if (codec->pcm_format_first)
		update_pcm_format(codec, p, nid, format);
	update_pcm_stream_id(codec, p, nid, stream_tag, channel_id);
	if (!codec->pcm_format_first)
		update_pcm_format(codec, p, nid, format);

	p->active = 1;
	p->dirty = 0;

	/* make other inactive cvts with the same stream-tag dirty */
	type = get_wcaps_type(get_wcaps(codec, nid));
	list_for_each_entry(c, &codec->bus->codec_list, list) {
		for (i = 0; i < c->cvt_setups.used; i++) {
			p = snd_array_elem(&c->cvt_setups, i);
			if (!p->active && p->stream_tag == stream_tag &&
			    get_wcaps_type(get_wcaps(c, p->nid)) == type)
				p->dirty = 1;
		}
	}
}
EXPORT_SYMBOL_GPL(snd_hda_codec_setup_stream);

static void really_cleanup_stream(struct hda_codec *codec,
				  struct hda_cvt_setup *q);

/**
 * __snd_hda_codec_cleanup_stream - clean up the codec for closing
 * @codec: the CODEC to clean up
 * @nid: the NID to clean up
 * @do_now: really clean up the stream instead of clearing the active flag
 */
void __snd_hda_codec_cleanup_stream(struct hda_codec *codec, hda_nid_t nid,
				    int do_now)
{
	struct hda_cvt_setup *p;

	if (!nid)
		return;

	if (codec->no_sticky_stream)
		do_now = 1;

	snd_printdd("hda_codec_cleanup_stream: NID=0x%x\n", nid);
	p = get_hda_cvt_setup(codec, nid);
	if (p) {
		/* here we just clear the active flag when do_now isn't set;
		 * actual clean-ups will be done later in
		 * purify_inactive_streams() called from snd_hda_codec_prpapre()
		 */
		if (do_now)
			really_cleanup_stream(codec, p);
		else
			p->active = 0;
	}
}
EXPORT_SYMBOL_GPL(__snd_hda_codec_cleanup_stream);

static void really_cleanup_stream(struct hda_codec *codec,
				  struct hda_cvt_setup *q)
{
	hda_nid_t nid = q->nid;
	if (q->stream_tag || q->channel_id)
		snd_hda_codec_write(codec, nid, 0, AC_VERB_SET_CHANNEL_STREAMID, 0);
	if (q->format_id)
		snd_hda_codec_write(codec, nid, 0, AC_VERB_SET_STREAM_FORMAT, 0
);
	memset(q, 0, sizeof(*q));
	q->nid = nid;
}

/* clean up the all conflicting obsolete streams */
static void purify_inactive_streams(struct hda_codec *codec)
{
	struct hda_codec *c;
	int i;

	list_for_each_entry(c, &codec->bus->codec_list, list) {
		for (i = 0; i < c->cvt_setups.used; i++) {
			struct hda_cvt_setup *p;
			p = snd_array_elem(&c->cvt_setups, i);
			if (p->dirty)
				really_cleanup_stream(c, p);
		}
	}
}

#ifdef CONFIG_PM
/* clean up all streams; called from suspend */
static void hda_cleanup_all_streams(struct hda_codec *codec)
{
	int i;

	for (i = 0; i < codec->cvt_setups.used; i++) {
		struct hda_cvt_setup *p = snd_array_elem(&codec->cvt_setups, i);
		if (p->stream_tag)
			really_cleanup_stream(codec, p);
	}
}
#endif

/*
 * amp access functions
 */

/* FIXME: more better hash key? */
#define HDA_HASH_KEY(nid, dir, idx) (u32)((nid) + ((idx) << 16) + ((dir) << 24))
#define HDA_HASH_PINCAP_KEY(nid) (u32)((nid) + (0x02 << 24))
#define HDA_HASH_PARPCM_KEY(nid) (u32)((nid) + (0x03 << 24))
#define HDA_HASH_PARSTR_KEY(nid) (u32)((nid) + (0x04 << 24))
#define INFO_AMP_CAPS	(1<<0)
#define INFO_AMP_VOL(ch)	(1 << (1 + (ch)))

/* initialize the hash table */
static void init_hda_cache(struct hda_cache_rec *cache,
				     unsigned int record_size)
{
	memset(cache, 0, sizeof(*cache));
	memset(cache->hash, 0xff, sizeof(cache->hash));
	snd_array_init(&cache->buf, record_size, 64);
}

static void free_hda_cache(struct hda_cache_rec *cache)
{
	snd_array_free(&cache->buf);
}

/* query the hash.  allocate an entry if not found. */
static struct hda_cache_head  *get_hash(struct hda_cache_rec *cache, u32 key)
{
	u16 idx = key % (u16)ARRAY_SIZE(cache->hash);
	u16 cur = cache->hash[idx];
	struct hda_cache_head *info;

	while (cur != 0xffff) {
		info = snd_array_elem(&cache->buf, cur);
		if (info->key == key)
			return info;
		cur = info->next;
	}
	return NULL;
}

/* query the hash.  allocate an entry if not found. */
static struct hda_cache_head  *get_alloc_hash(struct hda_cache_rec *cache,
					      u32 key)
{
	struct hda_cache_head *info = get_hash(cache, key);
	if (!info) {
		u16 idx, cur;
		/* add a new hash entry */
		info = snd_array_new(&cache->buf);
		if (!info)
			return NULL;
		cur = snd_array_index(&cache->buf, info);
		info->key = key;
		info->val = 0;
		info->dirty = 0;
		idx = key % (u16)ARRAY_SIZE(cache->hash);
		info->next = cache->hash[idx];
		cache->hash[idx] = cur;
	}
	return info;
}

/* query and allocate an amp hash entry */
static inline struct hda_amp_info *
get_alloc_amp_hash(struct hda_codec *codec, u32 key)
{
	return (struct hda_amp_info *)get_alloc_hash(&codec->amp_cache, key);
}

/* overwrite the value with the key in the caps hash */
static int write_caps_hash(struct hda_codec *codec, u32 key, unsigned int val)
{
	struct hda_amp_info *info;

	mutex_lock(&codec->hash_mutex);
	info = get_alloc_amp_hash(codec, key);
	if (!info) {
		mutex_unlock(&codec->hash_mutex);
		return -EINVAL;
	}
	info->amp_caps = val;
	info->head.val |= INFO_AMP_CAPS;
	mutex_unlock(&codec->hash_mutex);
	return 0;
}

/* query the value from the caps hash; if not found, fetch the current
 * value from the given function and store in the hash
 */
static unsigned int
query_caps_hash(struct hda_codec *codec, hda_nid_t nid, int dir, u32 key,
		unsigned int (*func)(struct hda_codec *, hda_nid_t, int))
{
	struct hda_amp_info *info;
	unsigned int val;

	mutex_lock(&codec->hash_mutex);
	info = get_alloc_amp_hash(codec, key);
	if (!info) {
		mutex_unlock(&codec->hash_mutex);
		return 0;
	}
	if (!(info->head.val & INFO_AMP_CAPS)) {
		mutex_unlock(&codec->hash_mutex); /* for reentrance */
		val = func(codec, nid, dir);
		write_caps_hash(codec, key, val);
	} else {
		val = info->amp_caps;
		mutex_unlock(&codec->hash_mutex);
	}
	return val;
}

static unsigned int read_amp_cap(struct hda_codec *codec, hda_nid_t nid,
				 int direction)
{
	if (!(get_wcaps(codec, nid) & AC_WCAP_AMP_OVRD))
		nid = codec->afg;
	return snd_hda_param_read(codec, nid,
				  direction == HDA_OUTPUT ?
				  AC_PAR_AMP_OUT_CAP : AC_PAR_AMP_IN_CAP);
}

/**
 * query_amp_caps - query AMP capabilities
 * @codec: the HD-auio codec
 * @nid: the NID to query
 * @direction: either #HDA_INPUT or #HDA_OUTPUT
 *
 * Query AMP capabilities for the given widget and direction.
 * Returns the obtained capability bits.
 *
 * When cap bits have been already read, this doesn't read again but
 * returns the cached value.
 */
u32 query_amp_caps(struct hda_codec *codec, hda_nid_t nid, int direction)
{
	return query_caps_hash(codec, nid, direction,
			       HDA_HASH_KEY(nid, direction, 0),
			       read_amp_cap);
}
EXPORT_SYMBOL_GPL(query_amp_caps);

/**
 * snd_hda_override_amp_caps - Override the AMP capabilities
 * @codec: the CODEC to clean up
 * @nid: the NID to clean up
 * @direction: either #HDA_INPUT or #HDA_OUTPUT
 * @caps: the capability bits to set
 *
 * Override the cached AMP caps bits value by the given one.
 * This function is useful if the driver needs to adjust the AMP ranges,
 * e.g. limit to 0dB, etc.
 *
 * Returns zero if successful or a negative error code.
 */
int snd_hda_override_amp_caps(struct hda_codec *codec, hda_nid_t nid, int dir,
			      unsigned int caps)
{
	return write_caps_hash(codec, HDA_HASH_KEY(nid, dir, 0), caps);
}
EXPORT_SYMBOL_GPL(snd_hda_override_amp_caps);

static unsigned int read_pin_cap(struct hda_codec *codec, hda_nid_t nid,
				 int dir)
{
	return snd_hda_param_read(codec, nid, AC_PAR_PIN_CAP);
}

/**
 * snd_hda_query_pin_caps - Query PIN capabilities
 * @codec: the HD-auio codec
 * @nid: the NID to query
 *
 * Query PIN capabilities for the given widget.
 * Returns the obtained capability bits.
 *
 * When cap bits have been already read, this doesn't read again but
 * returns the cached value.
 */
u32 snd_hda_query_pin_caps(struct hda_codec *codec, hda_nid_t nid)
{
	return query_caps_hash(codec, nid, 0, HDA_HASH_PINCAP_KEY(nid),
			       read_pin_cap);
}
EXPORT_SYMBOL_GPL(snd_hda_query_pin_caps);

/**
 * snd_hda_override_pin_caps - Override the pin capabilities
 * @codec: the CODEC
 * @nid: the NID to override
 * @caps: the capability bits to set
 *
 * Override the cached PIN capabilitiy bits value by the given one.
 *
 * Returns zero if successful or a negative error code.
 */
int snd_hda_override_pin_caps(struct hda_codec *codec, hda_nid_t nid,
			      unsigned int caps)
{
	return write_caps_hash(codec, HDA_HASH_PINCAP_KEY(nid), caps);
}
EXPORT_SYMBOL_GPL(snd_hda_override_pin_caps);

/* read or sync the hash value with the current value;
 * call within hash_mutex
 */
static struct hda_amp_info *
update_amp_hash(struct hda_codec *codec, hda_nid_t nid, int ch,
		int direction, int index, bool init_only)
{
	struct hda_amp_info *info;
	unsigned int parm, val = 0;
	bool val_read = false;

 retry:
	info = get_alloc_amp_hash(codec, HDA_HASH_KEY(nid, direction, index));
	if (!info)
		return NULL;
	if (!(info->head.val & INFO_AMP_VOL(ch))) {
		if (!val_read) {
			mutex_unlock(&codec->hash_mutex);
			parm = ch ? AC_AMP_GET_RIGHT : AC_AMP_GET_LEFT;
			parm |= direction == HDA_OUTPUT ?
				AC_AMP_GET_OUTPUT : AC_AMP_GET_INPUT;
			parm |= index;
			val = snd_hda_codec_read(codec, nid, 0,
				 AC_VERB_GET_AMP_GAIN_MUTE, parm);
			val &= 0xff;
			val_read = true;
			mutex_lock(&codec->hash_mutex);
			goto retry;
		}
		info->vol[ch] = val;
		info->head.val |= INFO_AMP_VOL(ch);
	} else if (init_only)
		return NULL;
	return info;
}

/*
 * write the current volume in info to the h/w
 */
static void put_vol_mute(struct hda_codec *codec, unsigned int amp_caps,
			 hda_nid_t nid, int ch, int direction, int index,
			 int val)
{
	u32 parm;

	parm = ch ? AC_AMP_SET_RIGHT : AC_AMP_SET_LEFT;
	parm |= direction == HDA_OUTPUT ? AC_AMP_SET_OUTPUT : AC_AMP_SET_INPUT;
	parm |= index << AC_AMP_SET_INDEX_SHIFT;
	if ((val & HDA_AMP_MUTE) && !(amp_caps & AC_AMPCAP_MUTE) &&
	    (amp_caps & AC_AMPCAP_MIN_MUTE))
		; /* set the zero value as a fake mute */
	else
		parm |= val;
	snd_hda_codec_write(codec, nid, 0, AC_VERB_SET_AMP_GAIN_MUTE, parm);
}

/**
 * snd_hda_codec_amp_read - Read AMP value
 * @codec: HD-audio codec
 * @nid: NID to read the AMP value
 * @ch: channel (left=0 or right=1)
 * @direction: #HDA_INPUT or #HDA_OUTPUT
 * @index: the index value (only for input direction)
 *
 * Read AMP value.  The volume is between 0 to 0x7f, 0x80 = mute bit.
 */
int snd_hda_codec_amp_read(struct hda_codec *codec, hda_nid_t nid, int ch,
			   int direction, int index)
{
	struct hda_amp_info *info;
	unsigned int val = 0;

	mutex_lock(&codec->hash_mutex);
	info = update_amp_hash(codec, nid, ch, direction, index, false);
	if (info)
		val = info->vol[ch];
	mutex_unlock(&codec->hash_mutex);
	return val;
}
EXPORT_SYMBOL_GPL(snd_hda_codec_amp_read);

static int codec_amp_update(struct hda_codec *codec, hda_nid_t nid, int ch,
			    int direction, int idx, int mask, int val,
			    bool init_only)
{
	struct hda_amp_info *info;
	unsigned int caps;
	unsigned int cache_only;

	if (snd_BUG_ON(mask & ~0xff))
		mask &= 0xff;
	val &= mask;

	mutex_lock(&codec->hash_mutex);
	info = update_amp_hash(codec, nid, ch, direction, idx, init_only);
	if (!info) {
		mutex_unlock(&codec->hash_mutex);
		return 0;
	}
	val |= info->vol[ch] & ~mask;
	if (info->vol[ch] == val) {
		mutex_unlock(&codec->hash_mutex);
		return 0;
	}
	info->vol[ch] = val;
	cache_only = info->head.dirty = codec->cached_write;
	caps = info->amp_caps;
	mutex_unlock(&codec->hash_mutex);
	if (!cache_only)
		put_vol_mute(codec, caps, nid, ch, direction, idx, val);
	return 1;
}

/**
 * snd_hda_codec_amp_update - update the AMP value
 * @codec: HD-audio codec
 * @nid: NID to read the AMP value
 * @ch: channel (left=0 or right=1)
 * @direction: #HDA_INPUT or #HDA_OUTPUT
 * @idx: the index value (only for input direction)
 * @mask: bit mask to set
 * @val: the bits value to set
 *
 * Update the AMP value with a bit mask.
 * Returns 0 if the value is unchanged, 1 if changed.
 */
int snd_hda_codec_amp_update(struct hda_codec *codec, hda_nid_t nid, int ch,
			     int direction, int idx, int mask, int val)
{
	return codec_amp_update(codec, nid, ch, direction, idx, mask, val, false);
}
EXPORT_SYMBOL_GPL(snd_hda_codec_amp_update);

/**
 * snd_hda_codec_amp_stereo - update the AMP stereo values
 * @codec: HD-audio codec
 * @nid: NID to read the AMP value
 * @direction: #HDA_INPUT or #HDA_OUTPUT
 * @idx: the index value (only for input direction)
 * @mask: bit mask to set
 * @val: the bits value to set
 *
 * Update the AMP values like snd_hda_codec_amp_update(), but for a
 * stereo widget with the same mask and value.
 */
int snd_hda_codec_amp_stereo(struct hda_codec *codec, hda_nid_t nid,
			     int direction, int idx, int mask, int val)
{
	int ch, ret = 0;

	if (snd_BUG_ON(mask & ~0xff))
		mask &= 0xff;
	for (ch = 0; ch < 2; ch++)
		ret |= snd_hda_codec_amp_update(codec, nid, ch, direction,
						idx, mask, val);
	return ret;
}
EXPORT_SYMBOL_GPL(snd_hda_codec_amp_stereo);

/* Works like snd_hda_codec_amp_update() but it writes the value only at
 * the first access.  If the amp was already initialized / updated beforehand,
 * this does nothing.
 */
int snd_hda_codec_amp_init(struct hda_codec *codec, hda_nid_t nid, int ch,
			   int dir, int idx, int mask, int val)
{
	return codec_amp_update(codec, nid, ch, dir, idx, mask, val, true);
}
EXPORT_SYMBOL_GPL(snd_hda_codec_amp_init);

int snd_hda_codec_amp_init_stereo(struct hda_codec *codec, hda_nid_t nid,
				  int dir, int idx, int mask, int val)
{
	int ch, ret = 0;

	if (snd_BUG_ON(mask & ~0xff))
		mask &= 0xff;
	for (ch = 0; ch < 2; ch++)
		ret |= snd_hda_codec_amp_init(codec, nid, ch, dir,
					      idx, mask, val);
	return ret;
}
EXPORT_SYMBOL_GPL(snd_hda_codec_amp_init_stereo);

/**
 * snd_hda_codec_resume_amp - Resume all AMP commands from the cache
 * @codec: HD-audio codec
 *
 * Resume the all amp commands from the cache.
 */
void snd_hda_codec_resume_amp(struct hda_codec *codec)
{
	int i;

	mutex_lock(&codec->hash_mutex);
	codec->cached_write = 0;
	for (i = 0; i < codec->amp_cache.buf.used; i++) {
		struct hda_amp_info *buffer;
		u32 key;
		hda_nid_t nid;
		unsigned int idx, dir, ch;
		struct hda_amp_info info;

		buffer = snd_array_elem(&codec->amp_cache.buf, i);
		if (!buffer->head.dirty)
			continue;
		buffer->head.dirty = 0;
		info = *buffer;
		key = info.head.key;
		if (!key)
			continue;
		nid = key & 0xff;
		idx = (key >> 16) & 0xff;
		dir = (key >> 24) & 0xff;
		for (ch = 0; ch < 2; ch++) {
			if (!(info.head.val & INFO_AMP_VOL(ch)))
				continue;
			mutex_unlock(&codec->hash_mutex);
			put_vol_mute(codec, info.amp_caps, nid, ch, dir, idx,
				     info.vol[ch]);
			mutex_lock(&codec->hash_mutex);
		}
	}
	mutex_unlock(&codec->hash_mutex);
}
EXPORT_SYMBOL_GPL(snd_hda_codec_resume_amp);

static u32 get_amp_max_value(struct hda_codec *codec, hda_nid_t nid, int dir,
			     unsigned int ofs)
{
	u32 caps = query_amp_caps(codec, nid, dir);
	/* get num steps */
	caps = (caps & AC_AMPCAP_NUM_STEPS) >> AC_AMPCAP_NUM_STEPS_SHIFT;
	if (ofs < caps)
		caps -= ofs;
	return caps;
}

/**
 * snd_hda_mixer_amp_volume_info - Info callback for a standard AMP mixer
 *
 * The control element is supposed to have the private_value field
 * set up via HDA_COMPOSE_AMP_VAL*() or related macros.
 */
int snd_hda_mixer_amp_volume_info(struct snd_kcontrol *kcontrol,
				  struct snd_ctl_elem_info *uinfo)
{
	struct hda_codec *codec = snd_kcontrol_chip(kcontrol);
	u16 nid = get_amp_nid(kcontrol);
	u8 chs = get_amp_channels(kcontrol);
	int dir = get_amp_direction(kcontrol);
	unsigned int ofs = get_amp_offset(kcontrol);

	uinfo->type = SNDRV_CTL_ELEM_TYPE_INTEGER;
	uinfo->count = chs == 3 ? 2 : 1;
	uinfo->value.integer.min = 0;
	uinfo->value.integer.max = get_amp_max_value(codec, nid, dir, ofs);
	if (!uinfo->value.integer.max) {
		printk(KERN_WARNING "hda_codec: "
		       "num_steps = 0 for NID=0x%x (ctl = %s)\n", nid,
		       kcontrol->id.name);
		return -EINVAL;
	}
	return 0;
}
EXPORT_SYMBOL_GPL(snd_hda_mixer_amp_volume_info);


static inline unsigned int
read_amp_value(struct hda_codec *codec, hda_nid_t nid,
	       int ch, int dir, int idx, unsigned int ofs)
{
	unsigned int val;
	val = snd_hda_codec_amp_read(codec, nid, ch, dir, idx);
	val &= HDA_AMP_VOLMASK;
	if (val >= ofs)
		val -= ofs;
	else
		val = 0;
	return val;
}

static inline int
update_amp_value(struct hda_codec *codec, hda_nid_t nid,
		 int ch, int dir, int idx, unsigned int ofs,
		 unsigned int val)
{
	unsigned int maxval;

	if (val > 0)
		val += ofs;
	/* ofs = 0: raw max value */
	maxval = get_amp_max_value(codec, nid, dir, 0);
	if (val > maxval)
		val = maxval;
	return snd_hda_codec_amp_update(codec, nid, ch, dir, idx,
					HDA_AMP_VOLMASK, val);
}

/**
 * snd_hda_mixer_amp_volume_get - Get callback for a standard AMP mixer volume
 *
 * The control element is supposed to have the private_value field
 * set up via HDA_COMPOSE_AMP_VAL*() or related macros.
 */
int snd_hda_mixer_amp_volume_get(struct snd_kcontrol *kcontrol,
				 struct snd_ctl_elem_value *ucontrol)
{
	struct hda_codec *codec = snd_kcontrol_chip(kcontrol);
	hda_nid_t nid = get_amp_nid(kcontrol);
	int chs = get_amp_channels(kcontrol);
	int dir = get_amp_direction(kcontrol);
	int idx = get_amp_index(kcontrol);
	unsigned int ofs = get_amp_offset(kcontrol);
	long *valp = ucontrol->value.integer.value;

	if (chs & 1)
		*valp++ = read_amp_value(codec, nid, 0, dir, idx, ofs);
	if (chs & 2)
		*valp = read_amp_value(codec, nid, 1, dir, idx, ofs);
	return 0;
}
EXPORT_SYMBOL_GPL(snd_hda_mixer_amp_volume_get);

/**
 * snd_hda_mixer_amp_volume_put - Put callback for a standard AMP mixer volume
 *
 * The control element is supposed to have the private_value field
 * set up via HDA_COMPOSE_AMP_VAL*() or related macros.
 */
int snd_hda_mixer_amp_volume_put(struct snd_kcontrol *kcontrol,
				 struct snd_ctl_elem_value *ucontrol)
{
	struct hda_codec *codec = snd_kcontrol_chip(kcontrol);
	hda_nid_t nid = get_amp_nid(kcontrol);
	int chs = get_amp_channels(kcontrol);
	int dir = get_amp_direction(kcontrol);
	int idx = get_amp_index(kcontrol);
	unsigned int ofs = get_amp_offset(kcontrol);
	long *valp = ucontrol->value.integer.value;
	int change = 0;

	snd_hda_power_up(codec);
	if (chs & 1) {
		change = update_amp_value(codec, nid, 0, dir, idx, ofs, *valp);
		valp++;
	}
	if (chs & 2)
		change |= update_amp_value(codec, nid, 1, dir, idx, ofs, *valp);
	snd_hda_power_down(codec);
	return change;
}
EXPORT_SYMBOL_GPL(snd_hda_mixer_amp_volume_put);

/**
 * snd_hda_mixer_amp_volume_put - TLV callback for a standard AMP mixer volume
 *
 * The control element is supposed to have the private_value field
 * set up via HDA_COMPOSE_AMP_VAL*() or related macros.
 */
int snd_hda_mixer_amp_tlv(struct snd_kcontrol *kcontrol, int op_flag,
			  unsigned int size, unsigned int __user *_tlv)
{
	struct hda_codec *codec = snd_kcontrol_chip(kcontrol);
	hda_nid_t nid = get_amp_nid(kcontrol);
	int dir = get_amp_direction(kcontrol);
	unsigned int ofs = get_amp_offset(kcontrol);
	bool min_mute = get_amp_min_mute(kcontrol);
	u32 caps, val1, val2;

	if (size < 4 * sizeof(unsigned int))
		return -ENOMEM;
	caps = query_amp_caps(codec, nid, dir);
	val2 = (caps & AC_AMPCAP_STEP_SIZE) >> AC_AMPCAP_STEP_SIZE_SHIFT;
	val2 = (val2 + 1) * 25;
	val1 = -((caps & AC_AMPCAP_OFFSET) >> AC_AMPCAP_OFFSET_SHIFT);
	val1 += ofs;
	val1 = ((int)val1) * ((int)val2);
	if (min_mute || (caps & AC_AMPCAP_MIN_MUTE))
		val2 |= TLV_DB_SCALE_MUTE;
	if (put_user(SNDRV_CTL_TLVT_DB_SCALE, _tlv))
		return -EFAULT;
	if (put_user(2 * sizeof(unsigned int), _tlv + 1))
		return -EFAULT;
	if (put_user(val1, _tlv + 2))
		return -EFAULT;
	if (put_user(val2, _tlv + 3))
		return -EFAULT;
	return 0;
}
EXPORT_SYMBOL_GPL(snd_hda_mixer_amp_tlv);

/**
 * snd_hda_set_vmaster_tlv - Set TLV for a virtual master control
 * @codec: HD-audio codec
 * @nid: NID of a reference widget
 * @dir: #HDA_INPUT or #HDA_OUTPUT
 * @tlv: TLV data to be stored, at least 4 elements
 *
 * Set (static) TLV data for a virtual master volume using the AMP caps
 * obtained from the reference NID.
 * The volume range is recalculated as if the max volume is 0dB.
 */
void snd_hda_set_vmaster_tlv(struct hda_codec *codec, hda_nid_t nid, int dir,
			     unsigned int *tlv)
{
	u32 caps;
	int nums, step;

	caps = query_amp_caps(codec, nid, dir);
	nums = (caps & AC_AMPCAP_NUM_STEPS) >> AC_AMPCAP_NUM_STEPS_SHIFT;
	step = (caps & AC_AMPCAP_STEP_SIZE) >> AC_AMPCAP_STEP_SIZE_SHIFT;
	step = (step + 1) * 25;
	tlv[0] = SNDRV_CTL_TLVT_DB_SCALE;
	tlv[1] = 2 * sizeof(unsigned int);
	tlv[2] = -nums * step;
	tlv[3] = step;
}
EXPORT_SYMBOL_GPL(snd_hda_set_vmaster_tlv);

/* find a mixer control element with the given name */
static struct snd_kcontrol *
find_mixer_ctl(struct hda_codec *codec, const char *name, int dev, int idx)
{
	struct snd_ctl_elem_id id;
	memset(&id, 0, sizeof(id));
	id.iface = SNDRV_CTL_ELEM_IFACE_MIXER;
	id.device = dev;
	id.index = idx;
	if (snd_BUG_ON(strlen(name) >= sizeof(id.name)))
		return NULL;
	strcpy(id.name, name);
	return snd_ctl_find_id(codec->bus->card, &id);
}

/**
 * snd_hda_find_mixer_ctl - Find a mixer control element with the given name
 * @codec: HD-audio codec
 * @name: ctl id name string
 *
 * Get the control element with the given id string and IFACE_MIXER.
 */
struct snd_kcontrol *snd_hda_find_mixer_ctl(struct hda_codec *codec,
					    const char *name)
{
	return find_mixer_ctl(codec, name, 0, 0);
}
EXPORT_SYMBOL_GPL(snd_hda_find_mixer_ctl);

static int find_empty_mixer_ctl_idx(struct hda_codec *codec, const char *name,
				    int start_idx)
{
	int i, idx;
	/* 16 ctlrs should be large enough */
	for (i = 0, idx = start_idx; i < 16; i++, idx++) {
		if (!find_mixer_ctl(codec, name, 0, idx))
			return idx;
	}
	return -EBUSY;
}

/**
 * snd_hda_ctl_add - Add a control element and assign to the codec
 * @codec: HD-audio codec
 * @nid: corresponding NID (optional)
 * @kctl: the control element to assign
 *
 * Add the given control element to an array inside the codec instance.
 * All control elements belonging to a codec are supposed to be added
 * by this function so that a proper clean-up works at the free or
 * reconfiguration time.
 *
 * If non-zero @nid is passed, the NID is assigned to the control element.
 * The assignment is shown in the codec proc file.
 *
 * snd_hda_ctl_add() checks the control subdev id field whether
 * #HDA_SUBDEV_NID_FLAG bit is set.  If set (and @nid is zero), the lower
 * bits value is taken as the NID to assign. The #HDA_NID_ITEM_AMP bit
 * specifies if kctl->private_value is a HDA amplifier value.
 */
int snd_hda_ctl_add(struct hda_codec *codec, hda_nid_t nid,
		    struct snd_kcontrol *kctl)
{
	int err;
	unsigned short flags = 0;
	struct hda_nid_item *item;

	if (kctl->id.subdevice & HDA_SUBDEV_AMP_FLAG) {
		flags |= HDA_NID_ITEM_AMP;
		if (nid == 0)
			nid = get_amp_nid_(kctl->private_value);
	}
	if ((kctl->id.subdevice & HDA_SUBDEV_NID_FLAG) != 0 && nid == 0)
		nid = kctl->id.subdevice & 0xffff;
	if (kctl->id.subdevice & (HDA_SUBDEV_NID_FLAG|HDA_SUBDEV_AMP_FLAG))
		kctl->id.subdevice = 0;
	err = snd_ctl_add(codec->bus->card, kctl);
	if (err < 0)
		return err;
	item = snd_array_new(&codec->mixers);
	if (!item)
		return -ENOMEM;
	item->kctl = kctl;
	item->nid = nid;
	item->flags = flags;
	return 0;
}
EXPORT_SYMBOL_GPL(snd_hda_ctl_add);

/**
 * snd_hda_add_nid - Assign a NID to a control element
 * @codec: HD-audio codec
 * @nid: corresponding NID (optional)
 * @kctl: the control element to assign
 * @index: index to kctl
 *
 * Add the given control element to an array inside the codec instance.
 * This function is used when #snd_hda_ctl_add cannot be used for 1:1
 * NID:KCTL mapping - for example "Capture Source" selector.
 */
int snd_hda_add_nid(struct hda_codec *codec, struct snd_kcontrol *kctl,
		    unsigned int index, hda_nid_t nid)
{
	struct hda_nid_item *item;

	if (nid > 0) {
		item = snd_array_new(&codec->nids);
		if (!item)
			return -ENOMEM;
		item->kctl = kctl;
		item->index = index;
		item->nid = nid;
		return 0;
	}
	printk(KERN_ERR "hda-codec: no NID for mapping control %s:%d:%d\n",
	       kctl->id.name, kctl->id.index, index);
	return -EINVAL;
}
EXPORT_SYMBOL_GPL(snd_hda_add_nid);

/**
 * snd_hda_ctls_clear - Clear all controls assigned to the given codec
 * @codec: HD-audio codec
 */
void snd_hda_ctls_clear(struct hda_codec *codec)
{
	int i;
	struct hda_nid_item *items = codec->mixers.list;
	for (i = 0; i < codec->mixers.used; i++)
		snd_ctl_remove(codec->bus->card, items[i].kctl);
	snd_array_free(&codec->mixers);
	snd_array_free(&codec->nids);
}

/* pseudo device locking
 * toggle card->shutdown to allow/disallow the device access (as a hack)
 */
int snd_hda_lock_devices(struct hda_bus *bus)
{
	struct snd_card *card = bus->card;
	struct hda_codec *codec;

	spin_lock(&card->files_lock);
	if (card->shutdown)
		goto err_unlock;
	card->shutdown = 1;
	if (!list_empty(&card->ctl_files))
		goto err_clear;

	list_for_each_entry(codec, &bus->codec_list, list) {
		int pcm;
		for (pcm = 0; pcm < codec->num_pcms; pcm++) {
			struct hda_pcm *cpcm = &codec->pcm_info[pcm];
			if (!cpcm->pcm)
				continue;
			if (cpcm->pcm->streams[0].substream_opened ||
			    cpcm->pcm->streams[1].substream_opened)
				goto err_clear;
		}
	}
	spin_unlock(&card->files_lock);
	return 0;

 err_clear:
	card->shutdown = 0;
 err_unlock:
	spin_unlock(&card->files_lock);
	return -EINVAL;
}
EXPORT_SYMBOL_GPL(snd_hda_lock_devices);

void snd_hda_unlock_devices(struct hda_bus *bus)
{
	struct snd_card *card = bus->card;

	card = bus->card;
	spin_lock(&card->files_lock);
	card->shutdown = 0;
	spin_unlock(&card->files_lock);
}
EXPORT_SYMBOL_GPL(snd_hda_unlock_devices);

/**
 * snd_hda_codec_reset - Clear all objects assigned to the codec
 * @codec: HD-audio codec
 *
 * This frees the all PCM and control elements assigned to the codec, and
 * clears the caches and restores the pin default configurations.
 *
 * When a device is being used, it returns -EBSY.  If successfully freed,
 * returns zero.
 */
int snd_hda_codec_reset(struct hda_codec *codec)
{
	struct hda_bus *bus = codec->bus;
	struct snd_card *card = bus->card;
	int i;

	if (snd_hda_lock_devices(bus) < 0)
		return -EBUSY;

	/* OK, let it free */
	cancel_delayed_work_sync(&codec->jackpoll_work);
#ifdef CONFIG_PM
	cancel_delayed_work_sync(&codec->power_work);
	flush_workqueue(bus->workq);
#endif
	snd_hda_ctls_clear(codec);
	/* release PCMs */
	for (i = 0; i < codec->num_pcms; i++) {
		if (codec->pcm_info[i].pcm) {
			snd_device_free(card, codec->pcm_info[i].pcm);
			clear_bit(codec->pcm_info[i].device,
				  bus->pcm_dev_bits);
		}
	}
	if (codec->patch_ops.free)
		codec->patch_ops.free(codec);
	memset(&codec->patch_ops, 0, sizeof(codec->patch_ops));
	snd_hda_jack_tbl_clear(codec);
	codec->proc_widget_hook = NULL;
	codec->spec = NULL;
	free_hda_cache(&codec->amp_cache);
	free_hda_cache(&codec->cmd_cache);
	init_hda_cache(&codec->amp_cache, sizeof(struct hda_amp_info));
	init_hda_cache(&codec->cmd_cache, sizeof(struct hda_cache_head));
	/* free only driver_pins so that init_pins + user_pins are restored */
	snd_array_free(&codec->driver_pins);
	snd_array_free(&codec->cvt_setups);
	snd_array_free(&codec->spdif_out);
	snd_array_free(&codec->verbs);
	codec->num_pcms = 0;
	codec->pcm_info = NULL;
	codec->preset = NULL;
	codec->slave_dig_outs = NULL;
	codec->spdif_status_reset = 0;
	unload_parser(codec);
	module_put(codec->owner);
	codec->owner = NULL;

	/* allow device access again */
	snd_hda_unlock_devices(bus);
	return 0;
}

typedef int (*map_slave_func_t)(void *, struct snd_kcontrol *);

/* apply the function to all matching slave ctls in the mixer list */
static int map_slaves(struct hda_codec *codec, const char * const *slaves,
		      const char *suffix, map_slave_func_t func, void *data) 
{
	struct hda_nid_item *items;
	const char * const *s;
	int i, err;

	items = codec->mixers.list;
	for (i = 0; i < codec->mixers.used; i++) {
		struct snd_kcontrol *sctl = items[i].kctl;
		if (!sctl || sctl->id.iface != SNDRV_CTL_ELEM_IFACE_MIXER)
			continue;
		for (s = slaves; *s; s++) {
			char tmpname[sizeof(sctl->id.name)];
			const char *name = *s;
			if (suffix) {
				snprintf(tmpname, sizeof(tmpname), "%s %s",
					 name, suffix);
				name = tmpname;
			}
			if (!strcmp(sctl->id.name, name)) {
				err = func(data, sctl);
				if (err)
					return err;
				break;
			}
		}
	}
	return 0;
}

static int check_slave_present(void *data, struct snd_kcontrol *sctl)
{
	return 1;
}

/* guess the value corresponding to 0dB */
static int get_kctl_0dB_offset(struct snd_kcontrol *kctl, int *step_to_check)
{
	int _tlv[4];
	const int *tlv = NULL;
	int val = -1;

	if (kctl->vd[0].access & SNDRV_CTL_ELEM_ACCESS_TLV_CALLBACK) {
		/* FIXME: set_fs() hack for obtaining user-space TLV data */
		mm_segment_t fs = get_fs();
		set_fs(get_ds());
		if (!kctl->tlv.c(kctl, 0, sizeof(_tlv), _tlv))
			tlv = _tlv;
		set_fs(fs);
	} else if (kctl->vd[0].access & SNDRV_CTL_ELEM_ACCESS_TLV_READ)
		tlv = kctl->tlv.p;
	if (tlv && tlv[0] == SNDRV_CTL_TLVT_DB_SCALE) {
		int step = tlv[3];
		step &= ~TLV_DB_SCALE_MUTE;
		if (!step)
			return -1;
		if (*step_to_check && *step_to_check != step) {
			snd_printk(KERN_ERR "hda_codec: Mismatching dB step for vmaster slave (%d!=%d)\n",
				   *step_to_check, step);
			return -1;
		}
		*step_to_check = step;
		val = -tlv[2] / step;
	}
	return val;
}

/* call kctl->put with the given value(s) */
static int put_kctl_with_value(struct snd_kcontrol *kctl, int val)
{
	struct snd_ctl_elem_value *ucontrol;
	ucontrol = kzalloc(sizeof(*ucontrol), GFP_KERNEL);
	if (!ucontrol)
		return -ENOMEM;
	ucontrol->value.integer.value[0] = val;
	ucontrol->value.integer.value[1] = val;
	kctl->put(kctl, ucontrol);
	kfree(ucontrol);
	return 0;
}

/* initialize the slave volume with 0dB */
static int init_slave_0dB(void *data, struct snd_kcontrol *slave)
{
	int offset = get_kctl_0dB_offset(slave, data);
	if (offset > 0)
		put_kctl_with_value(slave, offset);
	return 0;
}

/* unmute the slave */
static int init_slave_unmute(void *data, struct snd_kcontrol *slave)
{
	return put_kctl_with_value(slave, 1);
}

/**
 * snd_hda_add_vmaster - create a virtual master control and add slaves
 * @codec: HD-audio codec
 * @name: vmaster control name
 * @tlv: TLV data (optional)
 * @slaves: slave control names (optional)
 * @suffix: suffix string to each slave name (optional)
 * @init_slave_vol: initialize slaves to unmute/0dB
 * @ctl_ret: store the vmaster kcontrol in return
 *
 * Create a virtual master control with the given name.  The TLV data
 * must be either NULL or a valid data.
 *
 * @slaves is a NULL-terminated array of strings, each of which is a
 * slave control name.  All controls with these names are assigned to
 * the new virtual master control.
 *
 * This function returns zero if successful or a negative error code.
 */
int __snd_hda_add_vmaster(struct hda_codec *codec, char *name,
			unsigned int *tlv, const char * const *slaves,
			  const char *suffix, bool init_slave_vol,
			  struct snd_kcontrol **ctl_ret)
{
	struct snd_kcontrol *kctl;
	int err;

	if (ctl_ret)
		*ctl_ret = NULL;

	err = map_slaves(codec, slaves, suffix, check_slave_present, NULL);
	if (err != 1) {
		snd_printdd("No slave found for %s\n", name);
		return 0;
	}
	kctl = snd_ctl_make_virtual_master(name, tlv);
	if (!kctl)
		return -ENOMEM;
	err = snd_hda_ctl_add(codec, 0, kctl);
	if (err < 0)
		return err;

	err = map_slaves(codec, slaves, suffix,
			 (map_slave_func_t)snd_ctl_add_slave, kctl);
	if (err < 0)
		return err;

	/* init with master mute & zero volume */
	put_kctl_with_value(kctl, 0);
	if (init_slave_vol) {
		int step = 0;
		map_slaves(codec, slaves, suffix,
			   tlv ? init_slave_0dB : init_slave_unmute, &step);
	}

	if (ctl_ret)
		*ctl_ret = kctl;
	return 0;
}
EXPORT_SYMBOL_GPL(__snd_hda_add_vmaster);

/*
 * mute-LED control using vmaster
 */
static int vmaster_mute_mode_info(struct snd_kcontrol *kcontrol,
				  struct snd_ctl_elem_info *uinfo)
{
	static const char * const texts[] = {
		"On", "Off", "Follow Master"
	};
	unsigned int index;

	uinfo->type = SNDRV_CTL_ELEM_TYPE_ENUMERATED;
	uinfo->count = 1;
	uinfo->value.enumerated.items = 3;
	index = uinfo->value.enumerated.item;
	if (index >= 3)
		index = 2;
	strcpy(uinfo->value.enumerated.name, texts[index]);
	return 0;
}

static int vmaster_mute_mode_get(struct snd_kcontrol *kcontrol,
				 struct snd_ctl_elem_value *ucontrol)
{
	struct hda_vmaster_mute_hook *hook = snd_kcontrol_chip(kcontrol);
	ucontrol->value.enumerated.item[0] = hook->mute_mode;
	return 0;
}

static int vmaster_mute_mode_put(struct snd_kcontrol *kcontrol,
				 struct snd_ctl_elem_value *ucontrol)
{
	struct hda_vmaster_mute_hook *hook = snd_kcontrol_chip(kcontrol);
	unsigned int old_mode = hook->mute_mode;

	hook->mute_mode = ucontrol->value.enumerated.item[0];
	if (hook->mute_mode > HDA_VMUTE_FOLLOW_MASTER)
		hook->mute_mode = HDA_VMUTE_FOLLOW_MASTER;
	if (old_mode == hook->mute_mode)
		return 0;
	snd_hda_sync_vmaster_hook(hook);
	return 1;
}

static struct snd_kcontrol_new vmaster_mute_mode = {
	.iface = SNDRV_CTL_ELEM_IFACE_MIXER,
	.name = "Mute-LED Mode",
	.info = vmaster_mute_mode_info,
	.get = vmaster_mute_mode_get,
	.put = vmaster_mute_mode_put,
};

/*
 * Add a mute-LED hook with the given vmaster switch kctl
 * "Mute-LED Mode" control is automatically created and associated with
 * the given hook.
 */
int snd_hda_add_vmaster_hook(struct hda_codec *codec,
			     struct hda_vmaster_mute_hook *hook,
			     bool expose_enum_ctl)
{
	struct snd_kcontrol *kctl;

	if (!hook->hook || !hook->sw_kctl)
		return 0;
	snd_ctl_add_vmaster_hook(hook->sw_kctl, hook->hook, codec);
	hook->codec = codec;
	hook->mute_mode = HDA_VMUTE_FOLLOW_MASTER;
	if (!expose_enum_ctl)
		return 0;
	kctl = snd_ctl_new1(&vmaster_mute_mode, hook);
	if (!kctl)
		return -ENOMEM;
	return snd_hda_ctl_add(codec, 0, kctl);
}
EXPORT_SYMBOL_GPL(snd_hda_add_vmaster_hook);

/*
 * Call the hook with the current value for synchronization
 * Should be called in init callback
 */
void snd_hda_sync_vmaster_hook(struct hda_vmaster_mute_hook *hook)
{
	if (!hook->hook || !hook->codec)
		return;
	/* don't call vmaster hook in the destructor since it might have
	 * been already destroyed
	 */
	if (hook->codec->bus->shutdown)
		return;
	switch (hook->mute_mode) {
	case HDA_VMUTE_FOLLOW_MASTER:
		snd_ctl_sync_vmaster_hook(hook->sw_kctl);
		break;
	default:
		hook->hook(hook->codec, hook->mute_mode);
		break;
	}
}
EXPORT_SYMBOL_GPL(snd_hda_sync_vmaster_hook);


/**
 * snd_hda_mixer_amp_switch_info - Info callback for a standard AMP mixer switch
 *
 * The control element is supposed to have the private_value field
 * set up via HDA_COMPOSE_AMP_VAL*() or related macros.
 */
int snd_hda_mixer_amp_switch_info(struct snd_kcontrol *kcontrol,
				  struct snd_ctl_elem_info *uinfo)
{
	int chs = get_amp_channels(kcontrol);

	uinfo->type = SNDRV_CTL_ELEM_TYPE_BOOLEAN;
	uinfo->count = chs == 3 ? 2 : 1;
	uinfo->value.integer.min = 0;
	uinfo->value.integer.max = 1;
	return 0;
}
EXPORT_SYMBOL_GPL(snd_hda_mixer_amp_switch_info);

/**
 * snd_hda_mixer_amp_switch_get - Get callback for a standard AMP mixer switch
 *
 * The control element is supposed to have the private_value field
 * set up via HDA_COMPOSE_AMP_VAL*() or related macros.
 */
int snd_hda_mixer_amp_switch_get(struct snd_kcontrol *kcontrol,
				 struct snd_ctl_elem_value *ucontrol)
{
	struct hda_codec *codec = snd_kcontrol_chip(kcontrol);
	hda_nid_t nid = get_amp_nid(kcontrol);
	int chs = get_amp_channels(kcontrol);
	int dir = get_amp_direction(kcontrol);
	int idx = get_amp_index(kcontrol);
	long *valp = ucontrol->value.integer.value;

	if (chs & 1)
		*valp++ = (snd_hda_codec_amp_read(codec, nid, 0, dir, idx) &
			   HDA_AMP_MUTE) ? 0 : 1;
	if (chs & 2)
		*valp = (snd_hda_codec_amp_read(codec, nid, 1, dir, idx) &
			 HDA_AMP_MUTE) ? 0 : 1;
	return 0;
}
EXPORT_SYMBOL_GPL(snd_hda_mixer_amp_switch_get);

/**
 * snd_hda_mixer_amp_switch_put - Put callback for a standard AMP mixer switch
 *
 * The control element is supposed to have the private_value field
 * set up via HDA_COMPOSE_AMP_VAL*() or related macros.
 */
int snd_hda_mixer_amp_switch_put(struct snd_kcontrol *kcontrol,
				 struct snd_ctl_elem_value *ucontrol)
{
	struct hda_codec *codec = snd_kcontrol_chip(kcontrol);
	hda_nid_t nid = get_amp_nid(kcontrol);
	int chs = get_amp_channels(kcontrol);
	int dir = get_amp_direction(kcontrol);
	int idx = get_amp_index(kcontrol);
	long *valp = ucontrol->value.integer.value;
	int change = 0;

	snd_hda_power_up(codec);
	if (chs & 1) {
		change = snd_hda_codec_amp_update(codec, nid, 0, dir, idx,
						  HDA_AMP_MUTE,
						  *valp ? 0 : HDA_AMP_MUTE);
		valp++;
	}
	if (chs & 2)
		change |= snd_hda_codec_amp_update(codec, nid, 1, dir, idx,
						   HDA_AMP_MUTE,
						   *valp ? 0 : HDA_AMP_MUTE);
	hda_call_check_power_status(codec, nid);
	snd_hda_power_down(codec);
	return change;
}
EXPORT_SYMBOL_GPL(snd_hda_mixer_amp_switch_put);

/*
 * bound volume controls
 *
 * bind multiple volumes (# indices, from 0)
 */

#define AMP_VAL_IDX_SHIFT	19
#define AMP_VAL_IDX_MASK	(0x0f<<19)

/**
 * snd_hda_mixer_bind_switch_get - Get callback for a bound volume control
 *
 * The control element is supposed to have the private_value field
 * set up via HDA_BIND_MUTE*() macros.
 */
int snd_hda_mixer_bind_switch_get(struct snd_kcontrol *kcontrol,
				  struct snd_ctl_elem_value *ucontrol)
{
	struct hda_codec *codec = snd_kcontrol_chip(kcontrol);
	unsigned long pval;
	int err;

	mutex_lock(&codec->control_mutex);
	pval = kcontrol->private_value;
	kcontrol->private_value = pval & ~AMP_VAL_IDX_MASK; /* index 0 */
	err = snd_hda_mixer_amp_switch_get(kcontrol, ucontrol);
	kcontrol->private_value = pval;
	mutex_unlock(&codec->control_mutex);
	return err;
}
EXPORT_SYMBOL_GPL(snd_hda_mixer_bind_switch_get);

/**
 * snd_hda_mixer_bind_switch_put - Put callback for a bound volume control
 *
 * The control element is supposed to have the private_value field
 * set up via HDA_BIND_MUTE*() macros.
 */
int snd_hda_mixer_bind_switch_put(struct snd_kcontrol *kcontrol,
				  struct snd_ctl_elem_value *ucontrol)
{
	struct hda_codec *codec = snd_kcontrol_chip(kcontrol);
	unsigned long pval;
	int i, indices, err = 0, change = 0;

	mutex_lock(&codec->control_mutex);
	pval = kcontrol->private_value;
	indices = (pval & AMP_VAL_IDX_MASK) >> AMP_VAL_IDX_SHIFT;
	for (i = 0; i < indices; i++) {
		kcontrol->private_value = (pval & ~AMP_VAL_IDX_MASK) |
			(i << AMP_VAL_IDX_SHIFT);
		err = snd_hda_mixer_amp_switch_put(kcontrol, ucontrol);
		if (err < 0)
			break;
		change |= err;
	}
	kcontrol->private_value = pval;
	mutex_unlock(&codec->control_mutex);
	return err < 0 ? err : change;
}
EXPORT_SYMBOL_GPL(snd_hda_mixer_bind_switch_put);

/**
 * snd_hda_mixer_bind_ctls_info - Info callback for a generic bound control
 *
 * The control element is supposed to have the private_value field
 * set up via HDA_BIND_VOL() or HDA_BIND_SW() macros.
 */
int snd_hda_mixer_bind_ctls_info(struct snd_kcontrol *kcontrol,
				 struct snd_ctl_elem_info *uinfo)
{
	struct hda_codec *codec = snd_kcontrol_chip(kcontrol);
	struct hda_bind_ctls *c;
	int err;

	mutex_lock(&codec->control_mutex);
	c = (struct hda_bind_ctls *)kcontrol->private_value;
	kcontrol->private_value = *c->values;
	err = c->ops->info(kcontrol, uinfo);
	kcontrol->private_value = (long)c;
	mutex_unlock(&codec->control_mutex);
	return err;
}
EXPORT_SYMBOL_GPL(snd_hda_mixer_bind_ctls_info);

/**
 * snd_hda_mixer_bind_ctls_get - Get callback for a generic bound control
 *
 * The control element is supposed to have the private_value field
 * set up via HDA_BIND_VOL() or HDA_BIND_SW() macros.
 */
int snd_hda_mixer_bind_ctls_get(struct snd_kcontrol *kcontrol,
				struct snd_ctl_elem_value *ucontrol)
{
	struct hda_codec *codec = snd_kcontrol_chip(kcontrol);
	struct hda_bind_ctls *c;
	int err;

	mutex_lock(&codec->control_mutex);
	c = (struct hda_bind_ctls *)kcontrol->private_value;
	kcontrol->private_value = *c->values;
	err = c->ops->get(kcontrol, ucontrol);
	kcontrol->private_value = (long)c;
	mutex_unlock(&codec->control_mutex);
	return err;
}
EXPORT_SYMBOL_GPL(snd_hda_mixer_bind_ctls_get);

/**
 * snd_hda_mixer_bind_ctls_put - Put callback for a generic bound control
 *
 * The control element is supposed to have the private_value field
 * set up via HDA_BIND_VOL() or HDA_BIND_SW() macros.
 */
int snd_hda_mixer_bind_ctls_put(struct snd_kcontrol *kcontrol,
				struct snd_ctl_elem_value *ucontrol)
{
	struct hda_codec *codec = snd_kcontrol_chip(kcontrol);
	struct hda_bind_ctls *c;
	unsigned long *vals;
	int err = 0, change = 0;

	mutex_lock(&codec->control_mutex);
	c = (struct hda_bind_ctls *)kcontrol->private_value;
	for (vals = c->values; *vals; vals++) {
		kcontrol->private_value = *vals;
		err = c->ops->put(kcontrol, ucontrol);
		if (err < 0)
			break;
		change |= err;
	}
	kcontrol->private_value = (long)c;
	mutex_unlock(&codec->control_mutex);
	return err < 0 ? err : change;
}
EXPORT_SYMBOL_GPL(snd_hda_mixer_bind_ctls_put);

/**
 * snd_hda_mixer_bind_tlv - TLV callback for a generic bound control
 *
 * The control element is supposed to have the private_value field
 * set up via HDA_BIND_VOL() macro.
 */
int snd_hda_mixer_bind_tlv(struct snd_kcontrol *kcontrol, int op_flag,
			   unsigned int size, unsigned int __user *tlv)
{
	struct hda_codec *codec = snd_kcontrol_chip(kcontrol);
	struct hda_bind_ctls *c;
	int err;

	mutex_lock(&codec->control_mutex);
	c = (struct hda_bind_ctls *)kcontrol->private_value;
	kcontrol->private_value = *c->values;
	err = c->ops->tlv(kcontrol, op_flag, size, tlv);
	kcontrol->private_value = (long)c;
	mutex_unlock(&codec->control_mutex);
	return err;
}
EXPORT_SYMBOL_GPL(snd_hda_mixer_bind_tlv);

struct hda_ctl_ops snd_hda_bind_vol = {
	.info = snd_hda_mixer_amp_volume_info,
	.get = snd_hda_mixer_amp_volume_get,
	.put = snd_hda_mixer_amp_volume_put,
	.tlv = snd_hda_mixer_amp_tlv
};
EXPORT_SYMBOL_GPL(snd_hda_bind_vol);

struct hda_ctl_ops snd_hda_bind_sw = {
	.info = snd_hda_mixer_amp_switch_info,
	.get = snd_hda_mixer_amp_switch_get,
	.put = snd_hda_mixer_amp_switch_put,
	.tlv = snd_hda_mixer_amp_tlv
};
EXPORT_SYMBOL_GPL(snd_hda_bind_sw);

/*
 * SPDIF out controls
 */

static int snd_hda_spdif_mask_info(struct snd_kcontrol *kcontrol,
				   struct snd_ctl_elem_info *uinfo)
{
	uinfo->type = SNDRV_CTL_ELEM_TYPE_IEC958;
	uinfo->count = 1;
	return 0;
}

static int snd_hda_spdif_cmask_get(struct snd_kcontrol *kcontrol,
				   struct snd_ctl_elem_value *ucontrol)
{
	ucontrol->value.iec958.status[0] = IEC958_AES0_PROFESSIONAL |
					   IEC958_AES0_NONAUDIO |
					   IEC958_AES0_CON_EMPHASIS_5015 |
					   IEC958_AES0_CON_NOT_COPYRIGHT;
	ucontrol->value.iec958.status[1] = IEC958_AES1_CON_CATEGORY |
					   IEC958_AES1_CON_ORIGINAL;
	return 0;
}

static int snd_hda_spdif_pmask_get(struct snd_kcontrol *kcontrol,
				   struct snd_ctl_elem_value *ucontrol)
{
	ucontrol->value.iec958.status[0] = IEC958_AES0_PROFESSIONAL |
					   IEC958_AES0_NONAUDIO |
					   IEC958_AES0_PRO_EMPHASIS_5015;
	return 0;
}

static int snd_hda_spdif_default_get(struct snd_kcontrol *kcontrol,
				     struct snd_ctl_elem_value *ucontrol)
{
	struct hda_codec *codec = snd_kcontrol_chip(kcontrol);
	int idx = kcontrol->private_value;
	struct hda_spdif_out *spdif;

	mutex_lock(&codec->spdif_mutex);
	spdif = snd_array_elem(&codec->spdif_out, idx);
	ucontrol->value.iec958.status[0] = spdif->status & 0xff;
	ucontrol->value.iec958.status[1] = (spdif->status >> 8) & 0xff;
	ucontrol->value.iec958.status[2] = (spdif->status >> 16) & 0xff;
	ucontrol->value.iec958.status[3] = (spdif->status >> 24) & 0xff;
	mutex_unlock(&codec->spdif_mutex);

	return 0;
}

/* convert from SPDIF status bits to HDA SPDIF bits
 * bit 0 (DigEn) is always set zero (to be filled later)
 */
static unsigned short convert_from_spdif_status(unsigned int sbits)
{
	unsigned short val = 0;

	if (sbits & IEC958_AES0_PROFESSIONAL)
		val |= AC_DIG1_PROFESSIONAL;
	if (sbits & IEC958_AES0_NONAUDIO)
		val |= AC_DIG1_NONAUDIO;
	if (sbits & IEC958_AES0_PROFESSIONAL) {
		if ((sbits & IEC958_AES0_PRO_EMPHASIS) ==
		    IEC958_AES0_PRO_EMPHASIS_5015)
			val |= AC_DIG1_EMPHASIS;
	} else {
		if ((sbits & IEC958_AES0_CON_EMPHASIS) ==
		    IEC958_AES0_CON_EMPHASIS_5015)
			val |= AC_DIG1_EMPHASIS;
		if (!(sbits & IEC958_AES0_CON_NOT_COPYRIGHT))
			val |= AC_DIG1_COPYRIGHT;
		if (sbits & (IEC958_AES1_CON_ORIGINAL << 8))
			val |= AC_DIG1_LEVEL;
		val |= sbits & (IEC958_AES1_CON_CATEGORY << 8);
	}
	return val;
}

/* convert to SPDIF status bits from HDA SPDIF bits
 */
static unsigned int convert_to_spdif_status(unsigned short val)
{
	unsigned int sbits = 0;

	if (val & AC_DIG1_NONAUDIO)
		sbits |= IEC958_AES0_NONAUDIO;
	if (val & AC_DIG1_PROFESSIONAL)
		sbits |= IEC958_AES0_PROFESSIONAL;
	if (sbits & IEC958_AES0_PROFESSIONAL) {
		if (val & AC_DIG1_EMPHASIS)
			sbits |= IEC958_AES0_PRO_EMPHASIS_5015;
	} else {
		if (val & AC_DIG1_EMPHASIS)
			sbits |= IEC958_AES0_CON_EMPHASIS_5015;
		if (!(val & AC_DIG1_COPYRIGHT))
			sbits |= IEC958_AES0_CON_NOT_COPYRIGHT;
		if (val & AC_DIG1_LEVEL)
			sbits |= (IEC958_AES1_CON_ORIGINAL << 8);
		sbits |= val & (0x7f << 8);
	}
	return sbits;
}

/* set digital convert verbs both for the given NID and its slaves */
static void set_dig_out(struct hda_codec *codec, hda_nid_t nid,
			int verb, int val)
{
	const hda_nid_t *d;

	snd_hda_codec_write_cache(codec, nid, 0, verb, val);
	d = codec->slave_dig_outs;
	if (!d)
		return;
	for (; *d; d++)
		snd_hda_codec_write_cache(codec, *d, 0, verb, val);
}

static inline void set_dig_out_convert(struct hda_codec *codec, hda_nid_t nid,
				       int dig1, int dig2)
{
	if (dig1 != -1)
		set_dig_out(codec, nid, AC_VERB_SET_DIGI_CONVERT_1, dig1);
	if (dig2 != -1)
		set_dig_out(codec, nid, AC_VERB_SET_DIGI_CONVERT_2, dig2);
}

static int snd_hda_spdif_default_put(struct snd_kcontrol *kcontrol,
				     struct snd_ctl_elem_value *ucontrol)
{
	struct hda_codec *codec = snd_kcontrol_chip(kcontrol);
	int idx = kcontrol->private_value;
	struct hda_spdif_out *spdif;
	hda_nid_t nid;
	unsigned short val;
	int change;

	mutex_lock(&codec->spdif_mutex);
	spdif = snd_array_elem(&codec->spdif_out, idx);
	nid = spdif->nid;
	spdif->status = ucontrol->value.iec958.status[0] |
		((unsigned int)ucontrol->value.iec958.status[1] << 8) |
		((unsigned int)ucontrol->value.iec958.status[2] << 16) |
		((unsigned int)ucontrol->value.iec958.status[3] << 24);
	val = convert_from_spdif_status(spdif->status);
	val |= spdif->ctls & 1;
	change = spdif->ctls != val;
	spdif->ctls = val;
	if (change && nid != (u16)-1)
		set_dig_out_convert(codec, nid, val & 0xff, (val >> 8) & 0xff);
	mutex_unlock(&codec->spdif_mutex);
	return change;
}

#define snd_hda_spdif_out_switch_info	snd_ctl_boolean_mono_info

static int snd_hda_spdif_out_switch_get(struct snd_kcontrol *kcontrol,
					struct snd_ctl_elem_value *ucontrol)
{
	struct hda_codec *codec = snd_kcontrol_chip(kcontrol);
	int idx = kcontrol->private_value;
	struct hda_spdif_out *spdif;

	mutex_lock(&codec->spdif_mutex);
	spdif = snd_array_elem(&codec->spdif_out, idx);
	ucontrol->value.integer.value[0] = spdif->ctls & AC_DIG1_ENABLE;
	mutex_unlock(&codec->spdif_mutex);
	return 0;
}

static inline void set_spdif_ctls(struct hda_codec *codec, hda_nid_t nid,
				  int dig1, int dig2)
{
	set_dig_out_convert(codec, nid, dig1, dig2);
	/* unmute amp switch (if any) */
	if ((get_wcaps(codec, nid) & AC_WCAP_OUT_AMP) &&
	    (dig1 & AC_DIG1_ENABLE))
		snd_hda_codec_amp_stereo(codec, nid, HDA_OUTPUT, 0,
					    HDA_AMP_MUTE, 0);
}

static int snd_hda_spdif_out_switch_put(struct snd_kcontrol *kcontrol,
					struct snd_ctl_elem_value *ucontrol)
{
	struct hda_codec *codec = snd_kcontrol_chip(kcontrol);
	int idx = kcontrol->private_value;
	struct hda_spdif_out *spdif;
	hda_nid_t nid;
	unsigned short val;
	int change;

	mutex_lock(&codec->spdif_mutex);
	spdif = snd_array_elem(&codec->spdif_out, idx);
	nid = spdif->nid;
	val = spdif->ctls & ~AC_DIG1_ENABLE;
	if (ucontrol->value.integer.value[0])
		val |= AC_DIG1_ENABLE;
	change = spdif->ctls != val;
	spdif->ctls = val;
	if (change && nid != (u16)-1)
		set_spdif_ctls(codec, nid, val & 0xff, -1);
	mutex_unlock(&codec->spdif_mutex);
	return change;
}

static struct snd_kcontrol_new dig_mixes[] = {
	{
		.access = SNDRV_CTL_ELEM_ACCESS_READ,
		.iface = SNDRV_CTL_ELEM_IFACE_MIXER,
		.name = SNDRV_CTL_NAME_IEC958("", PLAYBACK, CON_MASK),
		.info = snd_hda_spdif_mask_info,
		.get = snd_hda_spdif_cmask_get,
	},
	{
		.access = SNDRV_CTL_ELEM_ACCESS_READ,
		.iface = SNDRV_CTL_ELEM_IFACE_MIXER,
		.name = SNDRV_CTL_NAME_IEC958("", PLAYBACK, PRO_MASK),
		.info = snd_hda_spdif_mask_info,
		.get = snd_hda_spdif_pmask_get,
	},
	{
		.iface = SNDRV_CTL_ELEM_IFACE_MIXER,
		.name = SNDRV_CTL_NAME_IEC958("", PLAYBACK, DEFAULT),
		.info = snd_hda_spdif_mask_info,
		.get = snd_hda_spdif_default_get,
		.put = snd_hda_spdif_default_put,
	},
	{
		.iface = SNDRV_CTL_ELEM_IFACE_MIXER,
		.name = SNDRV_CTL_NAME_IEC958("", PLAYBACK, SWITCH),
		.info = snd_hda_spdif_out_switch_info,
		.get = snd_hda_spdif_out_switch_get,
		.put = snd_hda_spdif_out_switch_put,
	},
	{ } /* end */
};

/**
 * snd_hda_create_dig_out_ctls - create Output SPDIF-related controls
 * @codec: the HDA codec
 * @associated_nid: NID that new ctls associated with
 * @cvt_nid: converter NID
 * @type: HDA_PCM_TYPE_*
 * Creates controls related with the digital output.
 * Called from each patch supporting the digital out.
 *
 * Returns 0 if successful, or a negative error code.
 */
int snd_hda_create_dig_out_ctls(struct hda_codec *codec,
				hda_nid_t associated_nid,
				hda_nid_t cvt_nid,
				int type)
{
	int err;
	struct snd_kcontrol *kctl;
	struct snd_kcontrol_new *dig_mix;
	int idx = 0;
	const int spdif_index = 16;
	struct hda_spdif_out *spdif;
	struct hda_bus *bus = codec->bus;

	if (bus->primary_dig_out_type == HDA_PCM_TYPE_HDMI &&
	    type == HDA_PCM_TYPE_SPDIF) {
		idx = spdif_index;
	} else if (bus->primary_dig_out_type == HDA_PCM_TYPE_SPDIF &&
		   type == HDA_PCM_TYPE_HDMI) {
		/* suppose a single SPDIF device */
		for (dig_mix = dig_mixes; dig_mix->name; dig_mix++) {
			kctl = find_mixer_ctl(codec, dig_mix->name, 0, 0);
			if (!kctl)
				break;
			kctl->id.index = spdif_index;
		}
		bus->primary_dig_out_type = HDA_PCM_TYPE_HDMI;
	}
	if (!bus->primary_dig_out_type)
		bus->primary_dig_out_type = type;

	idx = find_empty_mixer_ctl_idx(codec, "IEC958 Playback Switch", idx);
	if (idx < 0) {
		printk(KERN_ERR "hda_codec: too many IEC958 outputs\n");
		return -EBUSY;
	}
	spdif = snd_array_new(&codec->spdif_out);
	if (!spdif)
		return -ENOMEM;
	for (dig_mix = dig_mixes; dig_mix->name; dig_mix++) {
		kctl = snd_ctl_new1(dig_mix, codec);
		if (!kctl)
			return -ENOMEM;
		kctl->id.index = idx;
		kctl->private_value = codec->spdif_out.used - 1;
		err = snd_hda_ctl_add(codec, associated_nid, kctl);
		if (err < 0)
			return err;
	}
	spdif->nid = cvt_nid;
	spdif->ctls = snd_hda_codec_read(codec, cvt_nid, 0,
					 AC_VERB_GET_DIGI_CONVERT_1, 0);
	spdif->status = convert_to_spdif_status(spdif->ctls);
	return 0;
}
EXPORT_SYMBOL_GPL(snd_hda_create_dig_out_ctls);

/* get the hda_spdif_out entry from the given NID
 * call within spdif_mutex lock
 */
struct hda_spdif_out *snd_hda_spdif_out_of_nid(struct hda_codec *codec,
					       hda_nid_t nid)
{
	int i;
	for (i = 0; i < codec->spdif_out.used; i++) {
		struct hda_spdif_out *spdif =
				snd_array_elem(&codec->spdif_out, i);
		if (spdif->nid == nid)
			return spdif;
	}
	return NULL;
}
EXPORT_SYMBOL_GPL(snd_hda_spdif_out_of_nid);

void snd_hda_spdif_ctls_unassign(struct hda_codec *codec, int idx)
{
	struct hda_spdif_out *spdif;

	mutex_lock(&codec->spdif_mutex);
	spdif = snd_array_elem(&codec->spdif_out, idx);
	spdif->nid = (u16)-1;
	mutex_unlock(&codec->spdif_mutex);
}
EXPORT_SYMBOL_GPL(snd_hda_spdif_ctls_unassign);

void snd_hda_spdif_ctls_assign(struct hda_codec *codec, int idx, hda_nid_t nid)
{
	struct hda_spdif_out *spdif;
	unsigned short val;

	mutex_lock(&codec->spdif_mutex);
	spdif = snd_array_elem(&codec->spdif_out, idx);
	if (spdif->nid != nid) {
		spdif->nid = nid;
		val = spdif->ctls;
		set_spdif_ctls(codec, nid, val & 0xff, (val >> 8) & 0xff);
	}
	mutex_unlock(&codec->spdif_mutex);
}
EXPORT_SYMBOL_GPL(snd_hda_spdif_ctls_assign);

/*
 * SPDIF sharing with analog output
 */
static int spdif_share_sw_get(struct snd_kcontrol *kcontrol,
			      struct snd_ctl_elem_value *ucontrol)
{
	struct hda_multi_out *mout = snd_kcontrol_chip(kcontrol);
	ucontrol->value.integer.value[0] = mout->share_spdif;
	return 0;
}

static int spdif_share_sw_put(struct snd_kcontrol *kcontrol,
			      struct snd_ctl_elem_value *ucontrol)
{
	struct hda_multi_out *mout = snd_kcontrol_chip(kcontrol);
	mout->share_spdif = !!ucontrol->value.integer.value[0];
	return 0;
}

static struct snd_kcontrol_new spdif_share_sw = {
	.iface = SNDRV_CTL_ELEM_IFACE_MIXER,
	.name = "IEC958 Default PCM Playback Switch",
	.info = snd_ctl_boolean_mono_info,
	.get = spdif_share_sw_get,
	.put = spdif_share_sw_put,
};

/**
 * snd_hda_create_spdif_share_sw - create Default PCM switch
 * @codec: the HDA codec
 * @mout: multi-out instance
 */
int snd_hda_create_spdif_share_sw(struct hda_codec *codec,
				  struct hda_multi_out *mout)
{
	struct snd_kcontrol *kctl;

	if (!mout->dig_out_nid)
		return 0;

	kctl = snd_ctl_new1(&spdif_share_sw, mout);
	if (!kctl)
		return -ENOMEM;
	/* ATTENTION: here mout is passed as private_data, instead of codec */
	return snd_hda_ctl_add(codec, mout->dig_out_nid, kctl);
}
EXPORT_SYMBOL_GPL(snd_hda_create_spdif_share_sw);

/*
 * SPDIF input
 */

#define snd_hda_spdif_in_switch_info	snd_hda_spdif_out_switch_info

static int snd_hda_spdif_in_switch_get(struct snd_kcontrol *kcontrol,
				       struct snd_ctl_elem_value *ucontrol)
{
	struct hda_codec *codec = snd_kcontrol_chip(kcontrol);

	ucontrol->value.integer.value[0] = codec->spdif_in_enable;
	return 0;
}

static int snd_hda_spdif_in_switch_put(struct snd_kcontrol *kcontrol,
				       struct snd_ctl_elem_value *ucontrol)
{
	struct hda_codec *codec = snd_kcontrol_chip(kcontrol);
	hda_nid_t nid = kcontrol->private_value;
	unsigned int val = !!ucontrol->value.integer.value[0];
	int change;

	mutex_lock(&codec->spdif_mutex);
	change = codec->spdif_in_enable != val;
	if (change) {
		codec->spdif_in_enable = val;
		snd_hda_codec_write_cache(codec, nid, 0,
					  AC_VERB_SET_DIGI_CONVERT_1, val);
	}
	mutex_unlock(&codec->spdif_mutex);
	return change;
}

static int snd_hda_spdif_in_status_get(struct snd_kcontrol *kcontrol,
				       struct snd_ctl_elem_value *ucontrol)
{
	struct hda_codec *codec = snd_kcontrol_chip(kcontrol);
	hda_nid_t nid = kcontrol->private_value;
	unsigned short val;
	unsigned int sbits;

	val = snd_hda_codec_read(codec, nid, 0, AC_VERB_GET_DIGI_CONVERT_1, 0);
	sbits = convert_to_spdif_status(val);
	ucontrol->value.iec958.status[0] = sbits;
	ucontrol->value.iec958.status[1] = sbits >> 8;
	ucontrol->value.iec958.status[2] = sbits >> 16;
	ucontrol->value.iec958.status[3] = sbits >> 24;
	return 0;
}

static struct snd_kcontrol_new dig_in_ctls[] = {
	{
		.iface = SNDRV_CTL_ELEM_IFACE_MIXER,
		.name = SNDRV_CTL_NAME_IEC958("", CAPTURE, SWITCH),
		.info = snd_hda_spdif_in_switch_info,
		.get = snd_hda_spdif_in_switch_get,
		.put = snd_hda_spdif_in_switch_put,
	},
	{
		.access = SNDRV_CTL_ELEM_ACCESS_READ,
		.iface = SNDRV_CTL_ELEM_IFACE_MIXER,
		.name = SNDRV_CTL_NAME_IEC958("", CAPTURE, DEFAULT),
		.info = snd_hda_spdif_mask_info,
		.get = snd_hda_spdif_in_status_get,
	},
	{ } /* end */
};

/**
 * snd_hda_create_spdif_in_ctls - create Input SPDIF-related controls
 * @codec: the HDA codec
 * @nid: audio in widget NID
 *
 * Creates controls related with the SPDIF input.
 * Called from each patch supporting the SPDIF in.
 *
 * Returns 0 if successful, or a negative error code.
 */
int snd_hda_create_spdif_in_ctls(struct hda_codec *codec, hda_nid_t nid)
{
	int err;
	struct snd_kcontrol *kctl;
	struct snd_kcontrol_new *dig_mix;
	int idx;

	idx = find_empty_mixer_ctl_idx(codec, "IEC958 Capture Switch", 0);
	if (idx < 0) {
		printk(KERN_ERR "hda_codec: too many IEC958 inputs\n");
		return -EBUSY;
	}
	for (dig_mix = dig_in_ctls; dig_mix->name; dig_mix++) {
		kctl = snd_ctl_new1(dig_mix, codec);
		if (!kctl)
			return -ENOMEM;
		kctl->private_value = nid;
		err = snd_hda_ctl_add(codec, nid, kctl);
		if (err < 0)
			return err;
	}
	codec->spdif_in_enable =
		snd_hda_codec_read(codec, nid, 0,
				   AC_VERB_GET_DIGI_CONVERT_1, 0) &
		AC_DIG1_ENABLE;
	return 0;
}
EXPORT_SYMBOL_GPL(snd_hda_create_spdif_in_ctls);

/*
 * command cache
 */

/* build a 31bit cache key with the widget id and the command parameter */
#define build_cmd_cache_key(nid, verb)	((verb << 8) | nid)
#define get_cmd_cache_nid(key)		((key) & 0xff)
#define get_cmd_cache_cmd(key)		(((key) >> 8) & 0xffff)

/**
 * snd_hda_codec_write_cache - send a single command with caching
 * @codec: the HDA codec
 * @nid: NID to send the command
 * @flags: optional bit flags
 * @verb: the verb to send
 * @parm: the parameter for the verb
 *
 * Send a single command without waiting for response.
 *
 * Returns 0 if successful, or a negative error code.
 */
int snd_hda_codec_write_cache(struct hda_codec *codec, hda_nid_t nid,
			      int flags, unsigned int verb, unsigned int parm)
{
	int err;
	struct hda_cache_head *c;
	u32 key;
	unsigned int cache_only;

	cache_only = codec->cached_write;
	if (!cache_only) {
		err = snd_hda_codec_write(codec, nid, flags, verb, parm);
		if (err < 0)
			return err;
	}

	/* parm may contain the verb stuff for get/set amp */
	verb = verb | (parm >> 8);
	parm &= 0xff;
	key = build_cmd_cache_key(nid, verb);
	mutex_lock(&codec->bus->cmd_mutex);
	c = get_alloc_hash(&codec->cmd_cache, key);
	if (c) {
		c->val = parm;
		c->dirty = cache_only;
	}
	mutex_unlock(&codec->bus->cmd_mutex);
	return 0;
}
EXPORT_SYMBOL_GPL(snd_hda_codec_write_cache);

/**
 * snd_hda_codec_update_cache - check cache and write the cmd only when needed
 * @codec: the HDA codec
 * @nid: NID to send the command
 * @flags: optional bit flags
 * @verb: the verb to send
 * @parm: the parameter for the verb
 *
 * This function works like snd_hda_codec_write_cache(), but it doesn't send
 * command if the parameter is already identical with the cached value.
 * If not, it sends the command and refreshes the cache.
 *
 * Returns 0 if successful, or a negative error code.
 */
int snd_hda_codec_update_cache(struct hda_codec *codec, hda_nid_t nid,
			       int flags, unsigned int verb, unsigned int parm)
{
	struct hda_cache_head *c;
	u32 key;

	/* parm may contain the verb stuff for get/set amp */
	verb = verb | (parm >> 8);
	parm &= 0xff;
	key = build_cmd_cache_key(nid, verb);
	mutex_lock(&codec->bus->cmd_mutex);
	c = get_hash(&codec->cmd_cache, key);
	if (c && c->val == parm) {
		mutex_unlock(&codec->bus->cmd_mutex);
		return 0;
	}
	mutex_unlock(&codec->bus->cmd_mutex);
	return snd_hda_codec_write_cache(codec, nid, flags, verb, parm);
}
EXPORT_SYMBOL_GPL(snd_hda_codec_update_cache);

/**
 * snd_hda_codec_resume_cache - Resume the all commands from the cache
 * @codec: HD-audio codec
 *
 * Execute all verbs recorded in the command caches to resume.
 */
void snd_hda_codec_resume_cache(struct hda_codec *codec)
{
	int i;

	mutex_lock(&codec->hash_mutex);
	codec->cached_write = 0;
	for (i = 0; i < codec->cmd_cache.buf.used; i++) {
		struct hda_cache_head *buffer;
		u32 key;

		buffer = snd_array_elem(&codec->cmd_cache.buf, i);
		key = buffer->key;
		if (!key)
			continue;
		if (!buffer->dirty)
			continue;
		buffer->dirty = 0;
		mutex_unlock(&codec->hash_mutex);
		snd_hda_codec_write(codec, get_cmd_cache_nid(key), 0,
				    get_cmd_cache_cmd(key), buffer->val);
		mutex_lock(&codec->hash_mutex);
	}
	mutex_unlock(&codec->hash_mutex);
}
EXPORT_SYMBOL_GPL(snd_hda_codec_resume_cache);

/**
 * snd_hda_sequence_write_cache - sequence writes with caching
 * @codec: the HDA codec
 * @seq: VERB array to send
 *
 * Send the commands sequentially from the given array.
 * Thte commands are recorded on cache for power-save and resume.
 * The array must be terminated with NID=0.
 */
void snd_hda_sequence_write_cache(struct hda_codec *codec,
				  const struct hda_verb *seq)
{
	for (; seq->nid; seq++)
		snd_hda_codec_write_cache(codec, seq->nid, 0, seq->verb,
					  seq->param);
}
EXPORT_SYMBOL_GPL(snd_hda_sequence_write_cache);

/**
 * snd_hda_codec_flush_cache - Execute all pending (cached) amps / verbs
 * @codec: HD-audio codec
 */
void snd_hda_codec_flush_cache(struct hda_codec *codec)
{
	snd_hda_codec_resume_amp(codec);
	snd_hda_codec_resume_cache(codec);
}
EXPORT_SYMBOL_GPL(snd_hda_codec_flush_cache);

void snd_hda_codec_set_power_to_all(struct hda_codec *codec, hda_nid_t fg,
				    unsigned int power_state)
{
	hda_nid_t nid = codec->start_nid;
	int i;

	for (i = 0; i < codec->num_nodes; i++, nid++) {
		unsigned int wcaps = get_wcaps(codec, nid);
		unsigned int state = power_state;
		if (!(wcaps & AC_WCAP_POWER))
			continue;
		if (codec->power_filter) {
			state = codec->power_filter(codec, nid, power_state);
			if (state != power_state && power_state == AC_PWRST_D3)
				continue;
		}
		snd_hda_codec_write(codec, nid, 0, AC_VERB_SET_POWER_STATE,
				    state);
	}
}
EXPORT_SYMBOL_GPL(snd_hda_codec_set_power_to_all);

/*
 *  supported power states check
 */
static bool snd_hda_codec_get_supported_ps(struct hda_codec *codec, hda_nid_t fg,
				unsigned int power_state)
{
	int sup = snd_hda_param_read(codec, fg, AC_PAR_POWER_STATE);

	if (sup == -1)
		return false;
	if (sup & power_state)
		return true;
	else
		return false;
}

/*
 * wait until the state is reached, returns the current state
 */
static unsigned int hda_sync_power_state(struct hda_codec *codec,
					 hda_nid_t fg,
					 unsigned int power_state)
{
	unsigned long end_time = jiffies + msecs_to_jiffies(500);
	unsigned int state, actual_state;

	for (;;) {
		state = snd_hda_codec_read(codec, fg, 0,
					   AC_VERB_GET_POWER_STATE, 0);
		if (state & AC_PWRST_ERROR)
			break;
		actual_state = (state >> 4) & 0x0f;
		if (actual_state == power_state)
			break;
		if (time_after_eq(jiffies, end_time))
			break;
		/* wait until the codec reachs to the target state */
		msleep(1);
	}
	return state;
}

/* don't power down the widget if it controls eapd and EAPD_BTLENABLE is set */
unsigned int snd_hda_codec_eapd_power_filter(struct hda_codec *codec,
					     hda_nid_t nid,
					     unsigned int power_state)
{
	if (nid == codec->afg || nid == codec->mfg)
		return power_state;
	if (power_state == AC_PWRST_D3 &&
	    get_wcaps_type(get_wcaps(codec, nid)) == AC_WID_PIN &&
	    (snd_hda_query_pin_caps(codec, nid) & AC_PINCAP_EAPD)) {
		int eapd = snd_hda_codec_read(codec, nid, 0,
					      AC_VERB_GET_EAPD_BTLENABLE, 0);
		if (eapd & 0x02)
			return AC_PWRST_D0;
	}
	return power_state;
}
EXPORT_SYMBOL_GPL(snd_hda_codec_eapd_power_filter);

/*
 * set power state of the codec, and return the power state
 */
static unsigned int hda_set_power_state(struct hda_codec *codec,
					unsigned int power_state)
{
	hda_nid_t fg = codec->afg ? codec->afg : codec->mfg;
	int count;
	unsigned int state;
	int flags = 0;

	/* this delay seems necessary to avoid click noise at power-down */
	if (power_state == AC_PWRST_D3) {
		if (codec->depop_delay < 0)
			msleep(codec->epss ? 10 : 100);
		else if (codec->depop_delay > 0)
			msleep(codec->depop_delay);
		flags = HDA_RW_NO_RESPONSE_FALLBACK;
	}

	/* repeat power states setting at most 10 times*/
	for (count = 0; count < 10; count++) {
		if (codec->patch_ops.set_power_state)
			codec->patch_ops.set_power_state(codec, fg,
							 power_state);
		else {
			state = power_state;
			if (codec->power_filter)
				state = codec->power_filter(codec, fg, state);
			if (state == power_state || power_state != AC_PWRST_D3)
				snd_hda_codec_read(codec, fg, flags,
						   AC_VERB_SET_POWER_STATE,
						   state);
			snd_hda_codec_set_power_to_all(codec, fg, power_state);
		}
		state = hda_sync_power_state(codec, fg, power_state);
		if (!(state & AC_PWRST_ERROR))
			break;
	}

	return state;
}

/* sync power states of all widgets;
 * this is called at the end of codec parsing
 */
static void sync_power_up_states(struct hda_codec *codec)
{
	hda_nid_t nid = codec->start_nid;
	int i;

	/* don't care if no filter is used */
	if (!codec->power_filter)
		return;

	for (i = 0; i < codec->num_nodes; i++, nid++) {
		unsigned int wcaps = get_wcaps(codec, nid);
		unsigned int target;
		if (!(wcaps & AC_WCAP_POWER))
			continue;
		target = codec->power_filter(codec, nid, AC_PWRST_D0);
		if (target == AC_PWRST_D0)
			continue;
		if (!snd_hda_check_power_state(codec, nid, target))
			snd_hda_codec_write(codec, nid, 0,
					    AC_VERB_SET_POWER_STATE, target);
	}
}

#ifdef CONFIG_SND_HDA_HWDEP
/* execute additional init verbs */
static void hda_exec_init_verbs(struct hda_codec *codec)
{
	if (codec->init_verbs.list)
		snd_hda_sequence_write(codec, codec->init_verbs.list);
}
#else
static inline void hda_exec_init_verbs(struct hda_codec *codec) {}
#endif

#ifdef CONFIG_PM
/*
 * call suspend and power-down; used both from PM and power-save
 * this function returns the power state in the end
 */
static unsigned int hda_call_codec_suspend(struct hda_codec *codec, bool in_wq)
{
	unsigned int state;

	codec->in_pm = 1;

	if (codec->patch_ops.suspend)
		codec->patch_ops.suspend(codec);
	hda_cleanup_all_streams(codec);
	state = hda_set_power_state(codec, AC_PWRST_D3);
	/* Cancel delayed work if we aren't currently running from it. */
	if (!in_wq)
		cancel_delayed_work_sync(&codec->power_work);
	spin_lock(&codec->power_lock);
	snd_hda_update_power_acct(codec);
	trace_hda_power_down(codec);
	codec->power_on = 0;
	codec->power_transition = 0;
	codec->power_jiffies = jiffies;
	spin_unlock(&codec->power_lock);
	codec->in_pm = 0;
	return state;
}

/* mark all entries of cmd and amp caches dirty */
static void hda_mark_cmd_cache_dirty(struct hda_codec *codec)
{
	int i;
	for (i = 0; i < codec->cmd_cache.buf.used; i++) {
		struct hda_cache_head *cmd;
		cmd = snd_array_elem(&codec->cmd_cache.buf, i);
		cmd->dirty = 1;
	}
	for (i = 0; i < codec->amp_cache.buf.used; i++) {
		struct hda_amp_info *amp;
		amp = snd_array_elem(&codec->amp_cache.buf, i);
		amp->head.dirty = 1;
	}
}

/*
 * kick up codec; used both from PM and power-save
 */
static void hda_call_codec_resume(struct hda_codec *codec)
{
	codec->in_pm = 1;

	hda_mark_cmd_cache_dirty(codec);

	/* set as if powered on for avoiding re-entering the resume
	 * in the resume / power-save sequence
	 */
	hda_keep_power_on(codec);
	hda_set_power_state(codec, AC_PWRST_D0);
	restore_shutup_pins(codec);
	hda_exec_init_verbs(codec);
	snd_hda_jack_set_dirty_all(codec);
	if (codec->patch_ops.resume)
		codec->patch_ops.resume(codec);
	else {
		if (codec->patch_ops.init)
			codec->patch_ops.init(codec);
		snd_hda_codec_resume_amp(codec);
		snd_hda_codec_resume_cache(codec);
	}

	if (codec->jackpoll_interval)
		hda_jackpoll_work(&codec->jackpoll_work.work);
	else
		snd_hda_jack_report_sync(codec);

	codec->in_pm = 0;
	snd_hda_power_down(codec); /* flag down before returning */
}
#endif /* CONFIG_PM */


/**
 * snd_hda_build_controls - build mixer controls
 * @bus: the BUS
 *
 * Creates mixer controls for each codec included in the bus.
 *
 * Returns 0 if successful, otherwise a negative error code.
 */
int snd_hda_build_controls(struct hda_bus *bus)
{
	struct hda_codec *codec;

	list_for_each_entry(codec, &bus->codec_list, list) {
		int err = snd_hda_codec_build_controls(codec);
		if (err < 0) {
			printk(KERN_ERR "hda_codec: cannot build controls "
			       "for #%d (error %d)\n", codec->addr, err);
			err = snd_hda_codec_reset(codec);
			if (err < 0) {
				printk(KERN_ERR
				       "hda_codec: cannot revert codec\n");
				return err;
			}
		}
	}
	return 0;
}
EXPORT_SYMBOL_GPL(snd_hda_build_controls);

/*
 * add standard channel maps if not specified
 */
static int add_std_chmaps(struct hda_codec *codec)
{
	int i, str, err;

	for (i = 0; i < codec->num_pcms; i++) {
		for (str = 0; str < 2; str++) {
			struct snd_pcm *pcm = codec->pcm_info[i].pcm;
			struct hda_pcm_stream *hinfo =
				&codec->pcm_info[i].stream[str];
			struct snd_pcm_chmap *chmap;
			const struct snd_pcm_chmap_elem *elem;

			if (codec->pcm_info[i].own_chmap)
				continue;
			if (!pcm || !hinfo->substreams)
				continue;
			elem = hinfo->chmap ? hinfo->chmap : snd_pcm_std_chmaps;
			err = snd_pcm_add_chmap_ctls(pcm, str, elem,
						     hinfo->channels_max,
						     0, &chmap);
			if (err < 0)
				return err;
			chmap->channel_mask = SND_PCM_CHMAP_MASK_2468;
		}
	}
	return 0;
}

/* default channel maps for 2.1 speakers;
 * since HD-audio supports only stereo, odd number channels are omitted
 */
const struct snd_pcm_chmap_elem snd_pcm_2_1_chmaps[] = {
	{ .channels = 2,
	  .map = { SNDRV_CHMAP_FL, SNDRV_CHMAP_FR } },
	{ .channels = 4,
	  .map = { SNDRV_CHMAP_FL, SNDRV_CHMAP_FR,
		   SNDRV_CHMAP_LFE, SNDRV_CHMAP_LFE } },
	{ }
};
EXPORT_SYMBOL_GPL(snd_pcm_2_1_chmaps);

int snd_hda_codec_build_controls(struct hda_codec *codec)
{
	int err = 0;
	hda_exec_init_verbs(codec);
	/* continue to initialize... */
	if (codec->patch_ops.init)
		err = codec->patch_ops.init(codec);
	if (!err && codec->patch_ops.build_controls)
		err = codec->patch_ops.build_controls(codec);
	if (err < 0)
		return err;

	/* we create chmaps here instead of build_pcms */
	err = add_std_chmaps(codec);
	if (err < 0)
		return err;

	if (codec->jackpoll_interval)
		hda_jackpoll_work(&codec->jackpoll_work.work);
	else
		snd_hda_jack_report_sync(codec); /* call at the last init point */
	sync_power_up_states(codec);
	return 0;
}

/*
 * stream formats
 */
struct hda_rate_tbl {
	unsigned int hz;
	unsigned int alsa_bits;
	unsigned int hda_fmt;
};

/* rate = base * mult / div */
#define HDA_RATE(base, mult, div) \
	(AC_FMT_BASE_##base##K | (((mult) - 1) << AC_FMT_MULT_SHIFT) | \
	 (((div) - 1) << AC_FMT_DIV_SHIFT))

static struct hda_rate_tbl rate_bits[] = {
	/* rate in Hz, ALSA rate bitmask, HDA format value */

	/* autodetected value used in snd_hda_query_supported_pcm */
	{ 8000, SNDRV_PCM_RATE_8000, HDA_RATE(48, 1, 6) },
	{ 11025, SNDRV_PCM_RATE_11025, HDA_RATE(44, 1, 4) },
	{ 16000, SNDRV_PCM_RATE_16000, HDA_RATE(48, 1, 3) },
	{ 22050, SNDRV_PCM_RATE_22050, HDA_RATE(44, 1, 2) },
	{ 32000, SNDRV_PCM_RATE_32000, HDA_RATE(48, 2, 3) },
	{ 44100, SNDRV_PCM_RATE_44100, HDA_RATE(44, 1, 1) },
	{ 48000, SNDRV_PCM_RATE_48000, HDA_RATE(48, 1, 1) },
	{ 88200, SNDRV_PCM_RATE_88200, HDA_RATE(44, 2, 1) },
	{ 96000, SNDRV_PCM_RATE_96000, HDA_RATE(48, 2, 1) },
	{ 176400, SNDRV_PCM_RATE_176400, HDA_RATE(44, 4, 1) },
	{ 192000, SNDRV_PCM_RATE_192000, HDA_RATE(48, 4, 1) },
#define AC_PAR_PCM_RATE_BITS	11
	/* up to bits 10, 384kHZ isn't supported properly */

	/* not autodetected value */
	{ 9600, SNDRV_PCM_RATE_KNOT, HDA_RATE(48, 1, 5) },

	{ 0 } /* terminator */
};

/**
 * snd_hda_calc_stream_format - calculate format bitset
 * @rate: the sample rate
 * @channels: the number of channels
 * @format: the PCM format (SNDRV_PCM_FORMAT_XXX)
 * @maxbps: the max. bps
 *
 * Calculate the format bitset from the given rate, channels and th PCM format.
 *
 * Return zero if invalid.
 */
unsigned int snd_hda_calc_stream_format(unsigned int rate,
					unsigned int channels,
					unsigned int format,
					unsigned int maxbps,
					unsigned short spdif_ctls)
{
	int i;
	unsigned int val = 0;

	for (i = 0; rate_bits[i].hz; i++)
		if (rate_bits[i].hz == rate) {
			val = rate_bits[i].hda_fmt;
			break;
		}
	if (!rate_bits[i].hz) {
		snd_printdd("invalid rate %d\n", rate);
		return 0;
	}

	if (channels == 0 || channels > 8) {
		snd_printdd("invalid channels %d\n", channels);
		return 0;
	}
	val |= channels - 1;

	switch (snd_pcm_format_width(format)) {
	case 8:
		val |= AC_FMT_BITS_8;
		break;
	case 16:
		val |= AC_FMT_BITS_16;
		break;
	case 20:
	case 24:
	case 32:
		if (maxbps >= 32 || format == SNDRV_PCM_FORMAT_FLOAT_LE)
			val |= AC_FMT_BITS_32;
		else if (maxbps >= 24)
			val |= AC_FMT_BITS_24;
		else
			val |= AC_FMT_BITS_20;
		break;
	default:
		snd_printdd("invalid format width %d\n",
			    snd_pcm_format_width(format));
		return 0;
	}

	if (spdif_ctls & AC_DIG1_NONAUDIO)
		val |= AC_FMT_TYPE_NON_PCM;

	return val;
}
EXPORT_SYMBOL_GPL(snd_hda_calc_stream_format);

static unsigned int get_pcm_param(struct hda_codec *codec, hda_nid_t nid,
				  int dir)
{
	unsigned int val = 0;
	if (nid != codec->afg &&
	    (get_wcaps(codec, nid) & AC_WCAP_FORMAT_OVRD))
		val = snd_hda_param_read(codec, nid, AC_PAR_PCM);
	if (!val || val == -1)
		val = snd_hda_param_read(codec, codec->afg, AC_PAR_PCM);
	if (!val || val == -1)
		return 0;
	return val;
}

static unsigned int query_pcm_param(struct hda_codec *codec, hda_nid_t nid)
{
	return query_caps_hash(codec, nid, 0, HDA_HASH_PARPCM_KEY(nid),
			       get_pcm_param);
}

static unsigned int get_stream_param(struct hda_codec *codec, hda_nid_t nid,
				     int dir)
{
	unsigned int streams = snd_hda_param_read(codec, nid, AC_PAR_STREAM);
	if (!streams || streams == -1)
		streams = snd_hda_param_read(codec, codec->afg, AC_PAR_STREAM);
	if (!streams || streams == -1)
		return 0;
	return streams;
}

static unsigned int query_stream_param(struct hda_codec *codec, hda_nid_t nid)
{
	return query_caps_hash(codec, nid, 0, HDA_HASH_PARSTR_KEY(nid),
			       get_stream_param);
}

/**
 * snd_hda_query_supported_pcm - query the supported PCM rates and formats
 * @codec: the HDA codec
 * @nid: NID to query
 * @ratesp: the pointer to store the detected rate bitflags
 * @formatsp: the pointer to store the detected formats
 * @bpsp: the pointer to store the detected format widths
 *
 * Queries the supported PCM rates and formats.  The NULL @ratesp, @formatsp
 * or @bsps argument is ignored.
 *
 * Returns 0 if successful, otherwise a negative error code.
 */
int snd_hda_query_supported_pcm(struct hda_codec *codec, hda_nid_t nid,
				u32 *ratesp, u64 *formatsp, unsigned int *bpsp)
{
	unsigned int i, val, wcaps;

	wcaps = get_wcaps(codec, nid);
	val = query_pcm_param(codec, nid);

	if (ratesp) {
		u32 rates = 0;
		for (i = 0; i < AC_PAR_PCM_RATE_BITS; i++) {
			if (val & (1 << i))
				rates |= rate_bits[i].alsa_bits;
		}
		if (rates == 0) {
			snd_printk(KERN_ERR "hda_codec: rates == 0 "
				   "(nid=0x%x, val=0x%x, ovrd=%i)\n",
					nid, val,
					(wcaps & AC_WCAP_FORMAT_OVRD) ? 1 : 0);
			return -EIO;
		}
		*ratesp = rates;
	}

	if (formatsp || bpsp) {
		u64 formats = 0;
		unsigned int streams, bps;

		streams = query_stream_param(codec, nid);
		if (!streams)
			return -EIO;

		bps = 0;
		if (streams & AC_SUPFMT_PCM) {
			if (val & AC_SUPPCM_BITS_8) {
				formats |= SNDRV_PCM_FMTBIT_U8;
				bps = 8;
			}
			if (val & AC_SUPPCM_BITS_16) {
				formats |= SNDRV_PCM_FMTBIT_S16_LE;
				bps = 16;
			}
			if (wcaps & AC_WCAP_DIGITAL) {
				if (val & AC_SUPPCM_BITS_32)
					formats |= SNDRV_PCM_FMTBIT_IEC958_SUBFRAME_LE;
				if (val & (AC_SUPPCM_BITS_20|AC_SUPPCM_BITS_24))
					formats |= SNDRV_PCM_FMTBIT_S32_LE;
				if (val & AC_SUPPCM_BITS_24)
					bps = 24;
				else if (val & AC_SUPPCM_BITS_20)
					bps = 20;
			} else if (val & (AC_SUPPCM_BITS_20|AC_SUPPCM_BITS_24|
					  AC_SUPPCM_BITS_32)) {
				formats |= SNDRV_PCM_FMTBIT_S32_LE;
				if (val & AC_SUPPCM_BITS_32)
					bps = 32;
				else if (val & AC_SUPPCM_BITS_24)
					bps = 24;
				else if (val & AC_SUPPCM_BITS_20)
					bps = 20;
			}
		}
#if 0 /* FIXME: CS4206 doesn't work, which is the only codec supporting float */
		if (streams & AC_SUPFMT_FLOAT32) {
			formats |= SNDRV_PCM_FMTBIT_FLOAT_LE;
			if (!bps)
				bps = 32;
		}
#endif
		if (streams == AC_SUPFMT_AC3) {
			/* should be exclusive */
			/* temporary hack: we have still no proper support
			 * for the direct AC3 stream...
			 */
			formats |= SNDRV_PCM_FMTBIT_U8;
			bps = 8;
		}
		if (formats == 0) {
			snd_printk(KERN_ERR "hda_codec: formats == 0 "
				   "(nid=0x%x, val=0x%x, ovrd=%i, "
				   "streams=0x%x)\n",
					nid, val,
					(wcaps & AC_WCAP_FORMAT_OVRD) ? 1 : 0,
					streams);
			return -EIO;
		}
		if (formatsp)
			*formatsp = formats;
		if (bpsp)
			*bpsp = bps;
	}

	return 0;
}
EXPORT_SYMBOL_GPL(snd_hda_query_supported_pcm);

/**
 * snd_hda_is_supported_format - Check the validity of the format
 * @codec: HD-audio codec
 * @nid: NID to check
 * @format: the HD-audio format value to check
 *
 * Check whether the given node supports the format value.
 *
 * Returns 1 if supported, 0 if not.
 */
int snd_hda_is_supported_format(struct hda_codec *codec, hda_nid_t nid,
				unsigned int format)
{
	int i;
	unsigned int val = 0, rate, stream;

	val = query_pcm_param(codec, nid);
	if (!val)
		return 0;

	rate = format & 0xff00;
	for (i = 0; i < AC_PAR_PCM_RATE_BITS; i++)
		if (rate_bits[i].hda_fmt == rate) {
			if (val & (1 << i))
				break;
			return 0;
		}
	if (i >= AC_PAR_PCM_RATE_BITS)
		return 0;

	stream = query_stream_param(codec, nid);
	if (!stream)
		return 0;

	if (stream & AC_SUPFMT_PCM) {
		switch (format & 0xf0) {
		case 0x00:
			if (!(val & AC_SUPPCM_BITS_8))
				return 0;
			break;
		case 0x10:
			if (!(val & AC_SUPPCM_BITS_16))
				return 0;
			break;
		case 0x20:
			if (!(val & AC_SUPPCM_BITS_20))
				return 0;
			break;
		case 0x30:
			if (!(val & AC_SUPPCM_BITS_24))
				return 0;
			break;
		case 0x40:
			if (!(val & AC_SUPPCM_BITS_32))
				return 0;
			break;
		default:
			return 0;
		}
	} else {
		/* FIXME: check for float32 and AC3? */
	}

	return 1;
}
EXPORT_SYMBOL_GPL(snd_hda_is_supported_format);

/*
 * PCM stuff
 */
static int hda_pcm_default_open_close(struct hda_pcm_stream *hinfo,
				      struct hda_codec *codec,
				      struct snd_pcm_substream *substream)
{
	return 0;
}

static int hda_pcm_default_prepare(struct hda_pcm_stream *hinfo,
				   struct hda_codec *codec,
				   unsigned int stream_tag,
				   unsigned int format,
				   struct snd_pcm_substream *substream)
{
	snd_hda_codec_setup_stream(codec, hinfo->nid, stream_tag, 0, format);
	return 0;
}

static int hda_pcm_default_cleanup(struct hda_pcm_stream *hinfo,
				   struct hda_codec *codec,
				   struct snd_pcm_substream *substream)
{
	snd_hda_codec_cleanup_stream(codec, hinfo->nid);
	return 0;
}

static int set_pcm_default_values(struct hda_codec *codec,
				  struct hda_pcm_stream *info)
{
	int err;

	/* query support PCM information from the given NID */
	if (info->nid && (!info->rates || !info->formats)) {
		err = snd_hda_query_supported_pcm(codec, info->nid,
				info->rates ? NULL : &info->rates,
				info->formats ? NULL : &info->formats,
				info->maxbps ? NULL : &info->maxbps);
		if (err < 0)
			return err;
	}
	if (info->ops.open == NULL)
		info->ops.open = hda_pcm_default_open_close;
	if (info->ops.close == NULL)
		info->ops.close = hda_pcm_default_open_close;
	if (info->ops.prepare == NULL) {
		if (snd_BUG_ON(!info->nid))
			return -EINVAL;
		info->ops.prepare = hda_pcm_default_prepare;
	}
	if (info->ops.cleanup == NULL) {
		if (snd_BUG_ON(!info->nid))
			return -EINVAL;
		info->ops.cleanup = hda_pcm_default_cleanup;
	}
	return 0;
}

/*
 * codec prepare/cleanup entries
 */
int snd_hda_codec_prepare(struct hda_codec *codec,
			  struct hda_pcm_stream *hinfo,
			  unsigned int stream,
			  unsigned int format,
			  struct snd_pcm_substream *substream)
{
	int ret;
	mutex_lock(&codec->bus->prepare_mutex);
	ret = hinfo->ops.prepare(hinfo, codec, stream, format, substream);
	if (ret >= 0)
		purify_inactive_streams(codec);
	mutex_unlock(&codec->bus->prepare_mutex);
	return ret;
}
EXPORT_SYMBOL_GPL(snd_hda_codec_prepare);

void snd_hda_codec_cleanup(struct hda_codec *codec,
			   struct hda_pcm_stream *hinfo,
			   struct snd_pcm_substream *substream)
{
	mutex_lock(&codec->bus->prepare_mutex);
	hinfo->ops.cleanup(hinfo, codec, substream);
	mutex_unlock(&codec->bus->prepare_mutex);
}
EXPORT_SYMBOL_GPL(snd_hda_codec_cleanup);

/* global */
const char *snd_hda_pcm_type_name[HDA_PCM_NTYPES] = {
	"Audio", "SPDIF", "HDMI", "Modem"
};

/*
 * get the empty PCM device number to assign
 */
static int get_empty_pcm_device(struct hda_bus *bus, unsigned int type)
{
	/* audio device indices; not linear to keep compatibility */
	/* assigned to static slots up to dev#10; if more needed, assign
	 * the later slot dynamically (when CONFIG_SND_DYNAMIC_MINORS=y)
	 */
	static int audio_idx[HDA_PCM_NTYPES][5] = {
		[HDA_PCM_TYPE_AUDIO] = { 0, 2, 4, 5, -1 },
		[HDA_PCM_TYPE_SPDIF] = { 1, -1 },
		[HDA_PCM_TYPE_HDMI]  = { 3, 7, 8, 9, -1 },
		[HDA_PCM_TYPE_MODEM] = { 6, -1 },
	};
	int i;

	if (type >= HDA_PCM_NTYPES) {
		snd_printk(KERN_WARNING "Invalid PCM type %d\n", type);
		return -EINVAL;
	}

	for (i = 0; audio_idx[type][i] >= 0; i++) {
#ifndef CONFIG_SND_DYNAMIC_MINORS
		if (audio_idx[type][i] >= 8)
			break;
#endif
		if (!test_and_set_bit(audio_idx[type][i], bus->pcm_dev_bits))
			return audio_idx[type][i];
	}

#ifdef CONFIG_SND_DYNAMIC_MINORS
	/* non-fixed slots starting from 10 */
	for (i = 10; i < 32; i++) {
		if (!test_and_set_bit(i, bus->pcm_dev_bits))
			return i;
	}
#endif

	snd_printk(KERN_WARNING "Too many %s devices\n",
		snd_hda_pcm_type_name[type]);
#ifndef CONFIG_SND_DYNAMIC_MINORS
	snd_printk(KERN_WARNING "Consider building the kernel with CONFIG_SND_DYNAMIC_MINORS=y\n");
#endif
	return -EAGAIN;
}

/*
 * attach a new PCM stream
 */
static int snd_hda_attach_pcm(struct hda_codec *codec, struct hda_pcm *pcm)
{
	struct hda_bus *bus = codec->bus;
	struct hda_pcm_stream *info;
	int stream, err;

	if (snd_BUG_ON(!pcm->name))
		return -EINVAL;
	for (stream = 0; stream < 2; stream++) {
		info = &pcm->stream[stream];
		if (info->substreams) {
			err = set_pcm_default_values(codec, info);
			if (err < 0)
				return err;
		}
	}
	return bus->ops.attach_pcm(bus, codec, pcm);
}

/* assign all PCMs of the given codec */
int snd_hda_codec_build_pcms(struct hda_codec *codec)
{
	unsigned int pcm;
	int err;

	if (!codec->num_pcms) {
		if (!codec->patch_ops.build_pcms)
			return 0;
		err = codec->patch_ops.build_pcms(codec);
		if (err < 0) {
			printk(KERN_ERR "hda_codec: cannot build PCMs"
			       "for #%d (error %d)\n", codec->addr, err);
			err = snd_hda_codec_reset(codec);
			if (err < 0) {
				printk(KERN_ERR
				       "hda_codec: cannot revert codec\n");
				return err;
			}
		}
	}
	for (pcm = 0; pcm < codec->num_pcms; pcm++) {
		struct hda_pcm *cpcm = &codec->pcm_info[pcm];
		int dev;

		if (!cpcm->stream[0].substreams && !cpcm->stream[1].substreams)
			continue; /* no substreams assigned */

		if (!cpcm->pcm) {
			dev = get_empty_pcm_device(codec->bus, cpcm->pcm_type);
			if (dev < 0)
				continue; /* no fatal error */
			cpcm->device = dev;
			err = snd_hda_attach_pcm(codec, cpcm);
			if (err < 0) {
				printk(KERN_ERR "hda_codec: cannot attach "
				       "PCM stream %d for codec #%d\n",
				       dev, codec->addr);
				continue; /* no fatal error */
			}
		}
	}
	return 0;
}

/**
 * snd_hda_build_pcms - build PCM information
 * @bus: the BUS
 *
 * Create PCM information for each codec included in the bus.
 *
 * The build_pcms codec patch is requested to set up codec->num_pcms and
 * codec->pcm_info properly.  The array is referred by the top-level driver
 * to create its PCM instances.
 * The allocated codec->pcm_info should be released in codec->patch_ops.free
 * callback.
 *
 * At least, substreams, channels_min and channels_max must be filled for
 * each stream.  substreams = 0 indicates that the stream doesn't exist.
 * When rates and/or formats are zero, the supported values are queried
 * from the given nid.  The nid is used also by the default ops.prepare
 * and ops.cleanup callbacks.
 *
 * The driver needs to call ops.open in its open callback.  Similarly,
 * ops.close is supposed to be called in the close callback.
 * ops.prepare should be called in the prepare or hw_params callback
 * with the proper parameters for set up.
 * ops.cleanup should be called in hw_free for clean up of streams.
 *
 * This function returns 0 if successful, or a negative error code.
 */
int snd_hda_build_pcms(struct hda_bus *bus)
{
	struct hda_codec *codec;

	list_for_each_entry(codec, &bus->codec_list, list) {
		int err = snd_hda_codec_build_pcms(codec);
		if (err < 0)
			return err;
	}
	return 0;
}
EXPORT_SYMBOL_GPL(snd_hda_build_pcms);

/**
 * snd_hda_check_board_config - compare the current codec with the config table
 * @codec: the HDA codec
 * @num_configs: number of config enums
 * @models: array of model name strings
 * @tbl: configuration table, terminated by null entries
 *
 * Compares the modelname or PCI subsystem id of the current codec with the
 * given configuration table.  If a matching entry is found, returns its
 * config value (supposed to be 0 or positive).
 *
 * If no entries are matching, the function returns a negative value.
 */
int snd_hda_check_board_config(struct hda_codec *codec,
			       int num_configs, const char * const *models,
			       const struct snd_pci_quirk *tbl)
{
	if (codec->modelname && models) {
		int i;
		for (i = 0; i < num_configs; i++) {
			if (models[i] &&
			    !strcmp(codec->modelname, models[i])) {
				snd_printd(KERN_INFO "hda_codec: model '%s' is "
					   "selected\n", models[i]);
				return i;
			}
		}
	}

	if (!codec->bus->pci || !tbl)
		return -1;

	tbl = snd_pci_quirk_lookup(codec->bus->pci, tbl);
	if (!tbl)
		return -1;
	if (tbl->value >= 0 && tbl->value < num_configs) {
#ifdef CONFIG_SND_DEBUG_VERBOSE
		char tmp[10];
		const char *model = NULL;
		if (models)
			model = models[tbl->value];
		if (!model) {
			sprintf(tmp, "#%d", tbl->value);
			model = tmp;
		}
		snd_printdd(KERN_INFO "hda_codec: model '%s' is selected "
			    "for config %x:%x (%s)\n",
			    model, tbl->subvendor, tbl->subdevice,
			    (tbl->name ? tbl->name : "Unknown device"));
#endif
		return tbl->value;
	}
	return -1;
}
EXPORT_SYMBOL_GPL(snd_hda_check_board_config);

/**
 * snd_hda_check_board_codec_sid_config - compare the current codec
					subsystem ID with the
					config table

	   This is important for Gateway notebooks with SB450 HDA Audio
	   where the vendor ID of the PCI device is:
		ATI Technologies Inc SB450 HDA Audio [1002:437b]
	   and the vendor/subvendor are found only at the codec.

 * @codec: the HDA codec
 * @num_configs: number of config enums
 * @models: array of model name strings
 * @tbl: configuration table, terminated by null entries
 *
 * Compares the modelname or PCI subsystem id of the current codec with the
 * given configuration table.  If a matching entry is found, returns its
 * config value (supposed to be 0 or positive).
 *
 * If no entries are matching, the function returns a negative value.
 */
int snd_hda_check_board_codec_sid_config(struct hda_codec *codec,
			       int num_configs, const char * const *models,
			       const struct snd_pci_quirk *tbl)
{
	const struct snd_pci_quirk *q;

	/* Search for codec ID */
	for (q = tbl; q->subvendor; q++) {
		unsigned int mask = 0xffff0000 | q->subdevice_mask;
		unsigned int id = (q->subdevice | (q->subvendor << 16)) & mask;
		if ((codec->subsystem_id & mask) == id)
			break;
	}

	if (!q->subvendor)
		return -1;

	tbl = q;

	if (tbl->value >= 0 && tbl->value < num_configs) {
#ifdef CONFIG_SND_DEBUG_VERBOSE
		char tmp[10];
		const char *model = NULL;
		if (models)
			model = models[tbl->value];
		if (!model) {
			sprintf(tmp, "#%d", tbl->value);
			model = tmp;
		}
		snd_printdd(KERN_INFO "hda_codec: model '%s' is selected "
			    "for config %x:%x (%s)\n",
			    model, tbl->subvendor, tbl->subdevice,
			    (tbl->name ? tbl->name : "Unknown device"));
#endif
		return tbl->value;
	}
	return -1;
}
EXPORT_SYMBOL_GPL(snd_hda_check_board_codec_sid_config);

/**
 * snd_hda_add_new_ctls - create controls from the array
 * @codec: the HDA codec
 * @knew: the array of struct snd_kcontrol_new
 *
 * This helper function creates and add new controls in the given array.
 * The array must be terminated with an empty entry as terminator.
 *
 * Returns 0 if successful, or a negative error code.
 */
int snd_hda_add_new_ctls(struct hda_codec *codec,
			 const struct snd_kcontrol_new *knew)
{
	int err;

	for (; knew->name; knew++) {
		struct snd_kcontrol *kctl;
		int addr = 0, idx = 0;
		if (knew->iface == -1)	/* skip this codec private value */
			continue;
		for (;;) {
			kctl = snd_ctl_new1(knew, codec);
			if (!kctl)
				return -ENOMEM;
			if (addr > 0)
				kctl->id.device = addr;
			if (idx > 0)
				kctl->id.index = idx;
			err = snd_hda_ctl_add(codec, 0, kctl);
			if (!err)
				break;
			/* try first with another device index corresponding to
			 * the codec addr; if it still fails (or it's the
			 * primary codec), then try another control index
			 */
			if (!addr && codec->addr)
				addr = codec->addr;
			else if (!idx && !knew->index) {
				idx = find_empty_mixer_ctl_idx(codec,
							       knew->name, 0);
				if (idx <= 0)
					return err;
			} else
				return err;
		}
	}
	return 0;
}
EXPORT_SYMBOL_GPL(snd_hda_add_new_ctls);

#ifdef CONFIG_PM
static void hda_power_work(struct work_struct *work)
{
	struct hda_codec *codec =
		container_of(work, struct hda_codec, power_work.work);
	struct hda_bus *bus = codec->bus;
	unsigned int state;

	spin_lock(&codec->power_lock);
	if (codec->power_transition > 0) { /* during power-up sequence? */
		spin_unlock(&codec->power_lock);
		return;
	}
	if (!codec->power_on || codec->power_count) {
		codec->power_transition = 0;
		spin_unlock(&codec->power_lock);
		return;
	}
	spin_unlock(&codec->power_lock);

	state = hda_call_codec_suspend(codec, true);
	if (!bus->power_keep_link_on && (state & AC_PWRST_CLK_STOP_OK))
		hda_call_pm_notify(codec, false);
}

static void hda_keep_power_on(struct hda_codec *codec)
{
	spin_lock(&codec->power_lock);
	codec->power_count++;
	codec->power_on = 1;
	codec->power_jiffies = jiffies;
	spin_unlock(&codec->power_lock);
	hda_call_pm_notify(codec, true);
}

/* update the power on/off account with the current jiffies */
void snd_hda_update_power_acct(struct hda_codec *codec)
{
	unsigned long delta = jiffies - codec->power_jiffies;
	if (codec->power_on)
		codec->power_on_acct += delta;
	else
		codec->power_off_acct += delta;
	codec->power_jiffies += delta;
}

/* Transition to powered up, if wait_power_down then wait for a pending
 * transition to D3 to complete. A pending D3 transition is indicated
 * with power_transition == -1. */
/* call this with codec->power_lock held! */
static void __snd_hda_power_up(struct hda_codec *codec, bool wait_power_down)
{
	/* Return if power_on or transitioning to power_on, unless currently
	 * powering down. */
	if ((codec->power_on || codec->power_transition > 0) &&
	    !(wait_power_down && codec->power_transition < 0))
		return;
	spin_unlock(&codec->power_lock);

	cancel_delayed_work_sync(&codec->power_work);

	spin_lock(&codec->power_lock);
	/* If the power down delayed work was cancelled above before starting,
	 * then there is no need to go through power up here.
	 */
	if (codec->power_on) {
		if (codec->power_transition < 0)
			codec->power_transition = 0;
		return;
	}

	trace_hda_power_up(codec);
	snd_hda_update_power_acct(codec);
	codec->power_on = 1;
	codec->power_jiffies = jiffies;
	codec->power_transition = 1; /* avoid reentrance */
	spin_unlock(&codec->power_lock);

	hda_call_codec_resume(codec);

	spin_lock(&codec->power_lock);
	codec->power_transition = 0;
}

#define power_save(codec)	\
	((codec)->bus->power_save ? *(codec)->bus->power_save : 0)

/* Transition to powered down */
static void __snd_hda_power_down(struct hda_codec *codec)
{
	if (!codec->power_on || codec->power_count || codec->power_transition)
		return;

	if (power_save(codec)) {
		codec->power_transition = -1; /* avoid reentrance */
		queue_delayed_work(codec->bus->workq, &codec->power_work,
				msecs_to_jiffies(power_save(codec) * 1000));
	}
}

/**
 * snd_hda_power_save - Power-up/down/sync the codec
 * @codec: HD-audio codec
 * @delta: the counter delta to change
 *
 * Change the power-up counter via @delta, and power up or down the hardware
 * appropriately.  For the power-down, queue to the delayed action.
 * Passing zero to @delta means to synchronize the power state.
 */
void snd_hda_power_save(struct hda_codec *codec, int delta, bool d3wait)
{
	spin_lock(&codec->power_lock);
	codec->power_count += delta;
	trace_hda_power_count(codec);
	if (delta > 0)
		__snd_hda_power_up(codec, d3wait);
	else
		__snd_hda_power_down(codec);
	spin_unlock(&codec->power_lock);
}
EXPORT_SYMBOL_GPL(snd_hda_power_save);

/**
 * snd_hda_check_amp_list_power - Check the amp list and update the power
 * @codec: HD-audio codec
 * @check: the object containing an AMP list and the status
 * @nid: NID to check / update
 *
 * Check whether the given NID is in the amp list.  If it's in the list,
 * check the current AMP status, and update the the power-status according
 * to the mute status.
 *
 * This function is supposed to be set or called from the check_power_status
 * patch ops.
 */
int snd_hda_check_amp_list_power(struct hda_codec *codec,
				 struct hda_loopback_check *check,
				 hda_nid_t nid)
{
	const struct hda_amp_list *p;
	int ch, v;

	if (!check->amplist)
		return 0;
	for (p = check->amplist; p->nid; p++) {
		if (p->nid == nid)
			break;
	}
	if (!p->nid)
		return 0; /* nothing changed */

	for (p = check->amplist; p->nid; p++) {
		for (ch = 0; ch < 2; ch++) {
			v = snd_hda_codec_amp_read(codec, p->nid, ch, p->dir,
						   p->idx);
			if (!(v & HDA_AMP_MUTE) && v > 0) {
				if (!check->power_on) {
					check->power_on = 1;
					snd_hda_power_up(codec);
				}
				return 1;
			}
		}
	}
	if (check->power_on) {
		check->power_on = 0;
		snd_hda_power_down(codec);
	}
	return 0;
}
EXPORT_SYMBOL_GPL(snd_hda_check_amp_list_power);
#endif

/*
 * Channel mode helper
 */

/**
 * snd_hda_ch_mode_info - Info callback helper for the channel mode enum
 */
int snd_hda_ch_mode_info(struct hda_codec *codec,
			 struct snd_ctl_elem_info *uinfo,
			 const struct hda_channel_mode *chmode,
			 int num_chmodes)
{
	uinfo->type = SNDRV_CTL_ELEM_TYPE_ENUMERATED;
	uinfo->count = 1;
	uinfo->value.enumerated.items = num_chmodes;
	if (uinfo->value.enumerated.item >= num_chmodes)
		uinfo->value.enumerated.item = num_chmodes - 1;
	sprintf(uinfo->value.enumerated.name, "%dch",
		chmode[uinfo->value.enumerated.item].channels);
	return 0;
}
EXPORT_SYMBOL_GPL(snd_hda_ch_mode_info);

/**
 * snd_hda_ch_mode_get - Get callback helper for the channel mode enum
 */
int snd_hda_ch_mode_get(struct hda_codec *codec,
			struct snd_ctl_elem_value *ucontrol,
			const struct hda_channel_mode *chmode,
			int num_chmodes,
			int max_channels)
{
	int i;

	for (i = 0; i < num_chmodes; i++) {
		if (max_channels == chmode[i].channels) {
			ucontrol->value.enumerated.item[0] = i;
			break;
		}
	}
	return 0;
}
EXPORT_SYMBOL_GPL(snd_hda_ch_mode_get);

/**
 * snd_hda_ch_mode_put - Put callback helper for the channel mode enum
 */
int snd_hda_ch_mode_put(struct hda_codec *codec,
			struct snd_ctl_elem_value *ucontrol,
			const struct hda_channel_mode *chmode,
			int num_chmodes,
			int *max_channelsp)
{
	unsigned int mode;

	mode = ucontrol->value.enumerated.item[0];
	if (mode >= num_chmodes)
		return -EINVAL;
	if (*max_channelsp == chmode[mode].channels)
		return 0;
	/* change the current channel setting */
	*max_channelsp = chmode[mode].channels;
	if (chmode[mode].sequence)
		snd_hda_sequence_write_cache(codec, chmode[mode].sequence);
	return 1;
}
EXPORT_SYMBOL_GPL(snd_hda_ch_mode_put);

/*
 * input MUX helper
 */

/**
 * snd_hda_input_mux_info_info - Info callback helper for the input-mux enum
 */
int snd_hda_input_mux_info(const struct hda_input_mux *imux,
			   struct snd_ctl_elem_info *uinfo)
{
	unsigned int index;

	uinfo->type = SNDRV_CTL_ELEM_TYPE_ENUMERATED;
	uinfo->count = 1;
	uinfo->value.enumerated.items = imux->num_items;
	if (!imux->num_items)
		return 0;
	index = uinfo->value.enumerated.item;
	if (index >= imux->num_items)
		index = imux->num_items - 1;
	strcpy(uinfo->value.enumerated.name, imux->items[index].label);
	return 0;
}
EXPORT_SYMBOL_GPL(snd_hda_input_mux_info);

/**
 * snd_hda_input_mux_info_put - Put callback helper for the input-mux enum
 */
int snd_hda_input_mux_put(struct hda_codec *codec,
			  const struct hda_input_mux *imux,
			  struct snd_ctl_elem_value *ucontrol,
			  hda_nid_t nid,
			  unsigned int *cur_val)
{
	unsigned int idx;

	if (!imux->num_items)
		return 0;
	idx = ucontrol->value.enumerated.item[0];
	if (idx >= imux->num_items)
		idx = imux->num_items - 1;
	if (*cur_val == idx)
		return 0;
	snd_hda_codec_write_cache(codec, nid, 0, AC_VERB_SET_CONNECT_SEL,
				  imux->items[idx].index);
	*cur_val = idx;
	return 1;
}
EXPORT_SYMBOL_GPL(snd_hda_input_mux_put);


/*
 * process kcontrol info callback of a simple string enum array
 * when @num_items is 0 or @texts is NULL, assume a boolean enum array
 */
int snd_hda_enum_helper_info(struct snd_kcontrol *kcontrol,
			     struct snd_ctl_elem_info *uinfo,
			     int num_items, const char * const *texts)
{
	static const char * const texts_default[] = {
		"Disabled", "Enabled"
	};

	if (!texts || !num_items) {
		num_items = 2;
		texts = texts_default;
	}

	uinfo->type = SNDRV_CTL_ELEM_TYPE_ENUMERATED;
	uinfo->count = 1;
	uinfo->value.enumerated.items = num_items;
	if (uinfo->value.enumerated.item >= uinfo->value.enumerated.items)
		uinfo->value.enumerated.item = uinfo->value.enumerated.items - 1;
	strcpy(uinfo->value.enumerated.name,
	       texts[uinfo->value.enumerated.item]);
	return 0;
}
EXPORT_SYMBOL_GPL(snd_hda_enum_helper_info);

/*
 * Multi-channel / digital-out PCM helper functions
 */

/* setup SPDIF output stream */
static void setup_dig_out_stream(struct hda_codec *codec, hda_nid_t nid,
				 unsigned int stream_tag, unsigned int format)
{
	struct hda_spdif_out *spdif;
	unsigned int curr_fmt;
	bool reset;

	spdif = snd_hda_spdif_out_of_nid(codec, nid);
	curr_fmt = snd_hda_codec_read(codec, nid, 0,
				      AC_VERB_GET_STREAM_FORMAT, 0);
	reset = codec->spdif_status_reset &&
		(spdif->ctls & AC_DIG1_ENABLE) &&
		curr_fmt != format;

	/* turn off SPDIF if needed; otherwise the IEC958 bits won't be
	   updated */
	if (reset)
		set_dig_out_convert(codec, nid,
				    spdif->ctls & ~AC_DIG1_ENABLE & 0xff,
				    -1);
	snd_hda_codec_setup_stream(codec, nid, stream_tag, 0, format);
	if (codec->slave_dig_outs) {
		const hda_nid_t *d;
		for (d = codec->slave_dig_outs; *d; d++)
			snd_hda_codec_setup_stream(codec, *d, stream_tag, 0,
						   format);
	}
	/* turn on again (if needed) */
	if (reset)
		set_dig_out_convert(codec, nid,
				    spdif->ctls & 0xff, -1);
}

static void cleanup_dig_out_stream(struct hda_codec *codec, hda_nid_t nid)
{
	snd_hda_codec_cleanup_stream(codec, nid);
	if (codec->slave_dig_outs) {
		const hda_nid_t *d;
		for (d = codec->slave_dig_outs; *d; d++)
			snd_hda_codec_cleanup_stream(codec, *d);
	}
}

/**
 * snd_hda_bus_reboot_notify - call the reboot notifier of each codec
 * @bus: HD-audio bus
 */
void snd_hda_bus_reboot_notify(struct hda_bus *bus)
{
	struct hda_codec *codec;

	if (!bus)
		return;
	list_for_each_entry(codec, &bus->codec_list, list) {
		if (hda_codec_is_power_on(codec) &&
		    codec->patch_ops.reboot_notify)
			codec->patch_ops.reboot_notify(codec);
	}
}
EXPORT_SYMBOL_GPL(snd_hda_bus_reboot_notify);

/**
 * snd_hda_multi_out_dig_open - open the digital out in the exclusive mode
 */
int snd_hda_multi_out_dig_open(struct hda_codec *codec,
			       struct hda_multi_out *mout)
{
	mutex_lock(&codec->spdif_mutex);
	if (mout->dig_out_used == HDA_DIG_ANALOG_DUP)
		/* already opened as analog dup; reset it once */
		cleanup_dig_out_stream(codec, mout->dig_out_nid);
	mout->dig_out_used = HDA_DIG_EXCLUSIVE;
	mutex_unlock(&codec->spdif_mutex);
	return 0;
}
EXPORT_SYMBOL_GPL(snd_hda_multi_out_dig_open);

/**
 * snd_hda_multi_out_dig_prepare - prepare the digital out stream
 */
int snd_hda_multi_out_dig_prepare(struct hda_codec *codec,
				  struct hda_multi_out *mout,
				  unsigned int stream_tag,
				  unsigned int format,
				  struct snd_pcm_substream *substream)
{
	mutex_lock(&codec->spdif_mutex);
	setup_dig_out_stream(codec, mout->dig_out_nid, stream_tag, format);
	mutex_unlock(&codec->spdif_mutex);
	return 0;
}
EXPORT_SYMBOL_GPL(snd_hda_multi_out_dig_prepare);

/**
 * snd_hda_multi_out_dig_cleanup - clean-up the digital out stream
 */
int snd_hda_multi_out_dig_cleanup(struct hda_codec *codec,
				  struct hda_multi_out *mout)
{
	mutex_lock(&codec->spdif_mutex);
	cleanup_dig_out_stream(codec, mout->dig_out_nid);
	mutex_unlock(&codec->spdif_mutex);
	return 0;
}
EXPORT_SYMBOL_GPL(snd_hda_multi_out_dig_cleanup);

/**
 * snd_hda_multi_out_dig_close - release the digital out stream
 */
int snd_hda_multi_out_dig_close(struct hda_codec *codec,
				struct hda_multi_out *mout)
{
	mutex_lock(&codec->spdif_mutex);
	mout->dig_out_used = 0;
	mutex_unlock(&codec->spdif_mutex);
	return 0;
}
EXPORT_SYMBOL_GPL(snd_hda_multi_out_dig_close);

/**
 * snd_hda_multi_out_analog_open - open analog outputs
 *
 * Open analog outputs and set up the hw-constraints.
 * If the digital outputs can be opened as slave, open the digital
 * outputs, too.
 */
int snd_hda_multi_out_analog_open(struct hda_codec *codec,
				  struct hda_multi_out *mout,
				  struct snd_pcm_substream *substream,
				  struct hda_pcm_stream *hinfo)
{
	struct snd_pcm_runtime *runtime = substream->runtime;
	runtime->hw.channels_max = mout->max_channels;
	if (mout->dig_out_nid) {
		if (!mout->analog_rates) {
			mout->analog_rates = hinfo->rates;
			mout->analog_formats = hinfo->formats;
			mout->analog_maxbps = hinfo->maxbps;
		} else {
			runtime->hw.rates = mout->analog_rates;
			runtime->hw.formats = mout->analog_formats;
			hinfo->maxbps = mout->analog_maxbps;
		}
		if (!mout->spdif_rates) {
			snd_hda_query_supported_pcm(codec, mout->dig_out_nid,
						    &mout->spdif_rates,
						    &mout->spdif_formats,
						    &mout->spdif_maxbps);
		}
		mutex_lock(&codec->spdif_mutex);
		if (mout->share_spdif) {
			if ((runtime->hw.rates & mout->spdif_rates) &&
			    (runtime->hw.formats & mout->spdif_formats)) {
				runtime->hw.rates &= mout->spdif_rates;
				runtime->hw.formats &= mout->spdif_formats;
				if (mout->spdif_maxbps < hinfo->maxbps)
					hinfo->maxbps = mout->spdif_maxbps;
			} else {
				mout->share_spdif = 0;
				/* FIXME: need notify? */
			}
		}
		mutex_unlock(&codec->spdif_mutex);
	}
	return snd_pcm_hw_constraint_step(substream->runtime, 0,
					  SNDRV_PCM_HW_PARAM_CHANNELS, 2);
}
EXPORT_SYMBOL_GPL(snd_hda_multi_out_analog_open);

/**
 * snd_hda_multi_out_analog_prepare - Preapre the analog outputs.
 *
 * Set up the i/o for analog out.
 * When the digital out is available, copy the front out to digital out, too.
 */
int snd_hda_multi_out_analog_prepare(struct hda_codec *codec,
				     struct hda_multi_out *mout,
				     unsigned int stream_tag,
				     unsigned int format,
				     struct snd_pcm_substream *substream)
{
	const hda_nid_t *nids = mout->dac_nids;
	int chs = substream->runtime->channels;
	struct hda_spdif_out *spdif;
	int i;

	mutex_lock(&codec->spdif_mutex);
	spdif = snd_hda_spdif_out_of_nid(codec, mout->dig_out_nid);
	if (mout->dig_out_nid && mout->share_spdif &&
	    mout->dig_out_used != HDA_DIG_EXCLUSIVE) {
		if (chs == 2 &&
		    snd_hda_is_supported_format(codec, mout->dig_out_nid,
						format) &&
		    !(spdif->status & IEC958_AES0_NONAUDIO)) {
			mout->dig_out_used = HDA_DIG_ANALOG_DUP;
			setup_dig_out_stream(codec, mout->dig_out_nid,
					     stream_tag, format);
		} else {
			mout->dig_out_used = 0;
			cleanup_dig_out_stream(codec, mout->dig_out_nid);
		}
	}
	mutex_unlock(&codec->spdif_mutex);

	/* front */
	snd_hda_codec_setup_stream(codec, nids[HDA_FRONT], stream_tag,
				   0, format);
	if (!mout->no_share_stream &&
	    mout->hp_nid && mout->hp_nid != nids[HDA_FRONT])
		/* headphone out will just decode front left/right (stereo) */
		snd_hda_codec_setup_stream(codec, mout->hp_nid, stream_tag,
					   0, format);
	/* extra outputs copied from front */
	for (i = 0; i < ARRAY_SIZE(mout->hp_out_nid); i++)
		if (!mout->no_share_stream && mout->hp_out_nid[i])
			snd_hda_codec_setup_stream(codec,
						   mout->hp_out_nid[i],
						   stream_tag, 0, format);

	/* surrounds */
	for (i = 1; i < mout->num_dacs; i++) {
		if (chs >= (i + 1) * 2) /* independent out */
			snd_hda_codec_setup_stream(codec, nids[i], stream_tag,
						   i * 2, format);
		else if (!mout->no_share_stream) /* copy front */
			snd_hda_codec_setup_stream(codec, nids[i], stream_tag,
						   0, format);
	}

	/* extra surrounds */
	for (i = 0; i < ARRAY_SIZE(mout->extra_out_nid); i++) {
		int ch = 0;
		if (!mout->extra_out_nid[i])
			break;
		if (chs >= (i + 1) * 2)
			ch = i * 2;
		else if (!mout->no_share_stream)
			break;
		snd_hda_codec_setup_stream(codec, mout->extra_out_nid[i],
					   stream_tag, ch, format);
	}

	return 0;
}
EXPORT_SYMBOL_GPL(snd_hda_multi_out_analog_prepare);

/**
 * snd_hda_multi_out_analog_cleanup - clean up the setting for analog out
 */
int snd_hda_multi_out_analog_cleanup(struct hda_codec *codec,
				     struct hda_multi_out *mout)
{
	const hda_nid_t *nids = mout->dac_nids;
	int i;

	for (i = 0; i < mout->num_dacs; i++)
		snd_hda_codec_cleanup_stream(codec, nids[i]);
	if (mout->hp_nid)
		snd_hda_codec_cleanup_stream(codec, mout->hp_nid);
	for (i = 0; i < ARRAY_SIZE(mout->hp_out_nid); i++)
		if (mout->hp_out_nid[i])
			snd_hda_codec_cleanup_stream(codec,
						     mout->hp_out_nid[i]);
	for (i = 0; i < ARRAY_SIZE(mout->extra_out_nid); i++)
		if (mout->extra_out_nid[i])
			snd_hda_codec_cleanup_stream(codec,
						     mout->extra_out_nid[i]);
	mutex_lock(&codec->spdif_mutex);
	if (mout->dig_out_nid && mout->dig_out_used == HDA_DIG_ANALOG_DUP) {
		cleanup_dig_out_stream(codec, mout->dig_out_nid);
		mout->dig_out_used = 0;
	}
	mutex_unlock(&codec->spdif_mutex);
	return 0;
}
EXPORT_SYMBOL_GPL(snd_hda_multi_out_analog_cleanup);

/**
 * snd_hda_get_default_vref - Get the default (mic) VREF pin bits
 *
 * Guess the suitable VREF pin bits to be set as the pin-control value.
 * Note: the function doesn't set the AC_PINCTL_IN_EN bit.
 */
unsigned int snd_hda_get_default_vref(struct hda_codec *codec, hda_nid_t pin)
{
	unsigned int pincap;
	unsigned int oldval;
	oldval = snd_hda_codec_read(codec, pin, 0,
				    AC_VERB_GET_PIN_WIDGET_CONTROL, 0);
	pincap = snd_hda_query_pin_caps(codec, pin);
	pincap = (pincap & AC_PINCAP_VREF) >> AC_PINCAP_VREF_SHIFT;
	/* Exception: if the default pin setup is vref50, we give it priority */
	if ((pincap & AC_PINCAP_VREF_80) && oldval != PIN_VREF50)
		return AC_PINCTL_VREF_80;
	else if (pincap & AC_PINCAP_VREF_50)
		return AC_PINCTL_VREF_50;
	else if (pincap & AC_PINCAP_VREF_100)
		return AC_PINCTL_VREF_100;
	else if (pincap & AC_PINCAP_VREF_GRD)
		return AC_PINCTL_VREF_GRD;
	return AC_PINCTL_VREF_HIZ;
}
EXPORT_SYMBOL_GPL(snd_hda_get_default_vref);

/* correct the pin ctl value for matching with the pin cap */
unsigned int snd_hda_correct_pin_ctl(struct hda_codec *codec,
				     hda_nid_t pin, unsigned int val)
{
	static unsigned int cap_lists[][2] = {
		{ AC_PINCTL_VREF_100, AC_PINCAP_VREF_100 },
		{ AC_PINCTL_VREF_80, AC_PINCAP_VREF_80 },
		{ AC_PINCTL_VREF_50, AC_PINCAP_VREF_50 },
		{ AC_PINCTL_VREF_GRD, AC_PINCAP_VREF_GRD },
	};
	unsigned int cap;

	if (!val)
		return 0;
	cap = snd_hda_query_pin_caps(codec, pin);
	if (!cap)
		return val; /* don't know what to do... */

	if (val & AC_PINCTL_OUT_EN) {
		if (!(cap & AC_PINCAP_OUT))
			val &= ~(AC_PINCTL_OUT_EN | AC_PINCTL_HP_EN);
		else if ((val & AC_PINCTL_HP_EN) && !(cap & AC_PINCAP_HP_DRV))
			val &= ~AC_PINCTL_HP_EN;
	}

	if (val & AC_PINCTL_IN_EN) {
		if (!(cap & AC_PINCAP_IN))
			val &= ~(AC_PINCTL_IN_EN | AC_PINCTL_VREFEN);
		else {
			unsigned int vcap, vref;
			int i;
			vcap = (cap & AC_PINCAP_VREF) >> AC_PINCAP_VREF_SHIFT;
			vref = val & AC_PINCTL_VREFEN;
			for (i = 0; i < ARRAY_SIZE(cap_lists); i++) {
				if (vref == cap_lists[i][0] &&
				    !(vcap & cap_lists[i][1])) {
					if (i == ARRAY_SIZE(cap_lists) - 1)
						vref = AC_PINCTL_VREF_HIZ;
					else
						vref = cap_lists[i + 1][0];
				}
			}
			val &= ~AC_PINCTL_VREFEN;
			val |= vref;
		}
	}

	return val;
}
EXPORT_SYMBOL_GPL(snd_hda_correct_pin_ctl);

int _snd_hda_set_pin_ctl(struct hda_codec *codec, hda_nid_t pin,
			 unsigned int val, bool cached)
{
	val = snd_hda_correct_pin_ctl(codec, pin, val);
	snd_hda_codec_set_pin_target(codec, pin, val);
	if (cached)
		return snd_hda_codec_update_cache(codec, pin, 0,
				AC_VERB_SET_PIN_WIDGET_CONTROL, val);
	else
		return snd_hda_codec_write(codec, pin, 0,
					   AC_VERB_SET_PIN_WIDGET_CONTROL, val);
}
EXPORT_SYMBOL_GPL(_snd_hda_set_pin_ctl);

/**
 * snd_hda_add_imux_item - Add an item to input_mux
 *
 * When the same label is used already in the existing items, the number
 * suffix is appended to the label.  This label index number is stored
 * to type_idx when non-NULL pointer is given.
 */
int snd_hda_add_imux_item(struct hda_input_mux *imux, const char *label,
			  int index, int *type_idx)
{
	int i, label_idx = 0;
	if (imux->num_items >= HDA_MAX_NUM_INPUTS) {
		snd_printd(KERN_ERR "hda_codec: Too many imux items!\n");
		return -EINVAL;
	}
	for (i = 0; i < imux->num_items; i++) {
		if (!strncmp(label, imux->items[i].label, strlen(label)))
			label_idx++;
	}
	if (type_idx)
		*type_idx = label_idx;
	if (label_idx > 0)
		snprintf(imux->items[imux->num_items].label,
			 sizeof(imux->items[imux->num_items].label),
			 "%s %d", label, label_idx);
	else
		strlcpy(imux->items[imux->num_items].label, label,
			sizeof(imux->items[imux->num_items].label));
	imux->items[imux->num_items].index = index;
	imux->num_items++;
	return 0;
}
EXPORT_SYMBOL_GPL(snd_hda_add_imux_item);


#ifdef CONFIG_PM
/*
 * power management
 */


static void hda_async_suspend(void *data, async_cookie_t cookie)
{
	hda_call_codec_suspend(data, false);
}

static void hda_async_resume(void *data, async_cookie_t cookie)
{
	hda_call_codec_resume(data);
}

/**
 * snd_hda_suspend - suspend the codecs
 * @bus: the HDA bus
 *
 * Returns 0 if successful.
 */
int snd_hda_suspend(struct hda_bus *bus)
{
	struct hda_codec *codec;
	ASYNC_DOMAIN_EXCLUSIVE(domain);

	list_for_each_entry(codec, &bus->codec_list, list) {
		cancel_delayed_work_sync(&codec->jackpoll_work);
		if (hda_codec_is_power_on(codec)) {
			if (bus->num_codecs > 1)
				async_schedule_domain(hda_async_suspend, codec,
						      &domain);
			else
				hda_call_codec_suspend(codec, false);
		}
	}

	if (bus->num_codecs > 1)
		async_synchronize_full_domain(&domain);

	return 0;
}
EXPORT_SYMBOL_GPL(snd_hda_suspend);

/**
 * snd_hda_resume - resume the codecs
 * @bus: the HDA bus
 *
 * Returns 0 if successful.
 */
int snd_hda_resume(struct hda_bus *bus)
{
	struct hda_codec *codec;
	ASYNC_DOMAIN_EXCLUSIVE(domain);

	list_for_each_entry(codec, &bus->codec_list, list) {
		if (bus->num_codecs > 1)
			async_schedule_domain(hda_async_resume, codec, &domain);
		else
			hda_call_codec_resume(codec);
	}

	if (bus->num_codecs > 1)
		async_synchronize_full_domain(&domain);

	return 0;
}
EXPORT_SYMBOL_GPL(snd_hda_resume);
#endif /* CONFIG_PM */

/*
 * generic arrays
 */

/**
 * snd_array_new - get a new element from the given array
 * @array: the array object
 *
 * Get a new element from the given array.  If it exceeds the
 * pre-allocated array size, re-allocate the array.
 *
 * Returns NULL if allocation failed.
 */
void *snd_array_new(struct snd_array *array)
{
	if (snd_BUG_ON(!array->elem_size))
		return NULL;
	if (array->used >= array->alloced) {
		int num = array->alloced + array->alloc_align;
		int size = (num + 1) * array->elem_size;
		void *nlist;
		if (snd_BUG_ON(num >= 4096))
			return NULL;
		nlist = krealloc(array->list, size, GFP_KERNEL | __GFP_ZERO);
		if (!nlist)
			return NULL;
		array->list = nlist;
		array->alloced = num;
	}
	return snd_array_elem(array, array->used++);
}
EXPORT_SYMBOL_GPL(snd_array_new);

/**
 * snd_array_free - free the given array elements
 * @array: the array object
 */
void snd_array_free(struct snd_array *array)
{
	kfree(array->list);
	array->used = 0;
	array->alloced = 0;
	array->list = NULL;
}
EXPORT_SYMBOL_GPL(snd_array_free);

/**
 * snd_print_pcm_bits - Print the supported PCM fmt bits to the string buffer
 * @pcm: PCM caps bits
 * @buf: the string buffer to write
 * @buflen: the max buffer length
 *
 * used by hda_proc.c and hda_eld.c
 */
void snd_print_pcm_bits(int pcm, char *buf, int buflen)
{
	static unsigned int bits[] = { 8, 16, 20, 24, 32 };
	int i, j;

	for (i = 0, j = 0; i < ARRAY_SIZE(bits); i++)
		if (pcm & (AC_SUPPCM_BITS_8 << i))
			j += snprintf(buf + j, buflen - j,  " %d", bits[i]);

	buf[j] = '\0'; /* necessary when j == 0 */
}
EXPORT_SYMBOL_GPL(snd_print_pcm_bits);

MODULE_DESCRIPTION("HDA codec core");
MODULE_LICENSE("GPL");<|MERGE_RESOLUTION|>--- conflicted
+++ resolved
@@ -1339,25 +1339,6 @@
 /*
  * Dynamic symbol binding for the codec parsers
  */
-<<<<<<< HEAD
-#ifdef MODULE
-#define load_parser_sym(sym)		((int (*)(struct hda_codec *))symbol_request(sym))
-#define unload_parser_addr(addr)	symbol_put_addr(addr)
-#else
-#define load_parser_sym(sym)		(sym)
-#define unload_parser_addr(addr)	do {} while (0)
-#endif
-
-#define load_parser(codec, sym) \
-	((codec)->parser = load_parser_sym(sym))
-
-static void unload_parser(struct hda_codec *codec)
-{
-	if (codec->parser) {
-		unload_parser_addr(codec->parser);
-		codec->parser = NULL;
-	}
-=======
 
 #define load_parser(codec, sym) \
 	((codec)->parser = (int (*)(struct hda_codec *))symbol_request(sym))
@@ -1367,7 +1348,6 @@
 	if (codec->parser)
 		symbol_put_addr(codec->parser);
 	codec->parser = NULL;
->>>>>>> e3703f8c
 }
 
 /*
@@ -1580,12 +1560,9 @@
 	return err;
 }
 EXPORT_SYMBOL_GPL(snd_hda_codec_update_widgets);
-<<<<<<< HEAD
-
-=======
->>>>>>> e3703f8c
-
-#ifdef CONFIG_SND_HDA_CODEC_HDMI
+
+
+#if IS_ENABLED(CONFIG_SND_HDA_CODEC_HDMI)
 /* if all audio out widgets are digital, let's assume the codec as a HDMI/DP */
 static bool is_likely_hdmi_codec(struct hda_codec *codec)
 {
@@ -1610,31 +1587,6 @@
 #define is_likely_hdmi_codec(codec)	false
 #endif /* CONFIG_SND_HDA_CODEC_HDMI */
 
-#if IS_ENABLED(CONFIG_SND_HDA_CODEC_HDMI)
-/* if all audio out widgets are digital, let's assume the codec as a HDMI/DP */
-static bool is_likely_hdmi_codec(struct hda_codec *codec)
-{
-	hda_nid_t nid = codec->start_nid;
-	int i;
-
-	for (i = 0; i < codec->num_nodes; i++, nid++) {
-		unsigned int wcaps = get_wcaps(codec, nid);
-		switch (get_wcaps_type(wcaps)) {
-		case AC_WID_AUD_IN:
-			return false; /* HDMI parser supports only HDMI out */
-		case AC_WID_AUD_OUT:
-			if (!(wcaps & AC_WCAP_DIGITAL))
-				return false;
-			break;
-		}
-	}
-	return true;
-}
-#else
-/* no HDMI codec parser support */
-#define is_likely_hdmi_codec(codec)	false
-#endif /* CONFIG_SND_HDA_CODEC_HDMI */
-
 /**
  * snd_hda_codec_configure - (Re-)configure the HD-audio codec
  * @codec: the HDA codec
@@ -1660,14 +1612,6 @@
 		patch = codec->preset->patch;
 	if (!patch) {
 		unload_parser(codec); /* to be sure */
-<<<<<<< HEAD
-		if (is_likely_hdmi_codec(codec))
-			patch = load_parser(codec, snd_hda_parse_hdmi_codec);
-#ifdef CONFIG_SND_HDA_GENERIC
-		if (!patch)
-			patch = load_parser(codec, snd_hda_parse_generic_codec);
-#endif
-=======
 		if (is_likely_hdmi_codec(codec)) {
 #if IS_MODULE(CONFIG_SND_HDA_CODEC_HDMI)
 			patch = load_parser(codec, snd_hda_parse_hdmi_codec);
@@ -1682,7 +1626,6 @@
 			patch = snd_hda_parse_generic_codec;
 #endif
 		}
->>>>>>> e3703f8c
 		if (!patch) {
 			printk(KERN_ERR "hda-codec: No codec parser is available\n");
 			return -ENODEV;
