--- conflicted
+++ resolved
@@ -1278,11 +1278,8 @@
 	else
 		rates = &arizona_48k_bclk_rates[0];
 
-<<<<<<< HEAD
-=======
 	wl = snd_pcm_format_width(params_format(params));
 
->>>>>>> 9e82bf01
 	if (tdm_slots) {
 		arizona_aif_dbg(dai, "Configuring for %d %d bit TDM slots\n",
 				tdm_slots, tdm_width);
@@ -1290,10 +1287,7 @@
 		channels = tdm_slots;
 	} else {
 		bclk_target = snd_soc_params_to_bclk(params);
-<<<<<<< HEAD
-=======
 		tdm_width = wl;
->>>>>>> 9e82bf01
 	}
 
 	if (chan_limit && chan_limit < channels) {
@@ -1329,21 +1323,6 @@
 			rates[bclk], rates[bclk] / lrclk);
 
 	frame = wl << ARIZONA_AIF1TX_WL_SHIFT | tdm_width;
-
-	reconfig = arizona_aif_cfg_changed(codec, base, bclk, lrclk, frame);
-
-	if (reconfig) {
-		/* Save AIF TX/RX state */
-		aif_tx_state = snd_soc_read(codec,
-					    base + ARIZONA_AIF_TX_ENABLES);
-		aif_rx_state = snd_soc_read(codec,
-					    base + ARIZONA_AIF_RX_ENABLES);
-		/* Disable AIF TX/RX before reconfiguring it */
-		regmap_update_bits_async(arizona->regmap,
-				    base + ARIZONA_AIF_TX_ENABLES, 0xff, 0x0);
-		regmap_update_bits(arizona->regmap,
-				    base + ARIZONA_AIF_RX_ENABLES, 0xff, 0x0);
-	}
 
 	reconfig = arizona_aif_cfg_changed(codec, base, bclk, lrclk, frame);
 
