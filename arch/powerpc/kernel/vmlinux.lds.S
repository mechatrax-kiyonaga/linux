--- conflicted
+++ resolved
@@ -213,11 +213,8 @@
 		EXIT_TEXT
 	}
 
-<<<<<<< HEAD
-=======
-	. = ALIGN(PAGE_SIZE);
-
->>>>>>> 6ee1d745
+	. = ALIGN(PAGE_SIZE);
+
 	INIT_DATA_SECTION(16)
 
 	. = ALIGN(8);
