--- conflicted
+++ resolved
@@ -66,10 +66,7 @@
 #define write_sysreg(v, ...)		__write_sysreg(v, __VA_ARGS__)
 
 #define BPIALL				__ACCESS_CP15(c7, 0, c5, 6)
-<<<<<<< HEAD
-=======
 #define ICIALLU				__ACCESS_CP15(c7, 0, c5, 0)
->>>>>>> 36612d5d
 
 extern unsigned long cr_alignment;	/* defined in entry-armv.S */
 
