--- conflicted
+++ resolved
@@ -734,7 +734,7 @@
 	.gpio_func[1] = AIC3X_GPIO2_FUNC_DIGITAL_MIC_INPUT,
 };
 
-static struct aic3x_pdata rx51_aic34_data = {
+static struct aic3x_pdata rx51_aic3x_data = {
 	.setup = &rx51_aic34_setup,
 	.gpio_reset = 60,
 };
@@ -742,11 +742,7 @@
 static struct i2c_board_info __initdata rx51_peripherals_i2c_board_info_2[] = {
 	{
 		I2C_BOARD_INFO("tlv320aic3x", 0x18),
-<<<<<<< HEAD
-		.platform_data = &rx51_aic34_data,
-=======
 		.platform_data = &rx51_aic3x_data,
->>>>>>> b2c1e07b
 	},
 #if defined(CONFIG_SENSORS_TSL2563) || defined(CONFIG_SENSORS_TSL2563_MODULE)
 	{
