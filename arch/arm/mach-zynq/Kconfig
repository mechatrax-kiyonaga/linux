# SPDX-License-Identifier: GPL-2.0
config ARCH_ZYNQ
	bool "Xilinx Zynq ARM Cortex A9 Platform"
	depends on ARCH_MULTI_V7
	select ARCH_HAS_RESET_CONTROLLER
	select ARCH_SUPPORTS_BIG_ENDIAN
	select ARM_AMBA
	select ARM_GIC
	select ARM_GLOBAL_TIMER if !CPU_FREQ
	select CADENCE_TTC_TIMER
	select HAVE_ARM_SCU if SMP
	select HAVE_ARM_TWD if SMP
	select ICST
	select MFD_SYSCON
	select PINCTRL
	select PINCTRL_ZYNQ
	select SOC_BUS
	help
	  Support for Xilinx Zynq ARM Cortex A9 Platform

if ARCH_ZYNQ

menu "Xilinx Specific Options"

config XILINX_PREFETCH
	bool "Cache Prefetch"
	default y
	help
	  This option turns on L1 & L2 cache prefetching to get the best performance
	  in many cases. This may not always be the best performance depending on
	  the usage.

<<<<<<< HEAD
=======
config XILINX_RESET_CODE
	bool "Extra Reset Code DBFS entry"
	default n
	depends on DEBUG_FS
	help
	  This option adds an extra DBFS entry debug/zynq_rst/code. Values written
	  are passed via REG slcr.REBOOT_STATUS Bits 15:0

>>>>>>> 1b12f42a
endmenu

endif<|MERGE_RESOLUTION|>--- conflicted
+++ resolved
@@ -30,8 +30,6 @@
 	  in many cases. This may not always be the best performance depending on
 	  the usage.
 
-<<<<<<< HEAD
-=======
 config XILINX_RESET_CODE
 	bool "Extra Reset Code DBFS entry"
 	default n
@@ -40,7 +38,6 @@
 	  This option adds an extra DBFS entry debug/zynq_rst/code. Values written
 	  are passed via REG slcr.REBOOT_STATUS Bits 15:0
 
->>>>>>> 1b12f42a
 endmenu
 
 endif