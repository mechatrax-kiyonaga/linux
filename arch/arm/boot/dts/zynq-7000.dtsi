// SPDX-License-Identifier: GPL-2.0+
/*
<<<<<<< HEAD
 * Xilinx Zynq 7000 DTSI
 * Describes the hardware common to all Zynq 7000-based boards.
 *
 *  Copyright (C) 2011 - 2015 Xilinx
 *
 * SPDX-License-Identifier:	GPL-2.0+
=======
 * Copyright (C) 2011 - 2015 Xilinx
>>>>>>> 1b12f42a
 */

/ {
	#address-cells = <1>;
	#size-cells = <1>;
	compatible = "xlnx,zynq-7000";

	cpus {
		#address-cells = <1>;
		#size-cells = <0>;

		cpu0: cpu@0 {
			compatible = "arm,cortex-a9";
			device_type = "cpu";
			reg = <0>;
			clocks = <&clkc 3>;
			clock-latency = <1000>;
			cpu0-supply = <&regulator_vccpint>;
			operating-points = <
				/* kHz    uV */
				666667  1000000
				333334  1000000
			>;
		};

		cpu1: cpu@1 {
			compatible = "arm,cortex-a9";
			device_type = "cpu";
			reg = <1>;
			clocks = <&clkc 3>;
		};
	};

	fpga_full: fpga-full {
		compatible = "fpga-region";
		fpga-mgr = <&devcfg>;
		#address-cells = <1>;
		#size-cells = <1>;
		ranges;
	};

	pmu@f8891000 {
		compatible = "arm,cortex-a9-pmu";
		interrupts = <0 5 4>, <0 6 4>;
		interrupt-parent = <&intc>;
		reg = <0xf8891000 0x1000>,
		      <0xf8893000 0x1000>;
	};

	regulator_vccpint: fixedregulator {
		compatible = "regulator-fixed";
		regulator-name = "VCCPINT";
		regulator-min-microvolt = <1000000>;
		regulator-max-microvolt = <1000000>;
		regulator-boot-on;
		regulator-always-on;
	};

	amba: amba {
		u-boot,dm-pre-reloc;
		compatible = "simple-bus";
		#address-cells = <1>;
		#size-cells = <1>;
		interrupt-parent = <&intc>;
		ranges;

		adc: adc@f8007100 {
			compatible = "xlnx,zynq-xadc-1.00.a";
			reg = <0xf8007100 0x20>;
			interrupts = <0 7 4>;
			interrupt-parent = <&intc>;
			clocks = <&clkc 12>;
		};

		can0: can@e0008000 {
			compatible = "xlnx,zynq-can-1.0";
			status = "disabled";
			clocks = <&clkc 19>, <&clkc 36>;
			clock-names = "can_clk", "pclk";
			reg = <0xe0008000 0x1000>;
			interrupts = <0 28 4>;
			interrupt-parent = <&intc>;
			tx-fifo-depth = <0x40>;
			rx-fifo-depth = <0x40>;
		};

		can1: can@e0009000 {
			compatible = "xlnx,zynq-can-1.0";
			status = "disabled";
			clocks = <&clkc 20>, <&clkc 37>;
			clock-names = "can_clk", "pclk";
			reg = <0xe0009000 0x1000>;
			interrupts = <0 51 4>;
			interrupt-parent = <&intc>;
			tx-fifo-depth = <0x40>;
			rx-fifo-depth = <0x40>;
		};

		gpio0: gpio@e000a000 {
			compatible = "xlnx,zynq-gpio-1.0";
			#gpio-cells = <2>;
			clocks = <&clkc 42>;
			gpio-controller;
			interrupt-controller;
			#interrupt-cells = <2>;
			interrupt-parent = <&intc>;
			interrupts = <0 20 4>;
			reg = <0xe000a000 0x1000>;
		};

		i2c0: i2c@e0004000 {
			compatible = "cdns,i2c-r1p10";
			status = "disabled";
			clocks = <&clkc 38>;
			interrupt-parent = <&intc>;
			interrupts = <0 25 4>;
			reg = <0xe0004000 0x1000>;
			#address-cells = <1>;
			#size-cells = <0>;
		};

		i2c1: i2c@e0005000 {
			compatible = "cdns,i2c-r1p10";
			status = "disabled";
			clocks = <&clkc 39>;
			interrupt-parent = <&intc>;
			interrupts = <0 48 4>;
			reg = <0xe0005000 0x1000>;
			#address-cells = <1>;
			#size-cells = <0>;
		};

		intc: interrupt-controller@f8f01000 {
			compatible = "arm,cortex-a9-gic";
			#interrupt-cells = <3>;
			interrupt-controller;
			reg = <0xF8F01000 0x1000>,
			      <0xF8F00100 0x100>;
		};

		L2: cache-controller@f8f02000 {
			compatible = "arm,pl310-cache";
			reg = <0xF8F02000 0x1000>;
			interrupts = <0 2 4>;
			arm,data-latency = <3 2 2>;
			arm,tag-latency = <2 2 2>;
			cache-unified;
			cache-level = <2>;
		};

		mc: memory-controller@f8006000 {
			compatible = "xlnx,zynq-ddrc-a05";
			reg = <0xf8006000 0x1000>;
		};

		ocmc: ocmc@f800c000 {
			compatible = "xlnx,zynq-ocmc-1.0";
			interrupt-parent = <&intc>;
			interrupts = <0 3 4>;
			reg = <0xf800c000 0x1000>;
		};

		uart0: serial@e0000000 {
			compatible = "xlnx,xuartps", "cdns,uart-r1p8";
			status = "disabled";
			clocks = <&clkc 23>, <&clkc 40>;
			clock-names = "uart_clk", "pclk";
			reg = <0xE0000000 0x1000>;
			interrupts = <0 27 4>;
		};

		uart1: serial@e0001000 {
			compatible = "xlnx,xuartps", "cdns,uart-r1p8";
			status = "disabled";
			clocks = <&clkc 24>, <&clkc 41>;
			clock-names = "uart_clk", "pclk";
			reg = <0xE0001000 0x1000>;
			interrupts = <0 50 4>;
		};

		spi0: spi@e0006000 {
			compatible = "xlnx,zynq-spi-r1p6";
			reg = <0xe0006000 0x1000>;
			status = "disabled";
			interrupt-parent = <&intc>;
			interrupts = <0 26 4>;
			clocks = <&clkc 25>, <&clkc 34>;
			clock-names = "ref_clk", "pclk";
			#address-cells = <1>;
			#size-cells = <0>;
		};

		spi1: spi@e0007000 {
			compatible = "xlnx,zynq-spi-r1p6";
			reg = <0xe0007000 0x1000>;
			status = "disabled";
			interrupt-parent = <&intc>;
			interrupts = <0 49 4>;
			clocks = <&clkc 26>, <&clkc 35>;
			clock-names = "ref_clk", "pclk";
			#address-cells = <1>;
			#size-cells = <0>;
		};

		qspi: spi@e000d000 {
			clock-names = "ref_clk", "pclk";
			clocks = <&clkc 10>, <&clkc 43>;
			compatible = "xlnx,zynq-qspi-1.0";
			status = "disabled";
			interrupt-parent = <&intc>;
			interrupts = <0 19 4>;
			reg = <0xe000d000 0x1000>;
			#address-cells = <1>;
			#size-cells = <0>;
		};

		smcc: memory-controller@e000e000 {
			#address-cells = <1>;
			#size-cells = <1>;
			status = "disabled";
			clock-names = "memclk", "aclk";
			clocks = <&clkc 11>, <&clkc 44>;
			compatible = "arm,pl353-smc-r2p1";
			interrupt-parent = <&intc>;
			interrupts = <0 18 4>;
			ranges ;
			reg = <0xe000e000 0x1000>;
			nand0: flash@e1000000 {
				status = "disabled";
				compatible = "arm,pl353-nand-r2p1";
				reg = <0xe1000000 0x1000000>;
				#address-cells = <0x1>;
				#size-cells = <0x1>;
			};
			nor0: flash@e2000000 {
				status = "disabled";
				compatible = "cfi-flash";
				reg = <0xe2000000 0x2000000>;
				#address-cells = <1>;
				#size-cells = <1>;
			};
		};

		gem0: ethernet@e000b000 {
			compatible = "cdns,zynq-gem", "cdns,gem";
			reg = <0xe000b000 0x1000>;
			status = "disabled";
			interrupts = <0 22 4>;
			clocks = <&clkc 30>, <&clkc 30>, <&clkc 13>;
			clock-names = "pclk", "hclk", "tx_clk";
			#address-cells = <1>;
			#size-cells = <0>;
		};

		gem1: ethernet@e000c000 {
			compatible = "cdns,zynq-gem", "cdns,gem";
			reg = <0xe000c000 0x1000>;
			status = "disabled";
			interrupts = <0 45 4>;
			clocks = <&clkc 31>, <&clkc 31>, <&clkc 14>;
			clock-names = "pclk", "hclk", "tx_clk";
			#address-cells = <1>;
			#size-cells = <0>;
		};

		sdhci0: sdhci@e0100000 {
			compatible = "arasan,sdhci-8.9a";
			status = "disabled";
			clock-names = "clk_xin", "clk_ahb";
			clocks = <&clkc 21>, <&clkc 32>;
			interrupt-parent = <&intc>;
			interrupts = <0 24 4>;
			reg = <0xe0100000 0x1000>;
		};

		sdhci1: sdhci@e0101000 {
			compatible = "arasan,sdhci-8.9a";
			status = "disabled";
			clock-names = "clk_xin", "clk_ahb";
			clocks = <&clkc 22>, <&clkc 33>;
			interrupt-parent = <&intc>;
			interrupts = <0 47 4>;
			reg = <0xe0101000 0x1000>;
		};

		slcr: slcr@f8000000 {
			u-boot,dm-pre-reloc;
			#address-cells = <1>;
			#size-cells = <1>;
			compatible = "xlnx,zynq-slcr", "syscon", "simple-mfd";
			reg = <0xF8000000 0x1000>;
			ranges;
			clkc: clkc@100 {
				u-boot,dm-pre-reloc;
				#clock-cells = <1>;
				compatible = "xlnx,ps7-clkc";
				fclk-enable = <0xf>;
				clock-output-names = "armpll", "ddrpll", "iopll", "cpu_6or4x",
						"cpu_3or2x", "cpu_2x", "cpu_1x", "ddr2x", "ddr3x",
						"dci", "lqspi", "smc", "pcap", "gem0", "gem1",
						"fclk0", "fclk1", "fclk2", "fclk3", "can0", "can1",
						"sdio0", "sdio1", "uart0", "uart1", "spi0", "spi1",
						"dma", "usb0_aper", "usb1_aper", "gem0_aper",
						"gem1_aper", "sdio0_aper", "sdio1_aper",
						"spi0_aper", "spi1_aper", "can0_aper", "can1_aper",
						"i2c0_aper", "i2c1_aper", "uart0_aper", "uart1_aper",
						"gpio_aper", "lqspi_aper", "smc_aper", "swdt",
						"dbg_trc", "dbg_apb";
				reg = <0x100 0x100>;
			};

			rstc: rstc@200 {
				compatible = "xlnx,zynq-reset";
				reg = <0x200 0x48>;
				#reset-cells = <1>;
				syscon = <&slcr>;
			};

			pinctrl0: pinctrl@700 {
				compatible = "xlnx,pinctrl-zynq";
				reg = <0x700 0x200>;
				syscon = <&slcr>;
			};
		};

		dmac_s: dmac@f8003000 {
			compatible = "arm,pl330", "arm,primecell";
			reg = <0xf8003000 0x1000>;
			interrupt-parent = <&intc>;
			interrupt-names = "abort", "dma0", "dma1", "dma2", "dma3",
				"dma4", "dma5", "dma6", "dma7";
			interrupts = <0 13 4>,
			             <0 14 4>, <0 15 4>,
			             <0 16 4>, <0 17 4>,
			             <0 40 4>, <0 41 4>,
			             <0 42 4>, <0 43 4>;
			#dma-cells = <1>;
			#dma-channels = <8>;
			#dma-requests = <4>;
			clocks = <&clkc 27>;
			clock-names = "apb_pclk";
		};

		devcfg: devcfg@f8007000 {
			compatible = "xlnx,zynq-devcfg-1.0";
			interrupt-parent = <&intc>;
			interrupts = <0 8 4>;
			reg = <0xf8007000 0x100>;
			clocks = <&clkc 12>, <&clkc 15>, <&clkc 16>, <&clkc 17>, <&clkc 18>;
			clock-names = "ref_clk", "fclk0", "fclk1", "fclk2", "fclk3";
			syscon = <&slcr>;
		};

		efuse: efuse@f800d000 {
			compatible = "xlnx,zynq-efuse";
			reg = <0xf800d000 0x20>;
		};

		global_timer: timer@f8f00200 {
			compatible = "arm,cortex-a9-global-timer";
			reg = <0xf8f00200 0x20>;
			interrupts = <1 11 0x301>;
			interrupt-parent = <&intc>;
			clocks = <&clkc 4>;
		};

		ttc0: timer@f8001000 {
			interrupt-parent = <&intc>;
			interrupts = <0 10 4>, <0 11 4>, <0 12 4>;
			compatible = "cdns,ttc";
			clocks = <&clkc 6>;
			reg = <0xF8001000 0x1000>;
		};

		ttc1: timer@f8002000 {
			interrupt-parent = <&intc>;
			interrupts = <0 37 4>, <0 38 4>, <0 39 4>;
			compatible = "cdns,ttc";
			clocks = <&clkc 6>;
			reg = <0xF8002000 0x1000>;
		};

		scutimer: timer@f8f00600 {
			interrupt-parent = <&intc>;
			interrupts = <1 13 0x301>;
			compatible = "arm,cortex-a9-twd-timer";
			reg = <0xf8f00600 0x20>;
			clocks = <&clkc 4>;
		};

		usb0: usb@e0002000 {
			compatible = "xlnx,zynq-usb-2.20a", "chipidea,usb2";
			status = "disabled";
			clocks = <&clkc 28>;
			interrupt-parent = <&intc>;
			interrupts = <0 21 4>;
			reg = <0xe0002000 0x1000>;
			phy_type = "ulpi";
		};

		usb1: usb@e0003000 {
			compatible = "xlnx,zynq-usb-2.20a", "chipidea,usb2";
			status = "disabled";
			clocks = <&clkc 29>;
			interrupt-parent = <&intc>;
			interrupts = <0 44 4>;
			reg = <0xe0003000 0x1000>;
			phy_type = "ulpi";
		};

		watchdog0: watchdog@f8005000 {
			clocks = <&clkc 45>;
			compatible = "cdns,wdt-r1p2";
			interrupt-parent = <&intc>;
			interrupts = <0 9 1>;
			reg = <0xf8005000 0x1000>;
			timeout-sec = <10>;
		};
	};
};<|MERGE_RESOLUTION|>--- conflicted
+++ resolved
@@ -1,15 +1,6 @@
 // SPDX-License-Identifier: GPL-2.0+
 /*
-<<<<<<< HEAD
- * Xilinx Zynq 7000 DTSI
- * Describes the hardware common to all Zynq 7000-based boards.
- *
- *  Copyright (C) 2011 - 2015 Xilinx
- *
- * SPDX-License-Identifier:	GPL-2.0+
-=======
  * Copyright (C) 2011 - 2015 Xilinx
->>>>>>> 1b12f42a
  */
 
 / {
