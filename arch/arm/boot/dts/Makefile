--- conflicted
+++ resolved
@@ -8,10 +8,7 @@
 	bcm2708-rpi-zero.dtb \
 	bcm2708-rpi-zero-w.dtb \
 	bcm2710-rpi-zero-2.dtb \
-<<<<<<< HEAD
-=======
 	bcm2710-rpi-zero-2-w.dtb \
->>>>>>> a0cc201e
 	bcm2709-rpi-2-b.dtb \
 	bcm2710-rpi-2-b.dtb \
 	bcm2710-rpi-3-b.dtb \
