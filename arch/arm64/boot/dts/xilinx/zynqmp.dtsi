// SPDX-License-Identifier: GPL-2.0+
/*
 * dts file for Xilinx ZynqMP
 *
 * (C) Copyright 2014 - 2015, Xilinx, Inc.
 *
 * Michal Simek <michal.simek@xilinx.com>
 *
 * SPDX-License-Identifier:	GPL-2.0+
 */

/ {
	compatible = "xlnx,zynqmp";
	#address-cells = <2>;
	#size-cells = <2>;

	cpus {
		#address-cells = <1>;
		#size-cells = <0>;

		cpu0: cpu@0 {
			compatible = "arm,cortex-a53", "arm,armv8";
			device_type = "cpu";
			enable-method = "psci";
			operating-points-v2 = <&cpu_opp_table>;
			reg = <0x0>;
			cpu-idle-states = <&CPU_SLEEP_0>;
		};

		cpu1: cpu@1 {
			compatible = "arm,cortex-a53", "arm,armv8";
			device_type = "cpu";
			enable-method = "psci";
			reg = <0x1>;
			operating-points-v2 = <&cpu_opp_table>;
			cpu-idle-states = <&CPU_SLEEP_0>;
		};

		cpu2: cpu@2 {
			compatible = "arm,cortex-a53", "arm,armv8";
			device_type = "cpu";
			enable-method = "psci";
			reg = <0x2>;
			operating-points-v2 = <&cpu_opp_table>;
			cpu-idle-states = <&CPU_SLEEP_0>;
		};

		cpu3: cpu@3 {
			compatible = "arm,cortex-a53", "arm,armv8";
			device_type = "cpu";
			enable-method = "psci";
			reg = <0x3>;
			operating-points-v2 = <&cpu_opp_table>;
			cpu-idle-states = <&CPU_SLEEP_0>;
		};

		idle-states {
			entry-method = "arm,psci";

			CPU_SLEEP_0: cpu-sleep-0 {
				compatible = "arm,idle-state";
				arm,psci-suspend-param = <0x40000000>;
				local-timer-stop;
				entry-latency-us = <300>;
				exit-latency-us = <600>;
				min-residency-us = <10000>;
			};
		};
	};

	cpu_opp_table: cpu_opp_table {
		compatible = "operating-points-v2";
		opp-shared;
		opp00 {
			opp-hz = /bits/ 64 <1199999988>;
			opp-microvolt = <1000000>;
			clock-latency-ns = <500000>;
		};
		opp01 {
			opp-hz = /bits/ 64 <599999994>;
			opp-microvolt = <1000000>;
			clock-latency-ns = <500000>;
		};
		opp02 {
			opp-hz = /bits/ 64 <399999996>;
			opp-microvolt = <1000000>;
			clock-latency-ns = <500000>;
		};
		opp03 {
			opp-hz = /bits/ 64 <299999997>;
			opp-microvolt = <1000000>;
			clock-latency-ns = <500000>;
		};
	};

	dcc: dcc {
		compatible = "arm,dcc";
		status = "disabled";
		u-boot,dm-pre-reloc;
	};

	pinctrl0: pinctrl {
		compatible = "xlnx,zynqmp-pinctrl";
		status = "disabled";
	};

	power-domains {
		compatible = "xlnx,zynqmp-genpd";

		pd_usb0: pd-usb0 {
			#power-domain-cells = <0x0>;
			pd-id = <0x16>;
		};

		pd_usb1: pd-usb1 {
			#power-domain-cells = <0x0>;
			pd-id = <0x17>;
		};

		pd_sata: pd-sata {
			#power-domain-cells = <0x0>;
			pd-id = <0x1c>;
		};

		pd_spi0: pd-spi0 {
			#power-domain-cells = <0x0>;
			pd-id = <0x23>;
		};

		pd_spi1: pd-spi1 {
			#power-domain-cells = <0x0>;
			pd-id = <0x24>;
		};

		pd_uart0: pd-uart0 {
			#power-domain-cells = <0x0>;
			pd-id = <0x21>;
		};

		pd_uart1: pd-uart1 {
			#power-domain-cells = <0x0>;
			pd-id = <0x22>;
		};

		pd_eth0: pd-eth0 {
			#power-domain-cells = <0x0>;
			pd-id = <0x1d>;
		};

		pd_eth1: pd-eth1 {
			#power-domain-cells = <0x0>;
			pd-id = <0x1e>;
		};

		pd_eth2: pd-eth2 {
			#power-domain-cells = <0x0>;
			pd-id = <0x1f>;
		};

		pd_eth3: pd-eth3 {
			#power-domain-cells = <0x0>;
			pd-id = <0x20>;
		};

		pd_i2c0: pd-i2c0 {
			#power-domain-cells = <0x0>;
			pd-id = <0x25>;
		};

		pd_i2c1: pd-i2c1 {
			#power-domain-cells = <0x0>;
			pd-id = <0x26>;
		};

		pd_dp: pd-dp {
			#power-domain-cells = <0x0>;
			pd-id = <0x29>;
		};

		pd_gdma: pd-gdma {
			#power-domain-cells = <0x0>;
			pd-id = <0x2a>;
		};

		pd_adma: pd-adma {
			#power-domain-cells = <0x0>;
			pd-id = <0x2b>;
		};

		pd_ttc0: pd-ttc0 {
			#power-domain-cells = <0x0>;
			pd-id = <0x18>;
		};

		pd_ttc1: pd-ttc1 {
			#power-domain-cells = <0x0>;
			pd-id = <0x19>;
		};

		pd_ttc2: pd-ttc2 {
			#power-domain-cells = <0x0>;
			pd-id = <0x1a>;
		};

		pd_ttc3: pd-ttc3 {
			#power-domain-cells = <0x0>;
			pd-id = <0x1b>;
		};

		pd_sd0: pd-sd0 {
			#power-domain-cells = <0x0>;
			pd-id = <0x27>;
		};

		pd_sd1: pd-sd1 {
			#power-domain-cells = <0x0>;
			pd-id = <0x28>;
		};

		pd_nand: pd-nand {
			#power-domain-cells = <0x0>;
			pd-id = <0x2c>;
		};

		pd_qspi: pd-qspi {
			#power-domain-cells = <0x0>;
			pd-id = <0x2d>;
		};

		pd_gpio: pd-gpio {
			#power-domain-cells = <0x0>;
			pd-id = <0x2e>;
		};

		pd_can0: pd-can0 {
			#power-domain-cells = <0x0>;
			pd-id = <0x2f>;
		};

		pd_can1: pd-can1 {
			#power-domain-cells = <0x0>;
			pd-id = <0x30>;
		};

		pd_pcie: pd-pcie {
			#power-domain-cells = <0x0>;
			pd-id = <0x3b>;
		};

		pd_gpu: pd-gpu {
			#power-domain-cells = <0x0>;
			pd-id = <0x3a 0x14 0x15>;
		};
	};

	/* PMU1<->APU IPI mailbox controller */
	ipi_mailbox_pmu1: mailbox@ff990400 {
		compatible = "xlnx,zynqmp-ipi-mailbox";
		reg = <0x0 0xff9905c0 0x0 0x20>,
		      <0x0 0xff9905e0 0x0 0x20>,
		      <0x0 0xff990e80 0x0 0x20>,
		      <0x0 0xff990ea0 0x0 0x20>;
		reg-names = "local_request_region", "local_response_region",
			    "remote_request_region", "remote_response_region";
		#mbox-cells = <1>;
		xlnx,ipi-ids = <0 4>;
		interrupt-parent = <&gic>;
		interrupts = <0 35 4>;
	};

	pmu {
		compatible = "arm,armv8-pmuv3";
		interrupt-parent = <&gic>;
		interrupts = <0 143 4>,
			     <0 144 4>,
			     <0 145 4>,
			     <0 146 4>;
	};

	psci {
		compatible = "arm,psci-0.2";
		method = "smc";
	};

	firmware {
		zynqmp_firmware: zynqmp-firmware {
			compatible = "xlnx,zynqmp-firmware";
			method = "smc";
		};
	};

	zynqmp_power: zynqmp-power {
		compatible = "xlnx,zynqmp-power";
		mboxes = <&ipi_mailbox_pmu1 0>,
			 <&ipi_mailbox_pmu1 1>;
		mbox-names = "tx", "rx";
	};

	timer {
		compatible = "arm,armv8-timer";
		interrupt-parent = <&gic>;
		interrupts = <1 13 0xf08>,
			     <1 14 0xf08>,
			     <1 11 0xf08>,
			     <1 10 0xf08>;
	};

	edac {
		compatible = "arm,cortex-a53-edac";
	};

	fpga_full: fpga-full {
		compatible = "fpga-region";
		fpga-mgr = <&pcap>;
		#address-cells = <2>;
		#size-cells = <2>;
	};

	nvmem_firmware {
		compatible = "xlnx,zynqmp-nvmem-fw";
		#address-cells = <1>;
		#size-cells = <1>;

		soc_revision: soc_revision@0 {
			reg = <0x0 0x4>;
		};
	};

	pcap: pcap {
		compatible = "xlnx,zynqmp-pcap-fpga";
	};

	rst: reset-controller {
		compatible = "xlnx,zynqmp-reset";
		#reset-cells = <1>;
	};

	xlnx_rsa: zynqmp_rsa {
		compatible = "xlnx,zynqmp-rsa";
	};

	xlnx_keccak_384: sha384 {
		compatible = "xlnx,zynqmp-keccak-384";
	};

	amba_apu: amba_apu@0 {
		compatible = "simple-bus";
		#address-cells = <2>;
		#size-cells = <1>;
		ranges = <0 0 0 0 0xffffffff>;

		gic: interrupt-controller@f9010000 {
			compatible = "arm,gic-400", "arm,cortex-a15-gic";
			#interrupt-cells = <3>;
			reg = <0x0 0xf9010000 0x10000>,
			      <0x0 0xf9020000 0x20000>,
			      <0x0 0xf9040000 0x20000>,
			      <0x0 0xf9060000 0x20000>;
			interrupt-controller;
			interrupt-parent = <&gic>;
			interrupts = <1 9 0xf04>;
		};
	};

	amba: amba {
		compatible = "simple-bus";
		u-boot,dm-pre-reloc;
		#address-cells = <2>;
		#size-cells = <2>;
		ranges;

		can0: can@ff060000 {
			compatible = "xlnx,zynq-can-1.0";
			status = "disabled";
			clock-names = "can_clk", "pclk";
			reg = <0x0 0xff060000 0x0 0x1000>;
			interrupts = <0 23 4>;
			interrupt-parent = <&gic>;
			tx-fifo-depth = <0x40>;
			rx-fifo-depth = <0x40>;
			power-domains = <&pd_can0>;
		};

		can1: can@ff070000 {
			compatible = "xlnx,zynq-can-1.0";
			status = "disabled";
			clock-names = "can_clk", "pclk";
			reg = <0x0 0xff070000 0x0 0x1000>;
			interrupts = <0 24 4>;
			interrupt-parent = <&gic>;
			tx-fifo-depth = <0x40>;
			rx-fifo-depth = <0x40>;
			power-domains = <&pd_can1>;
		};

		cci: cci@fd6e0000 {
			compatible = "arm,cci-400";
			reg = <0x0 0xfd6e0000 0x0 0x9000>;
			ranges = <0x0 0x0 0xfd6e0000 0x10000>;
			#address-cells = <1>;
			#size-cells = <1>;

			pmu@9000 {
				compatible = "arm,cci-400-pmu,r1";
				reg = <0x9000 0x5000>;
				interrupt-parent = <&gic>;
				interrupts = <0 123 4>,
					     <0 123 4>,
					     <0 123 4>,
					     <0 123 4>,
					     <0 123 4>;
			};
		};

		/* GDMA */
		fpd_dma_chan1: dma@fd500000 {
			status = "disabled";
			compatible = "xlnx,zynqmp-dma-1.0";
			reg = <0x0 0xfd500000 0x0 0x1000>;
			interrupt-parent = <&gic>;
			interrupts = <0 124 4>;
			clock-names = "clk_main", "clk_apb";
			xlnx,bus-width = <128>;
			#stream-id-cells = <1>;
			iommus = <&smmu 0x14e8>;
			power-domains = <&pd_gdma>;
		};

		fpd_dma_chan2: dma@fd510000 {
			status = "disabled";
			compatible = "xlnx,zynqmp-dma-1.0";
			reg = <0x0 0xfd510000 0x0 0x1000>;
			interrupt-parent = <&gic>;
			interrupts = <0 125 4>;
			clock-names = "clk_main", "clk_apb";
			xlnx,bus-width = <128>;
			#stream-id-cells = <1>;
			iommus = <&smmu 0x14e9>;
			power-domains = <&pd_gdma>;
		};

		fpd_dma_chan3: dma@fd520000 {
			status = "disabled";
			compatible = "xlnx,zynqmp-dma-1.0";
			reg = <0x0 0xfd520000 0x0 0x1000>;
			interrupt-parent = <&gic>;
			interrupts = <0 126 4>;
			clock-names = "clk_main", "clk_apb";
			xlnx,bus-width = <128>;
			#stream-id-cells = <1>;
			iommus = <&smmu 0x14ea>;
			power-domains = <&pd_gdma>;
		};

		fpd_dma_chan4: dma@fd530000 {
			status = "disabled";
			compatible = "xlnx,zynqmp-dma-1.0";
			reg = <0x0 0xfd530000 0x0 0x1000>;
			interrupt-parent = <&gic>;
			interrupts = <0 127 4>;
			clock-names = "clk_main", "clk_apb";
			xlnx,bus-width = <128>;
			#stream-id-cells = <1>;
			iommus = <&smmu 0x14eb>;
			power-domains = <&pd_gdma>;
		};

		fpd_dma_chan5: dma@fd540000 {
			status = "disabled";
			compatible = "xlnx,zynqmp-dma-1.0";
			reg = <0x0 0xfd540000 0x0 0x1000>;
			interrupt-parent = <&gic>;
			interrupts = <0 128 4>;
			clock-names = "clk_main", "clk_apb";
			xlnx,bus-width = <128>;
			#stream-id-cells = <1>;
			iommus = <&smmu 0x14ec>;
			power-domains = <&pd_gdma>;
		};

		fpd_dma_chan6: dma@fd550000 {
			status = "disabled";
			compatible = "xlnx,zynqmp-dma-1.0";
			reg = <0x0 0xfd550000 0x0 0x1000>;
			interrupt-parent = <&gic>;
			interrupts = <0 129 4>;
			clock-names = "clk_main", "clk_apb";
			xlnx,bus-width = <128>;
			#stream-id-cells = <1>;
			iommus = <&smmu 0x14ed>;
			power-domains = <&pd_gdma>;
		};

		fpd_dma_chan7: dma@fd560000 {
			status = "disabled";
			compatible = "xlnx,zynqmp-dma-1.0";
			reg = <0x0 0xfd560000 0x0 0x1000>;
			interrupt-parent = <&gic>;
			interrupts = <0 130 4>;
			clock-names = "clk_main", "clk_apb";
			xlnx,bus-width = <128>;
			#stream-id-cells = <1>;
			iommus = <&smmu 0x14ee>;
			power-domains = <&pd_gdma>;
		};

		fpd_dma_chan8: dma@fd570000 {
			status = "disabled";
			compatible = "xlnx,zynqmp-dma-1.0";
			reg = <0x0 0xfd570000 0x0 0x1000>;
			interrupt-parent = <&gic>;
			interrupts = <0 131 4>;
			clock-names = "clk_main", "clk_apb";
			xlnx,bus-width = <128>;
			#stream-id-cells = <1>;
			iommus = <&smmu 0x14ef>;
			power-domains = <&pd_gdma>;
		};

		gpu: gpu@fd4b0000 {
			status = "disabled";
			compatible = "arm,mali-400", "arm,mali-utgard";
			reg = <0x0 0xfd4b0000 0x0 0x10000>;
			interrupt-parent = <&gic>;
			interrupts = <0 132 4>, <0 132 4>, <0 132 4>, <0 132 4>, <0 132 4>, <0 132 4>;
			interrupt-names = "IRQGP", "IRQGPMMU", "IRQPP0", "IRQPPMMU0", "IRQPP1", "IRQPPMMU1";
			clock-names = "gpu", "gpu_pp0", "gpu_pp1";
			power-domains = <&pd_gpu>;
		};

		/* LPDDMA default allows only secured access. inorder to enable
		 * These dma channels, Users should ensure that these dma
		 * Channels are allowed for non secure access.
		 */
		lpd_dma_chan1: dma@ffa80000 {
			status = "disabled";
			compatible = "xlnx,zynqmp-dma-1.0";
			reg = <0x0 0xffa80000 0x0 0x1000>;
			interrupt-parent = <&gic>;
			interrupts = <0 77 4>;
			clock-names = "clk_main", "clk_apb";
			xlnx,bus-width = <64>;
			#stream-id-cells = <1>;
			/* iommus = <&smmu 0x868>; */
			power-domains = <&pd_adma>;
		};

		lpd_dma_chan2: dma@ffa90000 {
			status = "disabled";
			compatible = "xlnx,zynqmp-dma-1.0";
			reg = <0x0 0xffa90000 0x0 0x1000>;
			interrupt-parent = <&gic>;
			interrupts = <0 78 4>;
			clock-names = "clk_main", "clk_apb";
			xlnx,bus-width = <64>;
			#stream-id-cells = <1>;
			/* iommus = <&smmu 0x869>; */
			power-domains = <&pd_adma>;
		};

		lpd_dma_chan3: dma@ffaa0000 {
			status = "disabled";
			compatible = "xlnx,zynqmp-dma-1.0";
			reg = <0x0 0xffaa0000 0x0 0x1000>;
			interrupt-parent = <&gic>;
			interrupts = <0 79 4>;
			clock-names = "clk_main", "clk_apb";
			xlnx,bus-width = <64>;
			#stream-id-cells = <1>;
			/* iommus = <&smmu 0x86a>; */
			power-domains = <&pd_adma>;
		};

		lpd_dma_chan4: dma@ffab0000 {
			status = "disabled";
			compatible = "xlnx,zynqmp-dma-1.0";
			reg = <0x0 0xffab0000 0x0 0x1000>;
			interrupt-parent = <&gic>;
			interrupts = <0 80 4>;
			clock-names = "clk_main", "clk_apb";
			xlnx,bus-width = <64>;
			#stream-id-cells = <1>;
			/* iommus = <&smmu 0x86b>; */
			power-domains = <&pd_adma>;
		};

		lpd_dma_chan5: dma@ffac0000 {
			status = "disabled";
			compatible = "xlnx,zynqmp-dma-1.0";
			reg = <0x0 0xffac0000 0x0 0x1000>;
			interrupt-parent = <&gic>;
			interrupts = <0 81 4>;
			clock-names = "clk_main", "clk_apb";
			xlnx,bus-width = <64>;
			#stream-id-cells = <1>;
			/* iommus = <&smmu 0x86c>; */
			power-domains = <&pd_adma>;
		};

		lpd_dma_chan6: dma@ffad0000 {
			status = "disabled";
			compatible = "xlnx,zynqmp-dma-1.0";
			reg = <0x0 0xffad0000 0x0 0x1000>;
			interrupt-parent = <&gic>;
			interrupts = <0 82 4>;
			clock-names = "clk_main", "clk_apb";
			xlnx,bus-width = <64>;
			#stream-id-cells = <1>;
			/* iommus = <&smmu 0x86d>; */
			power-domains = <&pd_adma>;
		};

		lpd_dma_chan7: dma@ffae0000 {
			status = "disabled";
			compatible = "xlnx,zynqmp-dma-1.0";
			reg = <0x0 0xffae0000 0x0 0x1000>;
			interrupt-parent = <&gic>;
			interrupts = <0 83 4>;
			clock-names = "clk_main", "clk_apb";
			xlnx,bus-width = <64>;
			#stream-id-cells = <1>;
			/* iommus = <&smmu 0x86e>; */
			power-domains = <&pd_adma>;
		};

		lpd_dma_chan8: dma@ffaf0000 {
			status = "disabled";
			compatible = "xlnx,zynqmp-dma-1.0";
			reg = <0x0 0xffaf0000 0x0 0x1000>;
			interrupt-parent = <&gic>;
			interrupts = <0 84 4>;
			clock-names = "clk_main", "clk_apb";
			xlnx,bus-width = <64>;
			#stream-id-cells = <1>;
			/* iommus = <&smmu 0x86f>; */
			power-domains = <&pd_adma>;
		};

		mc: memory-controller@fd070000 {
			compatible = "xlnx,zynqmp-ddrc-2.40a";
			reg = <0x0 0xfd070000 0x0 0x30000>;
			interrupt-parent = <&gic>;
			interrupts = <0 112 4>;
		};

		nand0: nand@ff100000 {
			compatible = "arasan,nfc-v3p10";
			status = "disabled";
			reg = <0x0 0xff100000 0x0 0x1000>;
			clock-names = "clk_sys", "clk_flash";
			interrupt-parent = <&gic>;
			interrupts = <0 14 4>;
			#address-cells = <1>;
			#size-cells = <0>;
			#stream-id-cells = <1>;
			iommus = <&smmu 0x872>;
			power-domains = <&pd_nand>;
		};

		gem0: ethernet@ff0b0000 {
<<<<<<< HEAD
			compatible = "cdns,zynqmp-gem";
=======
			compatible = "cdns,zynqmp-gem", "cdns,gem";
>>>>>>> 1b12f42a
			status = "disabled";
			interrupt-parent = <&gic>;
			interrupts = <0 57 4>, <0 57 4>;
			reg = <0x0 0xff0b0000 0x0 0x1000>;
			clock-names = "pclk", "hclk", "tx_clk";
			#address-cells = <1>;
			#size-cells = <0>;
			#stream-id-cells = <1>;
			iommus = <&smmu 0x874>;
			power-domains = <&pd_eth0>;
		};

		gem1: ethernet@ff0c0000 {
<<<<<<< HEAD
			compatible = "cdns,zynqmp-gem";
=======
			compatible = "cdns,zynqmp-gem", "cdns,gem";
>>>>>>> 1b12f42a
			status = "disabled";
			interrupt-parent = <&gic>;
			interrupts = <0 59 4>, <0 59 4>;
			reg = <0x0 0xff0c0000 0x0 0x1000>;
			clock-names = "pclk", "hclk", "tx_clk";
			#address-cells = <1>;
			#size-cells = <0>;
			#stream-id-cells = <1>;
			iommus = <&smmu 0x875>;
			power-domains = <&pd_eth1>;
		};

		gem2: ethernet@ff0d0000 {
<<<<<<< HEAD
			compatible = "cdns,zynqmp-gem";
=======
			compatible = "cdns,zynqmp-gem", "cdns,gem";
>>>>>>> 1b12f42a
			status = "disabled";
			interrupt-parent = <&gic>;
			interrupts = <0 61 4>, <0 61 4>;
			reg = <0x0 0xff0d0000 0x0 0x1000>;
			clock-names = "pclk", "hclk", "tx_clk";
			#address-cells = <1>;
			#size-cells = <0>;
			#stream-id-cells = <1>;
			iommus = <&smmu 0x876>;
			power-domains = <&pd_eth2>;
		};

		gem3: ethernet@ff0e0000 {
<<<<<<< HEAD
			compatible = "cdns,zynqmp-gem";
=======
			compatible = "cdns,zynqmp-gem", "cdns,gem";
>>>>>>> 1b12f42a
			status = "disabled";
			interrupt-parent = <&gic>;
			interrupts = <0 63 4>, <0 63 4>;
			reg = <0x0 0xff0e0000 0x0 0x1000>;
			clock-names = "pclk", "hclk", "tx_clk";
			#address-cells = <1>;
			#size-cells = <0>;
			#stream-id-cells = <1>;
			iommus = <&smmu 0x877>;
			power-domains = <&pd_eth3>;
		};

		gpio: gpio@ff0a0000 {
			compatible = "xlnx,zynqmp-gpio-1.0";
			status = "disabled";
			#gpio-cells = <0x2>;
			interrupt-parent = <&gic>;
			interrupts = <0 16 4>;
			interrupt-controller;
			#interrupt-cells = <2>;
			reg = <0x0 0xff0a0000 0x0 0x1000>;
			gpio-controller;
			power-domains = <&pd_gpio>;
		};

		i2c0: i2c@ff020000 {
			compatible = "cdns,i2c-r1p14", "cdns,i2c-r1p10";
			status = "disabled";
			interrupt-parent = <&gic>;
			interrupts = <0 17 4>;
			reg = <0x0 0xff020000 0x0 0x1000>;
			#address-cells = <1>;
			#size-cells = <0>;
			power-domains = <&pd_i2c0>;
		};

		i2c1: i2c@ff030000 {
			compatible = "cdns,i2c-r1p14", "cdns,i2c-r1p10";
			status = "disabled";
			interrupt-parent = <&gic>;
			interrupts = <0 18 4>;
			reg = <0x0 0xff030000 0x0 0x1000>;
			#address-cells = <1>;
			#size-cells = <0>;
			power-domains = <&pd_i2c1>;
		};

		ocm: memory-controller@ff960000 {
			compatible = "xlnx,zynqmp-ocmc-1.0";
			reg = <0x0 0xff960000 0x0 0x1000>;
			interrupt-parent = <&gic>;
			interrupts = <0 10 4>;
		};

		perf_monitor_ocm: perf-monitor@ffa00000 {
			compatible = "xlnx,axi-perf-monitor";
			reg = <0x0 0xffa00000 0x0 0x10000>;
			interrupts = <0 25 4>;
			interrupt-parent = <&gic>;
			xlnx,enable-profile = <0>;
			xlnx,enable-trace = <0>;
			xlnx,num-monitor-slots = <4>;
			xlnx,enable-event-count = <1>;
			xlnx,enable-event-log = <1>;
			xlnx,have-sampled-metric-cnt = <1>;
			xlnx,num-of-counters = <8>;
			xlnx,metric-count-width = <32>;
			xlnx,metrics-sample-count-width = <32>;
			xlnx,global-count-width = <32>;
			xlnx,metric-count-scale = <1>;
		};

		pcie: pcie@fd0e0000 {
			compatible = "xlnx,nwl-pcie-2.11";
			status = "disabled";
			#address-cells = <3>;
			#size-cells = <2>;
			#interrupt-cells = <1>;
			msi-controller;
			device_type = "pci";
			interrupt-parent = <&gic>;
			interrupts = <0 118 4>,
				     <0 117 4>,
				     <0 116 4>,
				     <0 115 4>,	/* MSI_1 [63...32] */
				     <0 114 4>;	/* MSI_0 [31...0] */
			interrupt-names = "misc", "dummy", "intx",
					  "msi1", "msi0";
			msi-parent = <&pcie>;
			reg = <0x0 0xfd0e0000 0x0 0x1000>,
			      <0x0 0xfd480000 0x0 0x1000>,
			      <0x80 0x00000000 0x0 0x1000000>;
			reg-names = "breg", "pcireg", "cfg";
			ranges = <0x02000000 0x00000000 0xe0000000 0x00000000 0xe0000000 0x00000000 0x10000000	/* non-prefetchable memory */
				  0x43000000 0x00000006 0x00000000 0x00000006 0x00000000 0x00000002 0x00000000>;/* prefetchable memory */
			bus-range = <0x00 0xff>;
			interrupt-map-mask = <0x0 0x0 0x0 0x7>;
			interrupt-map = <0x0 0x0 0x0 0x1 &pcie_intc 0x1>,
					<0x0 0x0 0x0 0x2 &pcie_intc 0x2>,
					<0x0 0x0 0x0 0x3 &pcie_intc 0x3>,
					<0x0 0x0 0x0 0x4 &pcie_intc 0x4>;
			power-domains = <&pd_pcie>;
			pcie_intc: legacy-interrupt-controller {
				interrupt-controller;
				#address-cells = <0>;
				#interrupt-cells = <1>;
			};
		};

		qspi: spi@ff0f0000 {
			u-boot,dm-pre-reloc;
			compatible = "xlnx,zynqmp-qspi-1.0";
			status = "disabled";
			clock-names = "ref_clk", "pclk";
			interrupts = <0 15 4>;
			interrupt-parent = <&gic>;
			num-cs = <1>;
			reg = <0x0 0xff0f0000 0x0 0x1000>,
			      <0x0 0xc0000000 0x0 0x8000000>;
			#address-cells = <1>;
			#size-cells = <0>;
			#stream-id-cells = <1>;
			iommus = <&smmu 0x873>;
			power-domains = <&pd_qspi>;
		};

		rtc: rtc@ffa60000 {
			compatible = "xlnx,zynqmp-rtc";
			status = "disabled";
			reg = <0x0 0xffa60000 0x0 0x100>;
			interrupt-parent = <&gic>;
			interrupts = <0 26 4>, <0 27 4>;
			interrupt-names = "alarm", "sec";
			calibration = <0x8000>;
		};

		serdes: zynqmp_phy@fd400000 {
			compatible = "xlnx,zynqmp-psgtr-v1.1";
			status = "disabled";
			reg = <0x0 0xfd400000 0x0 0x40000>,
			      <0x0 0xfd3d0000 0x0 0x1000>;
			reg-names = "serdes", "siou";
			nvmem-cells = <&soc_revision>;
			nvmem-cell-names = "soc_revision";
			resets = <&rst 16>, <&rst 59>, <&rst 60>,
				 <&rst 61>, <&rst 62>, <&rst 63>,
				 <&rst 64>, <&rst 3>, <&rst 29>,
				 <&rst 30>, <&rst 31>, <&rst 32>;
			reset-names = "sata_rst", "usb0_crst", "usb1_crst",
				      "usb0_hibrst", "usb1_hibrst", "usb0_apbrst",
				      "usb1_apbrst", "dp_rst", "gem0_rst",
				      "gem1_rst", "gem2_rst", "gem3_rst";
			lane0: lane0 {
				#phy-cells = <4>;
			};
			lane1: lane1 {
				#phy-cells = <4>;
			};
			lane2: lane2 {
				#phy-cells = <4>;
			};
			lane3: lane3 {
				#phy-cells = <4>;
			};
		};

		sata: ahci@fd0c0000 {
			compatible = "ceva,ahci-1v84";
			status = "disabled";
			reg = <0x0 0xfd0c0000 0x0 0x2000>;
			interrupt-parent = <&gic>;
			interrupts = <0 133 4>;
			power-domains = <&pd_sata>;
			#stream-id-cells = <4>;
			iommus = <&smmu 0x4c0>, <&smmu 0x4c1>,
				 <&smmu 0x4c2>, <&smmu 0x4c3>;
			/* dma-coherent; */
		};

		sdhci0: sdhci@ff160000 {
			u-boot,dm-pre-reloc;
			compatible = "xlnx,zynqmp-8.9a", "arasan,sdhci-8.9a";
			status = "disabled";
			interrupt-parent = <&gic>;
			interrupts = <0 48 4>;
			reg = <0x0 0xff160000 0x0 0x1000>;
			clock-names = "clk_xin", "clk_ahb";
			xlnx,device_id = <0>;
			#stream-id-cells = <1>;
			iommus = <&smmu 0x870>;
			power-domains = <&pd_sd0>;
			nvmem-cells = <&soc_revision>;
			nvmem-cell-names = "soc_revision";
		};

		sdhci1: sdhci@ff170000 {
			u-boot,dm-pre-reloc;
			compatible = "xlnx,zynqmp-8.9a", "arasan,sdhci-8.9a";
			status = "disabled";
			interrupt-parent = <&gic>;
			interrupts = <0 49 4>;
			reg = <0x0 0xff170000 0x0 0x1000>;
			clock-names = "clk_xin", "clk_ahb";
			xlnx,device_id = <1>;
			#stream-id-cells = <1>;
			iommus = <&smmu 0x871>;
			power-domains = <&pd_sd1>;
			nvmem-cells = <&soc_revision>;
			nvmem-cell-names = "soc_revision";
		};

		smmu: smmu@fd800000 {
			compatible = "arm,mmu-500";
			reg = <0x0 0xfd800000 0x0 0x20000>;
			#iommu-cells = <1>;
			status = "disabled";
			#global-interrupts = <1>;
			interrupt-parent = <&gic>;
			interrupts = <0 155 4>,
				<0 155 4>, <0 155 4>, <0 155 4>, <0 155 4>,
				<0 155 4>, <0 155 4>, <0 155 4>, <0 155 4>,
				<0 155 4>, <0 155 4>, <0 155 4>, <0 155 4>,
				<0 155 4>, <0 155 4>, <0 155 4>, <0 155 4>;
		};

		spi0: spi@ff040000 {
			compatible = "cdns,spi-r1p6";
			status = "disabled";
			interrupt-parent = <&gic>;
			interrupts = <0 19 4>;
			reg = <0x0 0xff040000 0x0 0x1000>;
			clock-names = "ref_clk", "pclk";
			#address-cells = <1>;
			#size-cells = <0>;
			power-domains = <&pd_spi0>;
		};

		spi1: spi@ff050000 {
			compatible = "cdns,spi-r1p6";
			status = "disabled";
			interrupt-parent = <&gic>;
			interrupts = <0 20 4>;
			reg = <0x0 0xff050000 0x0 0x1000>;
			clock-names = "ref_clk", "pclk";
			#address-cells = <1>;
			#size-cells = <0>;
			power-domains = <&pd_spi1>;
		};

		ttc0: timer@ff110000 {
			compatible = "cdns,ttc";
			status = "disabled";
			interrupt-parent = <&gic>;
			interrupts = <0 36 4>, <0 37 4>, <0 38 4>;
			reg = <0x0 0xff110000 0x0 0x1000>;
			timer-width = <32>;
			power-domains = <&pd_ttc0>;
		};

		ttc1: timer@ff120000 {
			compatible = "cdns,ttc";
			status = "disabled";
			interrupt-parent = <&gic>;
			interrupts = <0 39 4>, <0 40 4>, <0 41 4>;
			reg = <0x0 0xff120000 0x0 0x1000>;
			timer-width = <32>;
			power-domains = <&pd_ttc1>;
		};

		ttc2: timer@ff130000 {
			compatible = "cdns,ttc";
			status = "disabled";
			interrupt-parent = <&gic>;
			interrupts = <0 42 4>, <0 43 4>, <0 44 4>;
			reg = <0x0 0xff130000 0x0 0x1000>;
			timer-width = <32>;
			power-domains = <&pd_ttc2>;
		};

		ttc3: timer@ff140000 {
			compatible = "cdns,ttc";
			status = "disabled";
			interrupt-parent = <&gic>;
			interrupts = <0 45 4>, <0 46 4>, <0 47 4>;
			reg = <0x0 0xff140000 0x0 0x1000>;
			timer-width = <32>;
			power-domains = <&pd_ttc3>;
		};

		uart0: serial@ff000000 {
			u-boot,dm-pre-reloc;
			compatible = "cdns,uart-r1p12", "xlnx,xuartps";
			status = "disabled";
			interrupt-parent = <&gic>;
			interrupts = <0 21 4>;
			reg = <0x0 0xff000000 0x0 0x1000>;
			clock-names = "uart_clk", "pclk";
			power-domains = <&pd_uart0>;
		};

		uart1: serial@ff010000 {
			u-boot,dm-pre-reloc;
			compatible = "cdns,uart-r1p12", "xlnx,xuartps";
			status = "disabled";
			interrupt-parent = <&gic>;
			interrupts = <0 22 4>;
			reg = <0x0 0xff010000 0x0 0x1000>;
			clock-names = "uart_clk", "pclk";
			power-domains = <&pd_uart1>;
		};

		usb0: usb0@ff9d0000 {
			#address-cells = <2>;
			#size-cells = <2>;
			status = "disabled";
			compatible = "xlnx,zynqmp-dwc3";
			reg = <0x0 0xff9d0000 0x0 0x100>;
			clock-names = "bus_clk", "ref_clk";
			power-domains = <&pd_usb0>;
			ranges;
			nvmem-cells = <&soc_revision>;
			nvmem-cell-names = "soc_revision";

			dwc3_0: dwc3@fe200000 {
				compatible = "snps,dwc3";
				status = "disabled";
				reg = <0x0 0xfe200000 0x0 0x40000>;
				interrupt-parent = <&gic>;
				interrupts = <0 65 4>, <0 69 4>, <0 75 4>;
				#stream-id-cells = <1>;
				iommus = <&smmu 0x860>;
				snps,quirk-frame-length-adjustment = <0x20>;
				snps,refclk_fladj;
				snps,enable_guctl1_resume_quirk;
				snps,enable_guctl1_ipd_quirk;
				snps,xhci-stream-quirk;
				/* dma-coherent; */
				/* snps,enable-hibernation; */
			};
		};

		usb1: usb1@ff9e0000 {
			#address-cells = <2>;
			#size-cells = <2>;
			status = "disabled";
			compatible = "xlnx,zynqmp-dwc3";
			reg = <0x0 0xff9e0000 0x0 0x100>;
			clock-names = "bus_clk", "ref_clk";
			power-domains = <&pd_usb1>;
			ranges;
			nvmem-cells = <&soc_revision>;
			nvmem-cell-names = "soc_revision";

			dwc3_1: dwc3@fe300000 {
				compatible = "snps,dwc3";
				status = "disabled";
				reg = <0x0 0xfe300000 0x0 0x40000>;
				interrupt-parent = <&gic>;
				interrupts = <0 70 4>, <0 74 4>, <0 76 4>;
				#stream-id-cells = <1>;
				iommus = <&smmu 0x861>;
				snps,quirk-frame-length-adjustment = <0x20>;
				snps,refclk_fladj;
				snps,enable_guctl1_resume_quirk;
				snps,enable_guctl1_ipd_quirk;
				snps,xhci-stream-quirk;
				/* dma-coherent; */
			};
		};

		watchdog0: watchdog@fd4d0000 {
			compatible = "cdns,wdt-r1p2";
			status = "disabled";
			interrupt-parent = <&gic>;
			interrupts = <0 113 1>;
			reg = <0x0 0xfd4d0000 0x0 0x1000>;
			timeout-sec = <10>;
		};

		xilinx_ams: ams@ffa50000 {
			compatible = "xlnx,zynqmp-ams";
			status = "disabled";
			interrupt-parent = <&gic>;
			interrupts = <0 56 4>;
			interrupt-names = "ams-irq";
			reg = <0x0 0xffa50000 0x0 0x800>;
			reg-names = "ams-base";
			#address-cells = <2>;
			#size-cells = <2>;
			#io-channel-cells = <1>;
			ranges;

			ams_ps: ams_ps@ffa50800 {
				compatible = "xlnx,zynqmp-ams-ps";
				status = "disabled";
				reg = <0x0 0xffa50800 0x0 0x400>;
			};

			ams_pl: ams_pl@ffa50c00 {
				compatible = "xlnx,zynqmp-ams-pl";
				status = "disabled";
				reg = <0x0 0xffa50c00 0x0 0x400>;
			};
		};

		xlnx_dpdma: dma@fd4c0000 {
			compatible = "xlnx,dpdma";
			status = "disabled";
			reg = <0x0 0xfd4c0000 0x0 0x1000>;
			interrupts = <0 122 4>;
			interrupt-parent = <&gic>;
			clock-names = "axi_clk";
			power-domains = <&pd_dp>;
			dma-channels = <6>;
			#dma-cells = <1>;
			dma-video0channel {
				compatible = "xlnx,video0";
			};
			dma-video1channel {
				compatible = "xlnx,video1";
			};
			dma-video2channel {
				compatible = "xlnx,video2";
			};
			dma-graphicschannel {
				compatible = "xlnx,graphics";
			};
			dma-audio0channel {
				compatible = "xlnx,audio0";
			};
			dma-audio1channel {
				compatible = "xlnx,audio1";
			};
		};

		zynqmp_dpsub: zynqmp-display@fd4a0000 {
			compatible = "xlnx,zynqmp-dpsub-1.7";
			status = "disabled";
			reg = <0x0 0xfd4a0000 0x0 0x1000>,
			      <0x0 0xfd4aa000 0x0 0x1000>,
			      <0x0 0xfd4ab000 0x0 0x1000>,
			      <0x0 0xfd4ac000 0x0 0x1000>;
			reg-names = "dp", "blend", "av_buf", "aud";
			interrupts = <0 119 4>;
			interrupt-parent = <&gic>;

			clock-names = "dp_apb_clk", "dp_aud_clk",
				      "dp_vtc_pixel_clk_in";

			power-domains = <&pd_dp>;

			vid-layer {
				dma-names = "vid0", "vid1", "vid2";
				dmas = <&xlnx_dpdma 0>,
				       <&xlnx_dpdma 1>,
				       <&xlnx_dpdma 2>;
			};

			gfx-layer {
				dma-names = "gfx0";
				dmas = <&xlnx_dpdma 3>;
			};

			/* dummy node to indicate there's no child i2c device */
			i2c-bus {
			};

			zynqmp_dp_snd_codec0: zynqmp_dp_snd_codec0 {
				compatible = "xlnx,dp-snd-codec";
				clock-names = "aud_clk";
			};

			zynqmp_dp_snd_pcm0: zynqmp_dp_snd_pcm0 {
				compatible = "xlnx,dp-snd-pcm";
				dmas = <&xlnx_dpdma 4>;
				dma-names = "tx";
			};

			zynqmp_dp_snd_pcm1: zynqmp_dp_snd_pcm1 {
				compatible = "xlnx,dp-snd-pcm";
				dmas = <&xlnx_dpdma 5>;
				dma-names = "tx";
			};

			zynqmp_dp_snd_card0: zynqmp_dp_snd_card {
				compatible = "xlnx,dp-snd-card";
				xlnx,dp-snd-pcm = <&zynqmp_dp_snd_pcm0>,
						  <&zynqmp_dp_snd_pcm1>;
				xlnx,dp-snd-codec = <&zynqmp_dp_snd_codec0>;
			};
		};
	};
};<|MERGE_RESOLUTION|>--- conflicted
+++ resolved
@@ -658,11 +658,7 @@
 		};
 
 		gem0: ethernet@ff0b0000 {
-<<<<<<< HEAD
-			compatible = "cdns,zynqmp-gem";
-=======
 			compatible = "cdns,zynqmp-gem", "cdns,gem";
->>>>>>> 1b12f42a
 			status = "disabled";
 			interrupt-parent = <&gic>;
 			interrupts = <0 57 4>, <0 57 4>;
@@ -676,11 +672,7 @@
 		};
 
 		gem1: ethernet@ff0c0000 {
-<<<<<<< HEAD
-			compatible = "cdns,zynqmp-gem";
-=======
 			compatible = "cdns,zynqmp-gem", "cdns,gem";
->>>>>>> 1b12f42a
 			status = "disabled";
 			interrupt-parent = <&gic>;
 			interrupts = <0 59 4>, <0 59 4>;
@@ -694,11 +686,7 @@
 		};
 
 		gem2: ethernet@ff0d0000 {
-<<<<<<< HEAD
-			compatible = "cdns,zynqmp-gem";
-=======
 			compatible = "cdns,zynqmp-gem", "cdns,gem";
->>>>>>> 1b12f42a
 			status = "disabled";
 			interrupt-parent = <&gic>;
 			interrupts = <0 61 4>, <0 61 4>;
@@ -712,11 +700,7 @@
 		};
 
 		gem3: ethernet@ff0e0000 {
-<<<<<<< HEAD
-			compatible = "cdns,zynqmp-gem";
-=======
 			compatible = "cdns,zynqmp-gem", "cdns,gem";
->>>>>>> 1b12f42a
 			status = "disabled";
 			interrupt-parent = <&gic>;
 			interrupts = <0 63 4>, <0 63 4>;
