/*
 * Xilinx DMA Engine drivers support header file
 *
 * Copyright (C) 2010-2014 Xilinx, Inc. All rights reserved.
 *
 * This is free software; you can redistribute it and/or modify
 * it under the terms of the GNU General Public License as published by
 * the Free Software Foundation; either version 2 of the License, or
 * (at your option) any later version.
 */

#ifndef __DMA_XILINX_DMA_H
#define __DMA_XILINX_DMA_H

#include <linux/dma-mapping.h>
#include <linux/dmaengine.h>

/**
 * struct xilinx_vdma_config - VDMA Configuration structure
 * @frm_dly: Frame delay
 * @gen_lock: Whether in gen-lock mode
 * @master: Master that it syncs to
 * @frm_cnt_en: Enable frame count enable
 * @park: Whether wants to park
 * @park_frm: Frame to park on
 * @coalesc: Interrupt coalescing threshold
 * @delay: Delay counter
 * @reset: Reset Channel
 * @ext_fsync: External Frame Sync source
 * @vflip_en:  Vertical Flip enable
 */
struct xilinx_vdma_config {
	int frm_dly;
	int gen_lock;
	int master;
	int frm_cnt_en;
	int park;
	int park_frm;
	int coalesc;
	int delay;
	int reset;
	int ext_fsync;
	bool vflip_en;
<<<<<<< HEAD
};

/**
 * enum xdma_ip_type - DMA IP type.
 *
 * @XDMA_TYPE_AXIDMA: Axi dma ip.
 * @XDMA_TYPE_CDMA: Axi cdma ip.
 * @XDMA_TYPE_VDMA: Axi vdma ip.
 */
enum xdma_ip_type {
	XDMA_TYPE_AXIDMA = 0,
	XDMA_TYPE_CDMA,
	XDMA_TYPE_VDMA,
=======
>>>>>>> 1b12f42a
};

int xilinx_vdma_channel_set_config(struct dma_chan *dchan,
					struct xilinx_vdma_config *cfg);

#endif<|MERGE_RESOLUTION|>--- conflicted
+++ resolved
@@ -41,22 +41,6 @@
 	int reset;
 	int ext_fsync;
 	bool vflip_en;
-<<<<<<< HEAD
-};
-
-/**
- * enum xdma_ip_type - DMA IP type.
- *
- * @XDMA_TYPE_AXIDMA: Axi dma ip.
- * @XDMA_TYPE_CDMA: Axi cdma ip.
- * @XDMA_TYPE_VDMA: Axi vdma ip.
- */
-enum xdma_ip_type {
-	XDMA_TYPE_AXIDMA = 0,
-	XDMA_TYPE_CDMA,
-	XDMA_TYPE_VDMA,
-=======
->>>>>>> 1b12f42a
 };
 
 int xilinx_vdma_channel_set_config(struct dma_chan *dchan,
