#include "callchain.h"
#include "debug.h"
#include "event.h"
#include "evsel.h"
#include "hist.h"
#include "machine.h"
#include "map.h"
#include "sort.h"
#include "strlist.h"
#include "thread.h"
#include <stdbool.h>
#include "unwind.h"

int machine__init(struct machine *machine, const char *root_dir, pid_t pid)
{
	map_groups__init(&machine->kmaps);
	RB_CLEAR_NODE(&machine->rb_node);
	INIT_LIST_HEAD(&machine->user_dsos);
	INIT_LIST_HEAD(&machine->kernel_dsos);

	machine->threads = RB_ROOT;
	INIT_LIST_HEAD(&machine->dead_threads);
	machine->last_match = NULL;

	machine->kmaps.machine = machine;
	machine->pid = pid;

	machine->symbol_filter = NULL;

	machine->root_dir = strdup(root_dir);
	if (machine->root_dir == NULL)
		return -ENOMEM;

	if (pid != HOST_KERNEL_ID) {
		struct thread *thread = machine__findnew_thread(machine, 0,
								pid);
		char comm[64];

		if (thread == NULL)
			return -ENOMEM;

		snprintf(comm, sizeof(comm), "[guest/%d]", pid);
		thread__set_comm(thread, comm, 0);
	}

	return 0;
}

struct machine *machine__new_host(void)
{
	struct machine *machine = malloc(sizeof(*machine));

	if (machine != NULL) {
		machine__init(machine, "", HOST_KERNEL_ID);

		if (machine__create_kernel_maps(machine) < 0)
			goto out_delete;
	}

	return machine;
out_delete:
	free(machine);
	return NULL;
}

static void dsos__delete(struct list_head *dsos)
{
	struct dso *pos, *n;

	list_for_each_entry_safe(pos, n, dsos, node) {
		list_del(&pos->node);
		dso__delete(pos);
	}
}

void machine__delete_dead_threads(struct machine *machine)
{
	struct thread *n, *t;

	list_for_each_entry_safe(t, n, &machine->dead_threads, node) {
		list_del(&t->node);
		thread__delete(t);
	}
}

void machine__delete_threads(struct machine *machine)
{
	struct rb_node *nd = rb_first(&machine->threads);

	while (nd) {
		struct thread *t = rb_entry(nd, struct thread, rb_node);

		rb_erase(&t->rb_node, &machine->threads);
		nd = rb_next(nd);
		thread__delete(t);
	}
}

void machine__exit(struct machine *machine)
{
	map_groups__exit(&machine->kmaps);
	dsos__delete(&machine->user_dsos);
	dsos__delete(&machine->kernel_dsos);
	free(machine->root_dir);
	machine->root_dir = NULL;
}

void machine__delete(struct machine *machine)
{
	machine__exit(machine);
	free(machine);
}

void machines__init(struct machines *machines)
{
	machine__init(&machines->host, "", HOST_KERNEL_ID);
	machines->guests = RB_ROOT;
	machines->symbol_filter = NULL;
}

void machines__exit(struct machines *machines)
{
	machine__exit(&machines->host);
	/* XXX exit guest */
}

struct machine *machines__add(struct machines *machines, pid_t pid,
			      const char *root_dir)
{
	struct rb_node **p = &machines->guests.rb_node;
	struct rb_node *parent = NULL;
	struct machine *pos, *machine = malloc(sizeof(*machine));

	if (machine == NULL)
		return NULL;

	if (machine__init(machine, root_dir, pid) != 0) {
		free(machine);
		return NULL;
	}

	machine->symbol_filter = machines->symbol_filter;

	while (*p != NULL) {
		parent = *p;
		pos = rb_entry(parent, struct machine, rb_node);
		if (pid < pos->pid)
			p = &(*p)->rb_left;
		else
			p = &(*p)->rb_right;
	}

	rb_link_node(&machine->rb_node, parent, p);
	rb_insert_color(&machine->rb_node, &machines->guests);

	return machine;
}

void machines__set_symbol_filter(struct machines *machines,
				 symbol_filter_t symbol_filter)
{
	struct rb_node *nd;

	machines->symbol_filter = symbol_filter;
	machines->host.symbol_filter = symbol_filter;

	for (nd = rb_first(&machines->guests); nd; nd = rb_next(nd)) {
		struct machine *machine = rb_entry(nd, struct machine, rb_node);

		machine->symbol_filter = symbol_filter;
	}
}

struct machine *machines__find(struct machines *machines, pid_t pid)
{
	struct rb_node **p = &machines->guests.rb_node;
	struct rb_node *parent = NULL;
	struct machine *machine;
	struct machine *default_machine = NULL;

	if (pid == HOST_KERNEL_ID)
		return &machines->host;

	while (*p != NULL) {
		parent = *p;
		machine = rb_entry(parent, struct machine, rb_node);
		if (pid < machine->pid)
			p = &(*p)->rb_left;
		else if (pid > machine->pid)
			p = &(*p)->rb_right;
		else
			return machine;
		if (!machine->pid)
			default_machine = machine;
	}

	return default_machine;
}

struct machine *machines__findnew(struct machines *machines, pid_t pid)
{
	char path[PATH_MAX];
	const char *root_dir = "";
	struct machine *machine = machines__find(machines, pid);

	if (machine && (machine->pid == pid))
		goto out;

	if ((pid != HOST_KERNEL_ID) &&
	    (pid != DEFAULT_GUEST_KERNEL_ID) &&
	    (symbol_conf.guestmount)) {
		sprintf(path, "%s/%d", symbol_conf.guestmount, pid);
		if (access(path, R_OK)) {
			static struct strlist *seen;

			if (!seen)
				seen = strlist__new(true, NULL);

			if (!strlist__has_entry(seen, path)) {
				pr_err("Can't access file %s\n", path);
				strlist__add(seen, path);
			}
			machine = NULL;
			goto out;
		}
		root_dir = path;
	}

	machine = machines__add(machines, pid, root_dir);
out:
	return machine;
}

void machines__process_guests(struct machines *machines,
			      machine__process_t process, void *data)
{
	struct rb_node *nd;

	for (nd = rb_first(&machines->guests); nd; nd = rb_next(nd)) {
		struct machine *pos = rb_entry(nd, struct machine, rb_node);
		process(pos, data);
	}
}

char *machine__mmap_name(struct machine *machine, char *bf, size_t size)
{
	if (machine__is_host(machine))
		snprintf(bf, size, "[%s]", "kernel.kallsyms");
	else if (machine__is_default_guest(machine))
		snprintf(bf, size, "[%s]", "guest.kernel.kallsyms");
	else {
		snprintf(bf, size, "[%s.%d]", "guest.kernel.kallsyms",
			 machine->pid);
	}

	return bf;
}

void machines__set_id_hdr_size(struct machines *machines, u16 id_hdr_size)
{
	struct rb_node *node;
	struct machine *machine;

	machines->host.id_hdr_size = id_hdr_size;

	for (node = rb_first(&machines->guests); node; node = rb_next(node)) {
		machine = rb_entry(node, struct machine, rb_node);
		machine->id_hdr_size = id_hdr_size;
	}

	return;
}

static struct thread *__machine__findnew_thread(struct machine *machine,
						pid_t pid, pid_t tid,
						bool create)
{
	struct rb_node **p = &machine->threads.rb_node;
	struct rb_node *parent = NULL;
	struct thread *th;

	/*
	 * Front-end cache - TID lookups come in blocks,
	 * so most of the time we dont have to look up
	 * the full rbtree:
	 */
	if (machine->last_match && machine->last_match->tid == tid) {
		if (pid && pid != machine->last_match->pid_)
			machine->last_match->pid_ = pid;
		return machine->last_match;
	}

	while (*p != NULL) {
		parent = *p;
		th = rb_entry(parent, struct thread, rb_node);

		if (th->tid == tid) {
			machine->last_match = th;
			if (pid && pid != th->pid_)
				th->pid_ = pid;
			return th;
		}

		if (tid < th->tid)
			p = &(*p)->rb_left;
		else
			p = &(*p)->rb_right;
	}

	if (!create)
		return NULL;

	th = thread__new(pid, tid);
	if (th != NULL) {
		rb_link_node(&th->rb_node, parent, p);
		rb_insert_color(&th->rb_node, &machine->threads);
		machine->last_match = th;
	}

	return th;
}

struct thread *machine__findnew_thread(struct machine *machine, pid_t pid,
				       pid_t tid)
{
	return __machine__findnew_thread(machine, pid, tid, true);
}

struct thread *machine__find_thread(struct machine *machine, pid_t tid)
{
	return __machine__findnew_thread(machine, 0, tid, false);
}

int machine__process_comm_event(struct machine *machine, union perf_event *event,
				struct perf_sample *sample)
{
	struct thread *thread = machine__findnew_thread(machine,
							event->comm.pid,
							event->comm.tid);

	if (dump_trace)
		perf_event__fprintf_comm(event, stdout);

	if (thread == NULL || thread__set_comm(thread, event->comm.comm, sample->time)) {
		dump_printf("problem processing PERF_RECORD_COMM, skipping event.\n");
		return -1;
	}

	return 0;
}

int machine__process_lost_event(struct machine *machine __maybe_unused,
				union perf_event *event, struct perf_sample *sample __maybe_unused)
{
	dump_printf(": id:%" PRIu64 ": lost:%" PRIu64 "\n",
		    event->lost.id, event->lost.lost);
	return 0;
}

struct map *machine__new_module(struct machine *machine, u64 start,
				const char *filename)
{
	struct map *map;
	struct dso *dso = __dsos__findnew(&machine->kernel_dsos, filename);

	if (dso == NULL)
		return NULL;

	map = map__new2(start, dso, MAP__FUNCTION);
	if (map == NULL)
		return NULL;

	if (machine__is_host(machine))
		dso->symtab_type = DSO_BINARY_TYPE__SYSTEM_PATH_KMODULE;
	else
		dso->symtab_type = DSO_BINARY_TYPE__GUEST_KMODULE;
	map_groups__insert(&machine->kmaps, map);
	return map;
}

size_t machines__fprintf_dsos(struct machines *machines, FILE *fp)
{
	struct rb_node *nd;
	size_t ret = __dsos__fprintf(&machines->host.kernel_dsos, fp) +
		     __dsos__fprintf(&machines->host.user_dsos, fp);

	for (nd = rb_first(&machines->guests); nd; nd = rb_next(nd)) {
		struct machine *pos = rb_entry(nd, struct machine, rb_node);
		ret += __dsos__fprintf(&pos->kernel_dsos, fp);
		ret += __dsos__fprintf(&pos->user_dsos, fp);
	}

	return ret;
}

size_t machine__fprintf_dsos_buildid(struct machine *machine, FILE *fp,
				     bool (skip)(struct dso *dso, int parm), int parm)
{
	return __dsos__fprintf_buildid(&machine->kernel_dsos, fp, skip, parm) +
	       __dsos__fprintf_buildid(&machine->user_dsos, fp, skip, parm);
}

size_t machines__fprintf_dsos_buildid(struct machines *machines, FILE *fp,
				     bool (skip)(struct dso *dso, int parm), int parm)
{
	struct rb_node *nd;
	size_t ret = machine__fprintf_dsos_buildid(&machines->host, fp, skip, parm);

	for (nd = rb_first(&machines->guests); nd; nd = rb_next(nd)) {
		struct machine *pos = rb_entry(nd, struct machine, rb_node);
		ret += machine__fprintf_dsos_buildid(pos, fp, skip, parm);
	}
	return ret;
}

size_t machine__fprintf_vmlinux_path(struct machine *machine, FILE *fp)
{
	int i;
	size_t printed = 0;
	struct dso *kdso = machine->vmlinux_maps[MAP__FUNCTION]->dso;

	if (kdso->has_build_id) {
		char filename[PATH_MAX];
		if (dso__build_id_filename(kdso, filename, sizeof(filename)))
			printed += fprintf(fp, "[0] %s\n", filename);
	}

	for (i = 0; i < vmlinux_path__nr_entries; ++i)
		printed += fprintf(fp, "[%d] %s\n",
				   i + kdso->has_build_id, vmlinux_path[i]);

	return printed;
}

size_t machine__fprintf(struct machine *machine, FILE *fp)
{
	size_t ret = 0;
	struct rb_node *nd;

	for (nd = rb_first(&machine->threads); nd; nd = rb_next(nd)) {
		struct thread *pos = rb_entry(nd, struct thread, rb_node);

		ret += thread__fprintf(pos, fp);
	}

	return ret;
}

static struct dso *machine__get_kernel(struct machine *machine)
{
	const char *vmlinux_name = NULL;
	struct dso *kernel;

	if (machine__is_host(machine)) {
		vmlinux_name = symbol_conf.vmlinux_name;
		if (!vmlinux_name)
			vmlinux_name = "[kernel.kallsyms]";

		kernel = dso__kernel_findnew(machine, vmlinux_name,
					     "[kernel]",
					     DSO_TYPE_KERNEL);
	} else {
		char bf[PATH_MAX];

		if (machine__is_default_guest(machine))
			vmlinux_name = symbol_conf.default_guest_vmlinux_name;
		if (!vmlinux_name)
			vmlinux_name = machine__mmap_name(machine, bf,
							  sizeof(bf));

		kernel = dso__kernel_findnew(machine, vmlinux_name,
					     "[guest.kernel]",
					     DSO_TYPE_GUEST_KERNEL);
	}

	if (kernel != NULL && (!kernel->has_build_id))
		dso__read_running_kernel_build_id(kernel, machine);

	return kernel;
}

struct process_args {
	u64 start;
};

static int symbol__in_kernel(void *arg, const char *name,
			     char type __maybe_unused, u64 start)
{
	struct process_args *args = arg;

	if (strchr(name, '['))
		return 0;

	args->start = start;
	return 1;
}

/* Figure out the start address of kernel map from /proc/kallsyms */
static u64 machine__get_kernel_start_addr(struct machine *machine)
{
	const char *filename;
	char path[PATH_MAX];
	struct process_args args;

	if (machine__is_host(machine)) {
		filename = "/proc/kallsyms";
	} else {
		if (machine__is_default_guest(machine))
			filename = (char *)symbol_conf.default_guest_kallsyms;
		else {
			sprintf(path, "%s/proc/kallsyms", machine->root_dir);
			filename = path;
		}
	}

	if (symbol__restricted_filename(filename, "/proc/kallsyms"))
		return 0;

	if (kallsyms__parse(filename, &args, symbol__in_kernel) <= 0)
		return 0;

	return args.start;
}

int __machine__create_kernel_maps(struct machine *machine, struct dso *kernel)
{
	enum map_type type;
	u64 start = machine__get_kernel_start_addr(machine);

	for (type = 0; type < MAP__NR_TYPES; ++type) {
		struct kmap *kmap;

		machine->vmlinux_maps[type] = map__new2(start, kernel, type);
		if (machine->vmlinux_maps[type] == NULL)
			return -1;

		machine->vmlinux_maps[type]->map_ip =
			machine->vmlinux_maps[type]->unmap_ip =
				identity__map_ip;
		kmap = map__kmap(machine->vmlinux_maps[type]);
		kmap->kmaps = &machine->kmaps;
		map_groups__insert(&machine->kmaps,
				   machine->vmlinux_maps[type]);
	}

	return 0;
}

void machine__destroy_kernel_maps(struct machine *machine)
{
	enum map_type type;

	for (type = 0; type < MAP__NR_TYPES; ++type) {
		struct kmap *kmap;

		if (machine->vmlinux_maps[type] == NULL)
			continue;

		kmap = map__kmap(machine->vmlinux_maps[type]);
		map_groups__remove(&machine->kmaps,
				   machine->vmlinux_maps[type]);
		if (kmap->ref_reloc_sym) {
			/*
			 * ref_reloc_sym is shared among all maps, so free just
			 * on one of them.
			 */
			if (type == MAP__FUNCTION) {
				free((char *)kmap->ref_reloc_sym->name);
				kmap->ref_reloc_sym->name = NULL;
				free(kmap->ref_reloc_sym);
			}
			kmap->ref_reloc_sym = NULL;
		}

		map__delete(machine->vmlinux_maps[type]);
		machine->vmlinux_maps[type] = NULL;
	}
}

int machines__create_guest_kernel_maps(struct machines *machines)
{
	int ret = 0;
	struct dirent **namelist = NULL;
	int i, items = 0;
	char path[PATH_MAX];
	pid_t pid;
	char *endp;

	if (symbol_conf.default_guest_vmlinux_name ||
	    symbol_conf.default_guest_modules ||
	    symbol_conf.default_guest_kallsyms) {
		machines__create_kernel_maps(machines, DEFAULT_GUEST_KERNEL_ID);
	}

	if (symbol_conf.guestmount) {
		items = scandir(symbol_conf.guestmount, &namelist, NULL, NULL);
		if (items <= 0)
			return -ENOENT;
		for (i = 0; i < items; i++) {
			if (!isdigit(namelist[i]->d_name[0])) {
				/* Filter out . and .. */
				continue;
			}
			pid = (pid_t)strtol(namelist[i]->d_name, &endp, 10);
			if ((*endp != '\0') ||
			    (endp == namelist[i]->d_name) ||
			    (errno == ERANGE)) {
				pr_debug("invalid directory (%s). Skipping.\n",
					 namelist[i]->d_name);
				continue;
			}
			sprintf(path, "%s/%s/proc/kallsyms",
				symbol_conf.guestmount,
				namelist[i]->d_name);
			ret = access(path, R_OK);
			if (ret) {
				pr_debug("Can't access file %s\n", path);
				goto failure;
			}
			machines__create_kernel_maps(machines, pid);
		}
failure:
		free(namelist);
	}

	return ret;
}

void machines__destroy_kernel_maps(struct machines *machines)
{
	struct rb_node *next = rb_first(&machines->guests);

	machine__destroy_kernel_maps(&machines->host);

	while (next) {
		struct machine *pos = rb_entry(next, struct machine, rb_node);

		next = rb_next(&pos->rb_node);
		rb_erase(&pos->rb_node, &machines->guests);
		machine__delete(pos);
	}
}

int machines__create_kernel_maps(struct machines *machines, pid_t pid)
{
	struct machine *machine = machines__findnew(machines, pid);

	if (machine == NULL)
		return -1;

	return machine__create_kernel_maps(machine);
}

int machine__load_kallsyms(struct machine *machine, const char *filename,
			   enum map_type type, symbol_filter_t filter)
{
	struct map *map = machine->vmlinux_maps[type];
	int ret = dso__load_kallsyms(map->dso, filename, map, filter);

	if (ret > 0) {
		dso__set_loaded(map->dso, type);
		/*
		 * Since /proc/kallsyms will have multiple sessions for the
		 * kernel, with modules between them, fixup the end of all
		 * sections.
		 */
		__map_groups__fixup_end(&machine->kmaps, type);
	}

	return ret;
}

int machine__load_vmlinux_path(struct machine *machine, enum map_type type,
			       symbol_filter_t filter)
{
	struct map *map = machine->vmlinux_maps[type];
	int ret = dso__load_vmlinux_path(map->dso, map, filter);

	if (ret > 0)
		dso__set_loaded(map->dso, type);

	return ret;
}

static void map_groups__fixup_end(struct map_groups *mg)
{
	int i;
	for (i = 0; i < MAP__NR_TYPES; ++i)
		__map_groups__fixup_end(mg, i);
}

static char *get_kernel_version(const char *root_dir)
{
	char version[PATH_MAX];
	FILE *file;
	char *name, *tmp;
	const char *prefix = "Linux version ";

	sprintf(version, "%s/proc/version", root_dir);
	file = fopen(version, "r");
	if (!file)
		return NULL;

	version[0] = '\0';
	tmp = fgets(version, sizeof(version), file);
	fclose(file);

	name = strstr(version, prefix);
	if (!name)
		return NULL;
	name += strlen(prefix);
	tmp = strchr(name, ' ');
	if (tmp)
		*tmp = '\0';

	return strdup(name);
}

static int map_groups__set_modules_path_dir(struct map_groups *mg,
				const char *dir_name)
{
	struct dirent *dent;
	DIR *dir = opendir(dir_name);
	int ret = 0;

	if (!dir) {
		pr_debug("%s: cannot open %s dir\n", __func__, dir_name);
		return -1;
	}

	while ((dent = readdir(dir)) != NULL) {
		char path[PATH_MAX];
		struct stat st;

		/*sshfs might return bad dent->d_type, so we have to stat*/
		snprintf(path, sizeof(path), "%s/%s", dir_name, dent->d_name);
		if (stat(path, &st))
			continue;

		if (S_ISDIR(st.st_mode)) {
			if (!strcmp(dent->d_name, ".") ||
			    !strcmp(dent->d_name, ".."))
				continue;

			ret = map_groups__set_modules_path_dir(mg, path);
			if (ret < 0)
				goto out;
		} else {
			char *dot = strrchr(dent->d_name, '.'),
			     dso_name[PATH_MAX];
			struct map *map;
			char *long_name;

			if (dot == NULL || strcmp(dot, ".ko"))
				continue;
			snprintf(dso_name, sizeof(dso_name), "[%.*s]",
				 (int)(dot - dent->d_name), dent->d_name);

			strxfrchar(dso_name, '-', '_');
			map = map_groups__find_by_name(mg, MAP__FUNCTION,
						       dso_name);
			if (map == NULL)
				continue;

			long_name = strdup(path);
			if (long_name == NULL) {
				ret = -1;
				goto out;
			}
			dso__set_long_name(map->dso, long_name);
			map->dso->lname_alloc = 1;
			dso__kernel_module_get_build_id(map->dso, "");
		}
	}

out:
	closedir(dir);
	return ret;
}

static int machine__set_modules_path(struct machine *machine)
{
	char *version;
	char modules_path[PATH_MAX];

	version = get_kernel_version(machine->root_dir);
	if (!version)
		return -1;

	snprintf(modules_path, sizeof(modules_path), "%s/lib/modules/%s/kernel",
		 machine->root_dir, version);
	free(version);

	return map_groups__set_modules_path_dir(&machine->kmaps, modules_path);
}

static int machine__create_module(void *arg, const char *name, u64 start)
{
	struct machine *machine = arg;
	struct map *map;

	map = machine__new_module(machine, start, name);
	if (map == NULL)
		return -1;

	dso__kernel_module_get_build_id(map->dso, machine->root_dir);

	return 0;
}

static int machine__create_modules(struct machine *machine)
{
	const char *modules;
	char path[PATH_MAX];

	if (machine__is_default_guest(machine)) {
		modules = symbol_conf.default_guest_modules;
	} else {
		snprintf(path, PATH_MAX, "%s/proc/modules", machine->root_dir);
		modules = path;
	}

	if (symbol__restricted_filename(modules, "/proc/modules"))
		return -1;

	if (modules__parse(modules, machine, machine__create_module))
		return -1;

	if (!machine__set_modules_path(machine))
		return 0;

<<<<<<< HEAD
	if (machine__set_modules_path(machine) < 0) {
		pr_debug("Problems setting modules path maps, continuing anyway...\n");
	}
	return 0;
=======
	pr_debug("Problems setting modules path maps, continuing anyway...\n");
>>>>>>> d8ec26d7

	return 0;
}

int machine__create_kernel_maps(struct machine *machine)
{
	struct dso *kernel = machine__get_kernel(machine);

	if (kernel == NULL ||
	    __machine__create_kernel_maps(machine, kernel) < 0)
		return -1;

	if (symbol_conf.use_modules && machine__create_modules(machine) < 0) {
		if (machine__is_host(machine))
			pr_debug("Problems creating module maps, "
				 "continuing anyway...\n");
		else
			pr_debug("Problems creating module maps for guest %d, "
				 "continuing anyway...\n", machine->pid);
	}

	/*
	 * Now that we have all the maps created, just set the ->end of them:
	 */
	map_groups__fixup_end(&machine->kmaps);
	return 0;
}

static void machine__set_kernel_mmap_len(struct machine *machine,
					 union perf_event *event)
{
	int i;

	for (i = 0; i < MAP__NR_TYPES; i++) {
		machine->vmlinux_maps[i]->start = event->mmap.start;
		machine->vmlinux_maps[i]->end   = (event->mmap.start +
						   event->mmap.len);
		/*
		 * Be a bit paranoid here, some perf.data file came with
		 * a zero sized synthesized MMAP event for the kernel.
		 */
		if (machine->vmlinux_maps[i]->end == 0)
			machine->vmlinux_maps[i]->end = ~0ULL;
	}
}

static bool machine__uses_kcore(struct machine *machine)
{
	struct dso *dso;

	list_for_each_entry(dso, &machine->kernel_dsos, node) {
		if (dso__is_kcore(dso))
			return true;
	}

	return false;
}

static int machine__process_kernel_mmap_event(struct machine *machine,
					      union perf_event *event)
{
	struct map *map;
	char kmmap_prefix[PATH_MAX];
	enum dso_kernel_type kernel_type;
	bool is_kernel_mmap;

	/* If we have maps from kcore then we do not need or want any others */
	if (machine__uses_kcore(machine))
		return 0;

	machine__mmap_name(machine, kmmap_prefix, sizeof(kmmap_prefix));
	if (machine__is_host(machine))
		kernel_type = DSO_TYPE_KERNEL;
	else
		kernel_type = DSO_TYPE_GUEST_KERNEL;

	is_kernel_mmap = memcmp(event->mmap.filename,
				kmmap_prefix,
				strlen(kmmap_prefix) - 1) == 0;
	if (event->mmap.filename[0] == '/' ||
	    (!is_kernel_mmap && event->mmap.filename[0] == '[')) {

		char short_module_name[1024];
		char *name, *dot;

		if (event->mmap.filename[0] == '/') {
			name = strrchr(event->mmap.filename, '/');
			if (name == NULL)
				goto out_problem;

			++name; /* skip / */
			dot = strrchr(name, '.');
			if (dot == NULL)
				goto out_problem;
			snprintf(short_module_name, sizeof(short_module_name),
					"[%.*s]", (int)(dot - name), name);
			strxfrchar(short_module_name, '-', '_');
		} else
			strcpy(short_module_name, event->mmap.filename);

		map = machine__new_module(machine, event->mmap.start,
					  event->mmap.filename);
		if (map == NULL)
			goto out_problem;

		name = strdup(short_module_name);
		if (name == NULL)
			goto out_problem;

		map->dso->short_name = name;
		map->dso->sname_alloc = 1;
		map->end = map->start + event->mmap.len;
	} else if (is_kernel_mmap) {
		const char *symbol_name = (event->mmap.filename +
				strlen(kmmap_prefix));
		/*
		 * Should be there already, from the build-id table in
		 * the header.
		 */
		struct dso *kernel = __dsos__findnew(&machine->kernel_dsos,
						     kmmap_prefix);
		if (kernel == NULL)
			goto out_problem;

		kernel->kernel = kernel_type;
		if (__machine__create_kernel_maps(machine, kernel) < 0)
			goto out_problem;

		machine__set_kernel_mmap_len(machine, event);

		/*
		 * Avoid using a zero address (kptr_restrict) for the ref reloc
		 * symbol. Effectively having zero here means that at record
		 * time /proc/sys/kernel/kptr_restrict was non zero.
		 */
		if (event->mmap.pgoff != 0) {
			maps__set_kallsyms_ref_reloc_sym(machine->vmlinux_maps,
							 symbol_name,
							 event->mmap.pgoff);
		}

		if (machine__is_default_guest(machine)) {
			/*
			 * preload dso of guest kernel and modules
			 */
			dso__load(kernel, machine->vmlinux_maps[MAP__FUNCTION],
				  NULL);
		}
	}
	return 0;
out_problem:
	return -1;
}

int machine__process_mmap2_event(struct machine *machine,
<<<<<<< HEAD
				 union perf_event *event)
{
	u8 cpumode = event->header.misc & PERF_RECORD_MISC_CPUMODE_MASK;
	struct thread *thread;
	struct map *map;
	enum map_type type;
	int ret = 0;

	if (dump_trace)
		perf_event__fprintf_mmap2(event, stdout);

	if (cpumode == PERF_RECORD_MISC_GUEST_KERNEL ||
	    cpumode == PERF_RECORD_MISC_KERNEL) {
		ret = machine__process_kernel_mmap_event(machine, event);
		if (ret < 0)
			goto out_problem;
		return 0;
	}

	thread = machine__findnew_thread(machine, event->mmap2.pid,
					event->mmap2.pid);
	if (thread == NULL)
		goto out_problem;

	if (event->header.misc & PERF_RECORD_MISC_MMAP_DATA)
		type = MAP__VARIABLE;
	else
		type = MAP__FUNCTION;

	map = map__new(&machine->user_dsos, event->mmap2.start,
			event->mmap2.len, event->mmap2.pgoff,
			event->mmap2.pid, event->mmap2.maj,
			event->mmap2.min, event->mmap2.ino,
			event->mmap2.ino_generation,
			event->mmap2.filename, type);

	if (map == NULL)
		goto out_problem;

	thread__insert_map(thread, map);
	return 0;

out_problem:
	dump_printf("problem processing PERF_RECORD_MMAP2, skipping event.\n");
	return 0;
}

int machine__process_mmap_event(struct machine *machine, union perf_event *event)
=======
				 union perf_event *event,
				 struct perf_sample *sample __maybe_unused)
>>>>>>> d8ec26d7
{
	u8 cpumode = event->header.misc & PERF_RECORD_MISC_CPUMODE_MASK;
	struct thread *thread;
	struct map *map;
	enum map_type type;
	int ret = 0;

	if (dump_trace)
		perf_event__fprintf_mmap2(event, stdout);

	if (cpumode == PERF_RECORD_MISC_GUEST_KERNEL ||
	    cpumode == PERF_RECORD_MISC_KERNEL) {
		ret = machine__process_kernel_mmap_event(machine, event);
		if (ret < 0)
			goto out_problem;
		return 0;
	}

<<<<<<< HEAD
	thread = machine__findnew_thread(machine, event->mmap.pid,
					 event->mmap.pid);
=======
	thread = machine__findnew_thread(machine, event->mmap2.pid,
					event->mmap2.pid);
>>>>>>> d8ec26d7
	if (thread == NULL)
		goto out_problem;

	if (event->header.misc & PERF_RECORD_MISC_MMAP_DATA)
		type = MAP__VARIABLE;
	else
		type = MAP__FUNCTION;

<<<<<<< HEAD
	map = map__new(&machine->user_dsos, event->mmap.start,
			event->mmap.len, event->mmap.pgoff,
			event->mmap.pid, 0, 0, 0, 0,
			event->mmap.filename,
			type);
=======
	map = map__new(&machine->user_dsos, event->mmap2.start,
			event->mmap2.len, event->mmap2.pgoff,
			event->mmap2.pid, event->mmap2.maj,
			event->mmap2.min, event->mmap2.ino,
			event->mmap2.ino_generation,
			event->mmap2.filename, type);
>>>>>>> d8ec26d7

	if (map == NULL)
		goto out_problem;

	thread__insert_map(thread, map);
	return 0;

out_problem:
	dump_printf("problem processing PERF_RECORD_MMAP2, skipping event.\n");
	return 0;
}

<<<<<<< HEAD
static void machine__remove_thread(struct machine *machine, struct thread *th)
{
	machine->last_match = NULL;
	rb_erase(&th->rb_node, &machine->threads);
	/*
	 * We may have references to this thread, for instance in some hist_entry
	 * instances, so just move them to a separate list.
	 */
	list_add_tail(&th->node, &machine->dead_threads);
}

int machine__process_fork_event(struct machine *machine, union perf_event *event)
{
	struct thread *thread = machine__find_thread(machine, event->fork.tid);
	struct thread *parent = machine__findnew_thread(machine,
							event->fork.ppid,
							event->fork.ptid);
=======
int machine__process_mmap_event(struct machine *machine, union perf_event *event,
				struct perf_sample *sample __maybe_unused)
{
	u8 cpumode = event->header.misc & PERF_RECORD_MISC_CPUMODE_MASK;
	struct thread *thread;
	struct map *map;
	enum map_type type;
	int ret = 0;
>>>>>>> d8ec26d7

	/* if a thread currently exists for the thread id remove it */
	if (thread != NULL)
		machine__remove_thread(machine, thread);

	thread = machine__findnew_thread(machine, event->fork.pid,
					 event->fork.tid);
	if (dump_trace)
		perf_event__fprintf_mmap(event, stdout);

	if (cpumode == PERF_RECORD_MISC_GUEST_KERNEL ||
	    cpumode == PERF_RECORD_MISC_KERNEL) {
		ret = machine__process_kernel_mmap_event(machine, event);
		if (ret < 0)
			goto out_problem;
		return 0;
	}

	thread = machine__findnew_thread(machine, event->mmap.pid,
					 event->mmap.pid);
	if (thread == NULL)
		goto out_problem;

	if (event->header.misc & PERF_RECORD_MISC_MMAP_DATA)
		type = MAP__VARIABLE;
	else
		type = MAP__FUNCTION;

	map = map__new(&machine->user_dsos, event->mmap.start,
			event->mmap.len, event->mmap.pgoff,
			event->mmap.pid, 0, 0, 0, 0,
			event->mmap.filename,
			type);

	if (map == NULL)
		goto out_problem;

	thread__insert_map(thread, map);
	return 0;

out_problem:
	dump_printf("problem processing PERF_RECORD_MMAP, skipping event.\n");
	return 0;
}

<<<<<<< HEAD
int machine__process_exit_event(struct machine *machine __maybe_unused,
				union perf_event *event)
=======
static void machine__remove_thread(struct machine *machine, struct thread *th)
{
	machine->last_match = NULL;
	rb_erase(&th->rb_node, &machine->threads);
	/*
	 * We may have references to this thread, for instance in some hist_entry
	 * instances, so just move them to a separate list.
	 */
	list_add_tail(&th->node, &machine->dead_threads);
}

int machine__process_fork_event(struct machine *machine, union perf_event *event,
				struct perf_sample *sample)
{
	struct thread *thread = machine__find_thread(machine, event->fork.tid);
	struct thread *parent = machine__findnew_thread(machine,
							event->fork.ppid,
							event->fork.ptid);

	/* if a thread currently exists for the thread id remove it */
	if (thread != NULL)
		machine__remove_thread(machine, thread);

	thread = machine__findnew_thread(machine, event->fork.pid,
					 event->fork.tid);
	if (dump_trace)
		perf_event__fprintf_task(event, stdout);

	if (thread == NULL || parent == NULL ||
	    thread__fork(thread, parent, sample->time) < 0) {
		dump_printf("problem processing PERF_RECORD_FORK, skipping event.\n");
		return -1;
	}

	return 0;
}

int machine__process_exit_event(struct machine *machine, union perf_event *event,
				struct perf_sample *sample __maybe_unused)
>>>>>>> d8ec26d7
{
	struct thread *thread = machine__find_thread(machine, event->fork.tid);

	if (dump_trace)
		perf_event__fprintf_task(event, stdout);

	if (thread != NULL)
		thread__exited(thread);

	return 0;
}

int machine__process_event(struct machine *machine, union perf_event *event,
			   struct perf_sample *sample)
{
	int ret;

	switch (event->header.type) {
	case PERF_RECORD_COMM:
		ret = machine__process_comm_event(machine, event, sample); break;
	case PERF_RECORD_MMAP:
<<<<<<< HEAD
		ret = machine__process_mmap_event(machine, event); break;
	case PERF_RECORD_MMAP2:
		ret = machine__process_mmap2_event(machine, event); break;
=======
		ret = machine__process_mmap_event(machine, event, sample); break;
	case PERF_RECORD_MMAP2:
		ret = machine__process_mmap2_event(machine, event, sample); break;
>>>>>>> d8ec26d7
	case PERF_RECORD_FORK:
		ret = machine__process_fork_event(machine, event, sample); break;
	case PERF_RECORD_EXIT:
		ret = machine__process_exit_event(machine, event, sample); break;
	case PERF_RECORD_LOST:
		ret = machine__process_lost_event(machine, event, sample); break;
	default:
		ret = -1;
		break;
	}

	return ret;
}

static bool symbol__match_regex(struct symbol *sym, regex_t *regex)
{
	if (sym->name && !regexec(regex, sym->name, 0, NULL, 0))
		return 1;
	return 0;
}

static const u8 cpumodes[] = {
	PERF_RECORD_MISC_USER,
	PERF_RECORD_MISC_KERNEL,
	PERF_RECORD_MISC_GUEST_USER,
	PERF_RECORD_MISC_GUEST_KERNEL
};
#define NCPUMODES (sizeof(cpumodes)/sizeof(u8))

static void ip__resolve_ams(struct machine *machine, struct thread *thread,
			    struct addr_map_symbol *ams,
			    u64 ip)
{
	struct addr_location al;
	size_t i;
	u8 m;

	memset(&al, 0, sizeof(al));

	for (i = 0; i < NCPUMODES; i++) {
		m = cpumodes[i];
		/*
		 * We cannot use the header.misc hint to determine whether a
		 * branch stack address is user, kernel, guest, hypervisor.
		 * Branches may straddle the kernel/user/hypervisor boundaries.
		 * Thus, we have to try consecutively until we find a match
		 * or else, the symbol is unknown
		 */
		thread__find_addr_location(thread, machine, m, MAP__FUNCTION,
				ip, &al);
		if (al.sym)
			goto found;
	}
found:
	ams->addr = ip;
	ams->al_addr = al.addr;
	ams->sym = al.sym;
	ams->map = al.map;
}

static void ip__resolve_data(struct machine *machine, struct thread *thread,
			     u8 m, struct addr_map_symbol *ams, u64 addr)
{
	struct addr_location al;

	memset(&al, 0, sizeof(al));

	thread__find_addr_location(thread, machine, m, MAP__VARIABLE, addr,
				   &al);
	ams->addr = addr;
	ams->al_addr = al.addr;
	ams->sym = al.sym;
	ams->map = al.map;
}

struct mem_info *machine__resolve_mem(struct machine *machine,
				      struct thread *thr,
				      struct perf_sample *sample,
				      u8 cpumode)
{
	struct mem_info *mi = zalloc(sizeof(*mi));

	if (!mi)
		return NULL;

	ip__resolve_ams(machine, thr, &mi->iaddr, sample->ip);
	ip__resolve_data(machine, thr, cpumode, &mi->daddr, sample->addr);
	mi->data_src.val = sample->data_src;

	return mi;
}

struct branch_info *machine__resolve_bstack(struct machine *machine,
					    struct thread *thr,
					    struct branch_stack *bs)
{
	struct branch_info *bi;
	unsigned int i;

	bi = calloc(bs->nr, sizeof(struct branch_info));
	if (!bi)
		return NULL;

	for (i = 0; i < bs->nr; i++) {
		ip__resolve_ams(machine, thr, &bi[i].to, bs->entries[i].to);
		ip__resolve_ams(machine, thr, &bi[i].from, bs->entries[i].from);
		bi[i].flags = bs->entries[i].flags;
	}
	return bi;
}

static int machine__resolve_callchain_sample(struct machine *machine,
					     struct thread *thread,
					     struct ip_callchain *chain,
					     struct symbol **parent,
<<<<<<< HEAD
					     struct addr_location *root_al)
=======
					     struct addr_location *root_al,
					     int max_stack)
>>>>>>> d8ec26d7
{
	u8 cpumode = PERF_RECORD_MISC_USER;
	int chain_nr = min(max_stack, (int)chain->nr);
	int i;
	int err;

	callchain_cursor_reset(&callchain_cursor);

	if (chain->nr > PERF_MAX_STACK_DEPTH) {
		pr_warning("corrupted callchain. skipping...\n");
		return 0;
	}

	for (i = 0; i < chain_nr; i++) {
		u64 ip;
		struct addr_location al;

		if (callchain_param.order == ORDER_CALLEE)
			ip = chain->ips[i];
		else
			ip = chain->ips[chain->nr - i - 1];

		if (ip >= PERF_CONTEXT_MAX) {
			switch (ip) {
			case PERF_CONTEXT_HV:
				cpumode = PERF_RECORD_MISC_HYPERVISOR;
				break;
			case PERF_CONTEXT_KERNEL:
				cpumode = PERF_RECORD_MISC_KERNEL;
				break;
			case PERF_CONTEXT_USER:
				cpumode = PERF_RECORD_MISC_USER;
				break;
			default:
				pr_debug("invalid callchain context: "
					 "%"PRId64"\n", (s64) ip);
				/*
				 * It seems the callchain is corrupted.
				 * Discard all.
				 */
				callchain_cursor_reset(&callchain_cursor);
				return 0;
			}
			continue;
		}

		al.filtered = false;
		thread__find_addr_location(thread, machine, cpumode,
					   MAP__FUNCTION, ip, &al);
		if (al.sym != NULL) {
			if (sort__has_parent && !*parent &&
			    symbol__match_regex(al.sym, &parent_regex))
				*parent = al.sym;
			else if (have_ignore_callees && root_al &&
			  symbol__match_regex(al.sym, &ignore_callees_regex)) {
				/* Treat this symbol as the root,
				   forgetting its callees. */
				*root_al = al;
				callchain_cursor_reset(&callchain_cursor);
			}
			if (!symbol_conf.use_callchain)
				break;
		}

		err = callchain_cursor_append(&callchain_cursor,
					      ip, al.map, al.sym);
		if (err)
			return err;
	}

	return 0;
}

static int unwind_entry(struct unwind_entry *entry, void *arg)
{
	struct callchain_cursor *cursor = arg;
	return callchain_cursor_append(cursor, entry->ip,
				       entry->map, entry->sym);
}

int machine__resolve_callchain(struct machine *machine,
			       struct perf_evsel *evsel,
			       struct thread *thread,
			       struct perf_sample *sample,
			       struct symbol **parent,
<<<<<<< HEAD
			       struct addr_location *root_al)
=======
			       struct addr_location *root_al,
			       int max_stack)
>>>>>>> d8ec26d7
{
	int ret;

	ret = machine__resolve_callchain_sample(machine, thread,
<<<<<<< HEAD
						sample->callchain, parent, root_al);
=======
						sample->callchain, parent,
						root_al, max_stack);
>>>>>>> d8ec26d7
	if (ret)
		return ret;

	/* Can we do dwarf post unwind? */
	if (!((evsel->attr.sample_type & PERF_SAMPLE_REGS_USER) &&
	      (evsel->attr.sample_type & PERF_SAMPLE_STACK_USER)))
		return 0;

	/* Bail out if nothing was captured. */
	if ((!sample->user_regs.regs) ||
	    (!sample->user_stack.size))
		return 0;

	return unwind__get_entries(unwind_entry, &callchain_cursor, machine,
				   thread, evsel->attr.sample_regs_user,
				   sample, max_stack);

}

int machine__for_each_thread(struct machine *machine,
			     int (*fn)(struct thread *thread, void *p),
			     void *priv)
{
	struct rb_node *nd;
	struct thread *thread;
	int rc = 0;

	for (nd = rb_first(&machine->threads); nd; nd = rb_next(nd)) {
		thread = rb_entry(nd, struct thread, rb_node);
		rc = fn(thread, priv);
		if (rc != 0)
			return rc;
	}

	list_for_each_entry(thread, &machine->dead_threads, node) {
		rc = fn(thread, priv);
		if (rc != 0)
			return rc;
	}
	return rc;
}

int __machine__synthesize_threads(struct machine *machine, struct perf_tool *tool,
				  struct target *target, struct thread_map *threads,
				  perf_event__handler_t process, bool data_mmap)
{
	if (target__has_task(target))
		return perf_event__synthesize_thread_map(tool, threads, process, machine, data_mmap);
	else if (target__has_cpu(target))
		return perf_event__synthesize_threads(tool, process, machine, data_mmap);
	/* command specified */
	return 0;
}<|MERGE_RESOLUTION|>--- conflicted
+++ resolved
@@ -829,14 +829,7 @@
 	if (!machine__set_modules_path(machine))
 		return 0;
 
-<<<<<<< HEAD
-	if (machine__set_modules_path(machine) < 0) {
-		pr_debug("Problems setting modules path maps, continuing anyway...\n");
-	}
-	return 0;
-=======
 	pr_debug("Problems setting modules path maps, continuing anyway...\n");
->>>>>>> d8ec26d7
 
 	return 0;
 }
@@ -992,8 +985,8 @@
 }
 
 int machine__process_mmap2_event(struct machine *machine,
-<<<<<<< HEAD
-				 union perf_event *event)
+				 union perf_event *event,
+				 struct perf_sample *sample __maybe_unused)
 {
 	u8 cpumode = event->header.misc & PERF_RECORD_MISC_CPUMODE_MASK;
 	struct thread *thread;
@@ -1040,11 +1033,8 @@
 	return 0;
 }
 
-int machine__process_mmap_event(struct machine *machine, union perf_event *event)
-=======
-				 union perf_event *event,
-				 struct perf_sample *sample __maybe_unused)
->>>>>>> d8ec26d7
+int machine__process_mmap_event(struct machine *machine, union perf_event *event,
+				struct perf_sample *sample __maybe_unused)
 {
 	u8 cpumode = event->header.misc & PERF_RECORD_MISC_CPUMODE_MASK;
 	struct thread *thread;
@@ -1053,7 +1043,7 @@
 	int ret = 0;
 
 	if (dump_trace)
-		perf_event__fprintf_mmap2(event, stdout);
+		perf_event__fprintf_mmap(event, stdout);
 
 	if (cpumode == PERF_RECORD_MISC_GUEST_KERNEL ||
 	    cpumode == PERF_RECORD_MISC_KERNEL) {
@@ -1063,13 +1053,8 @@
 		return 0;
 	}
 
-<<<<<<< HEAD
 	thread = machine__findnew_thread(machine, event->mmap.pid,
 					 event->mmap.pid);
-=======
-	thread = machine__findnew_thread(machine, event->mmap2.pid,
-					event->mmap2.pid);
->>>>>>> d8ec26d7
 	if (thread == NULL)
 		goto out_problem;
 
@@ -1078,20 +1063,11 @@
 	else
 		type = MAP__FUNCTION;
 
-<<<<<<< HEAD
 	map = map__new(&machine->user_dsos, event->mmap.start,
 			event->mmap.len, event->mmap.pgoff,
 			event->mmap.pid, 0, 0, 0, 0,
 			event->mmap.filename,
 			type);
-=======
-	map = map__new(&machine->user_dsos, event->mmap2.start,
-			event->mmap2.len, event->mmap2.pgoff,
-			event->mmap2.pid, event->mmap2.maj,
-			event->mmap2.min, event->mmap2.ino,
-			event->mmap2.ino_generation,
-			event->mmap2.filename, type);
->>>>>>> d8ec26d7
 
 	if (map == NULL)
 		goto out_problem;
@@ -1100,11 +1076,10 @@
 	return 0;
 
 out_problem:
-	dump_printf("problem processing PERF_RECORD_MMAP2, skipping event.\n");
-	return 0;
-}
-
-<<<<<<< HEAD
+	dump_printf("problem processing PERF_RECORD_MMAP, skipping event.\n");
+	return 0;
+}
+
 static void machine__remove_thread(struct machine *machine, struct thread *th)
 {
 	machine->last_match = NULL;
@@ -1116,89 +1091,13 @@
 	list_add_tail(&th->node, &machine->dead_threads);
 }
 
-int machine__process_fork_event(struct machine *machine, union perf_event *event)
+int machine__process_fork_event(struct machine *machine, union perf_event *event,
+				struct perf_sample *sample)
 {
 	struct thread *thread = machine__find_thread(machine, event->fork.tid);
 	struct thread *parent = machine__findnew_thread(machine,
 							event->fork.ppid,
 							event->fork.ptid);
-=======
-int machine__process_mmap_event(struct machine *machine, union perf_event *event,
-				struct perf_sample *sample __maybe_unused)
-{
-	u8 cpumode = event->header.misc & PERF_RECORD_MISC_CPUMODE_MASK;
-	struct thread *thread;
-	struct map *map;
-	enum map_type type;
-	int ret = 0;
->>>>>>> d8ec26d7
-
-	/* if a thread currently exists for the thread id remove it */
-	if (thread != NULL)
-		machine__remove_thread(machine, thread);
-
-	thread = machine__findnew_thread(machine, event->fork.pid,
-					 event->fork.tid);
-	if (dump_trace)
-		perf_event__fprintf_mmap(event, stdout);
-
-	if (cpumode == PERF_RECORD_MISC_GUEST_KERNEL ||
-	    cpumode == PERF_RECORD_MISC_KERNEL) {
-		ret = machine__process_kernel_mmap_event(machine, event);
-		if (ret < 0)
-			goto out_problem;
-		return 0;
-	}
-
-	thread = machine__findnew_thread(machine, event->mmap.pid,
-					 event->mmap.pid);
-	if (thread == NULL)
-		goto out_problem;
-
-	if (event->header.misc & PERF_RECORD_MISC_MMAP_DATA)
-		type = MAP__VARIABLE;
-	else
-		type = MAP__FUNCTION;
-
-	map = map__new(&machine->user_dsos, event->mmap.start,
-			event->mmap.len, event->mmap.pgoff,
-			event->mmap.pid, 0, 0, 0, 0,
-			event->mmap.filename,
-			type);
-
-	if (map == NULL)
-		goto out_problem;
-
-	thread__insert_map(thread, map);
-	return 0;
-
-out_problem:
-	dump_printf("problem processing PERF_RECORD_MMAP, skipping event.\n");
-	return 0;
-}
-
-<<<<<<< HEAD
-int machine__process_exit_event(struct machine *machine __maybe_unused,
-				union perf_event *event)
-=======
-static void machine__remove_thread(struct machine *machine, struct thread *th)
-{
-	machine->last_match = NULL;
-	rb_erase(&th->rb_node, &machine->threads);
-	/*
-	 * We may have references to this thread, for instance in some hist_entry
-	 * instances, so just move them to a separate list.
-	 */
-	list_add_tail(&th->node, &machine->dead_threads);
-}
-
-int machine__process_fork_event(struct machine *machine, union perf_event *event,
-				struct perf_sample *sample)
-{
-	struct thread *thread = machine__find_thread(machine, event->fork.tid);
-	struct thread *parent = machine__findnew_thread(machine,
-							event->fork.ppid,
-							event->fork.ptid);
 
 	/* if a thread currently exists for the thread id remove it */
 	if (thread != NULL)
@@ -1220,7 +1119,6 @@
 
 int machine__process_exit_event(struct machine *machine, union perf_event *event,
 				struct perf_sample *sample __maybe_unused)
->>>>>>> d8ec26d7
 {
 	struct thread *thread = machine__find_thread(machine, event->fork.tid);
 
@@ -1242,15 +1140,9 @@
 	case PERF_RECORD_COMM:
 		ret = machine__process_comm_event(machine, event, sample); break;
 	case PERF_RECORD_MMAP:
-<<<<<<< HEAD
-		ret = machine__process_mmap_event(machine, event); break;
-	case PERF_RECORD_MMAP2:
-		ret = machine__process_mmap2_event(machine, event); break;
-=======
 		ret = machine__process_mmap_event(machine, event, sample); break;
 	case PERF_RECORD_MMAP2:
 		ret = machine__process_mmap2_event(machine, event, sample); break;
->>>>>>> d8ec26d7
 	case PERF_RECORD_FORK:
 		ret = machine__process_fork_event(machine, event, sample); break;
 	case PERF_RECORD_EXIT:
@@ -1366,12 +1258,8 @@
 					     struct thread *thread,
 					     struct ip_callchain *chain,
 					     struct symbol **parent,
-<<<<<<< HEAD
-					     struct addr_location *root_al)
-=======
 					     struct addr_location *root_al,
 					     int max_stack)
->>>>>>> d8ec26d7
 {
 	u8 cpumode = PERF_RECORD_MISC_USER;
 	int chain_nr = min(max_stack, (int)chain->nr);
@@ -1457,22 +1345,14 @@
 			       struct thread *thread,
 			       struct perf_sample *sample,
 			       struct symbol **parent,
-<<<<<<< HEAD
-			       struct addr_location *root_al)
-=======
 			       struct addr_location *root_al,
 			       int max_stack)
->>>>>>> d8ec26d7
 {
 	int ret;
 
 	ret = machine__resolve_callchain_sample(machine, thread,
-<<<<<<< HEAD
-						sample->callchain, parent, root_al);
-=======
 						sample->callchain, parent,
 						root_al, max_stack);
->>>>>>> d8ec26d7
 	if (ret)
 		return ret;
 
