--- conflicted
+++ resolved
@@ -1038,13 +1038,8 @@
 		goto outinput;
 	}
 
-<<<<<<< HEAD
-	if (!acpi_video_backlight_support()) {
-		printk(KERN_INFO DRV_PFX "Sony: Brightness ignored, must be "
-=======
 	if (acpi_video_backlight_support()) {
 		printk(KERN_INFO DRV_PFX "brightness ignored, must be "
->>>>>>> 061e41fd
 		       "controlled by ACPI video driver\n");
 	} else if (ACPI_SUCCESS(acpi_get_handle(sony_nc_acpi_handle, "GBRT",
 						&handle))) {
