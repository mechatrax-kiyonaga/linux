
/*
 * xHCI host controller driver
 *
 * Copyright (C) 2008 Intel Corp.
 *
 * Author: Sarah Sharp
 * Some code borrowed from the Linux EHCI driver.
 *
 * This program is free software; you can redistribute it and/or modify
 * it under the terms of the GNU General Public License version 2 as
 * published by the Free Software Foundation.
 *
 * This program is distributed in the hope that it will be useful, but
 * WITHOUT ANY WARRANTY; without even the implied warranty of MERCHANTABILITY
 * or FITNESS FOR A PARTICULAR PURPOSE.  See the GNU General Public License
 * for more details.
 *
 * You should have received a copy of the GNU General Public License
 * along with this program; if not, write to the Free Software Foundation,
 * Inc., 675 Mass Ave, Cambridge, MA 02139, USA.
 */

#ifndef __LINUX_XHCI_HCD_H
#define __LINUX_XHCI_HCD_H

#include <linux/usb.h>
#include <linux/timer.h>
#include <linux/kernel.h>
#include <linux/usb/hcd.h>
#include <linux/io-64-nonatomic-lo-hi.h>

/* Code sharing between pci-quirks and xhci hcd */
#include	"xhci-ext-caps.h"
#include "pci-quirks.h"

/* xHCI PCI Configuration Registers */
#define XHCI_SBRN_OFFSET	(0x60)

/* Max number of USB devices for any host controller - limit in section 6.1 */
#define MAX_HC_SLOTS		256
/* Section 5.3.3 - MaxPorts */
#define MAX_HC_PORTS		127

/*
 * xHCI register interface.
 * This corresponds to the eXtensible Host Controller Interface (xHCI)
 * Revision 0.95 specification
 */

/**
 * struct xhci_cap_regs - xHCI Host Controller Capability Registers.
 * @hc_capbase:		length of the capabilities register and HC version number
 * @hcs_params1:	HCSPARAMS1 - Structural Parameters 1
 * @hcs_params2:	HCSPARAMS2 - Structural Parameters 2
 * @hcs_params3:	HCSPARAMS3 - Structural Parameters 3
 * @hcc_params:		HCCPARAMS - Capability Parameters
 * @db_off:		DBOFF - Doorbell array offset
 * @run_regs_off:	RTSOFF - Runtime register space offset
 * @hcc_params2:	HCCPARAMS2 Capability Parameters 2, xhci 1.1 only
 */
struct xhci_cap_regs {
	__le32	hc_capbase;
	__le32	hcs_params1;
	__le32	hcs_params2;
	__le32	hcs_params3;
	__le32	hcc_params;
	__le32	db_off;
	__le32	run_regs_off;
	__le32	hcc_params2; /* xhci 1.1 */
	/* Reserved up to (CAPLENGTH - 0x1C) */
};

/* hc_capbase bitmasks */
/* bits 7:0 - how long is the Capabilities register */
#define HC_LENGTH(p)		XHCI_HC_LENGTH(p)
/* bits 31:16	*/
#define HC_VERSION(p)		(((p) >> 16) & 0xffff)

/* HCSPARAMS1 - hcs_params1 - bitmasks */
/* bits 0:7, Max Device Slots */
#define HCS_MAX_SLOTS(p)	(((p) >> 0) & 0xff)
#define HCS_SLOTS_MASK		0xff
/* bits 8:18, Max Interrupters */
#define HCS_MAX_INTRS(p)	(((p) >> 8) & 0x7ff)
/* bits 24:31, Max Ports - max value is 0x7F = 127 ports */
#define HCS_MAX_PORTS(p)	(((p) >> 24) & 0x7f)

/* HCSPARAMS2 - hcs_params2 - bitmasks */
/* bits 0:3, frames or uframes that SW needs to queue transactions
 * ahead of the HW to meet periodic deadlines */
#define HCS_IST(p)		(((p) >> 0) & 0xf)
/* bits 4:7, max number of Event Ring segments */
#define HCS_ERST_MAX(p)		(((p) >> 4) & 0xf)
/* bits 21:25 Hi 5 bits of Scratchpad buffers SW must allocate for the HW */
/* bit 26 Scratchpad restore - for save/restore HW state - not used yet */
/* bits 27:31 Lo 5 bits of Scratchpad buffers SW must allocate for the HW */
#define HCS_MAX_SCRATCHPAD(p)   ((((p) >> 16) & 0x3e0) | (((p) >> 27) & 0x1f))

/* HCSPARAMS3 - hcs_params3 - bitmasks */
/* bits 0:7, Max U1 to U0 latency for the roothub ports */
#define HCS_U1_LATENCY(p)	(((p) >> 0) & 0xff)
/* bits 16:31, Max U2 to U0 latency for the roothub ports */
#define HCS_U2_LATENCY(p)	(((p) >> 16) & 0xffff)

/* HCCPARAMS - hcc_params - bitmasks */
/* true: HC can use 64-bit address pointers */
#define HCC_64BIT_ADDR(p)	((p) & (1 << 0))
/* true: HC can do bandwidth negotiation */
#define HCC_BANDWIDTH_NEG(p)	((p) & (1 << 1))
/* true: HC uses 64-byte Device Context structures
 * FIXME 64-byte context structures aren't supported yet.
 */
#define HCC_64BYTE_CONTEXT(p)	((p) & (1 << 2))
/* true: HC has port power switches */
#define HCC_PPC(p)		((p) & (1 << 3))
/* true: HC has port indicators */
#define HCS_INDICATOR(p)	((p) & (1 << 4))
/* true: HC has Light HC Reset Capability */
#define HCC_LIGHT_RESET(p)	((p) & (1 << 5))
/* true: HC supports latency tolerance messaging */
#define HCC_LTC(p)		((p) & (1 << 6))
/* true: no secondary Stream ID Support */
#define HCC_NSS(p)		((p) & (1 << 7))
/* true: HC supports Stopped - Short Packet */
#define HCC_SPC(p)		((p) & (1 << 9))
/* true: HC has Contiguous Frame ID Capability */
#define HCC_CFC(p)		((p) & (1 << 11))
/* Max size for Primary Stream Arrays - 2^(n+1), where n is bits 12:15 */
#define HCC_MAX_PSA(p)		(1 << ((((p) >> 12) & 0xf) + 1))
/* Extended Capabilities pointer from PCI base - section 5.3.6 */
#define HCC_EXT_CAPS(p)		XHCI_HCC_EXT_CAPS(p)

/* db_off bitmask - bits 0:1 reserved */
#define	DBOFF_MASK	(~0x3)

/* run_regs_off bitmask - bits 0:4 reserved */
#define	RTSOFF_MASK	(~0x1f)

/* HCCPARAMS2 - hcc_params2 - bitmasks */
/* true: HC supports U3 entry Capability */
#define	HCC2_U3C(p)		((p) & (1 << 0))
/* true: HC supports Configure endpoint command Max exit latency too large */
#define	HCC2_CMC(p)		((p) & (1 << 1))
/* true: HC supports Force Save context Capability */
#define	HCC2_FSC(p)		((p) & (1 << 2))
/* true: HC supports Compliance Transition Capability */
#define	HCC2_CTC(p)		((p) & (1 << 3))
/* true: HC support Large ESIT payload Capability > 48k */
#define	HCC2_LEC(p)		((p) & (1 << 4))
/* true: HC support Configuration Information Capability */
#define	HCC2_CIC(p)		((p) & (1 << 5))
/* true: HC support Extended TBC Capability, Isoc burst count > 65535 */
#define	HCC2_ETC(p)		((p) & (1 << 6))

/* Number of registers per port */
#define	NUM_PORT_REGS	4

#define PORTSC		0
#define PORTPMSC	1
#define PORTLI		2
#define PORTHLPMC	3

/**
 * struct xhci_op_regs - xHCI Host Controller Operational Registers.
 * @command:		USBCMD - xHC command register
 * @status:		USBSTS - xHC status register
 * @page_size:		This indicates the page size that the host controller
 * 			supports.  If bit n is set, the HC supports a page size
 * 			of 2^(n+12), up to a 128MB page size.
 * 			4K is the minimum page size.
 * @cmd_ring:		CRP - 64-bit Command Ring Pointer
 * @dcbaa_ptr:		DCBAAP - 64-bit Device Context Base Address Array Pointer
 * @config_reg:		CONFIG - Configure Register
 * @port_status_base:	PORTSCn - base address for Port Status and Control
 * 			Each port has a Port Status and Control register,
 * 			followed by a Port Power Management Status and Control
 * 			register, a Port Link Info register, and a reserved
 * 			register.
 * @port_power_base:	PORTPMSCn - base address for
 * 			Port Power Management Status and Control
 * @port_link_base:	PORTLIn - base address for Port Link Info (current
 * 			Link PM state and control) for USB 2.1 and USB 3.0
 * 			devices.
 */
struct xhci_op_regs {
	__le32	command;
	__le32	status;
	__le32	page_size;
	__le32	reserved1;
	__le32	reserved2;
	__le32	dev_notification;
	__le64	cmd_ring;
	/* rsvd: offset 0x20-2F */
	__le32	reserved3[4];
	__le64	dcbaa_ptr;
	__le32	config_reg;
	/* rsvd: offset 0x3C-3FF */
	__le32	reserved4[241];
	/* port 1 registers, which serve as a base address for other ports */
	__le32	port_status_base;
	__le32	port_power_base;
	__le32	port_link_base;
	__le32	reserved5;
	/* registers for ports 2-255 */
	__le32	reserved6[NUM_PORT_REGS*254];
};

/* USBCMD - USB command - command bitmasks */
/* start/stop HC execution - do not write unless HC is halted*/
#define CMD_RUN		XHCI_CMD_RUN
/* Reset HC - resets internal HC state machine and all registers (except
 * PCI config regs).  HC does NOT drive a USB reset on the downstream ports.
 * The xHCI driver must reinitialize the xHC after setting this bit.
 */
#define CMD_RESET	(1 << 1)
/* Event Interrupt Enable - a '1' allows interrupts from the host controller */
#define CMD_EIE		XHCI_CMD_EIE
/* Host System Error Interrupt Enable - get out-of-band signal for HC errors */
#define CMD_HSEIE	XHCI_CMD_HSEIE
/* bits 4:6 are reserved (and should be preserved on writes). */
/* light reset (port status stays unchanged) - reset completed when this is 0 */
#define CMD_LRESET	(1 << 7)
/* host controller save/restore state. */
#define CMD_CSS		(1 << 8)
#define CMD_CRS		(1 << 9)
/* Enable Wrap Event - '1' means xHC generates an event when MFINDEX wraps. */
#define CMD_EWE		XHCI_CMD_EWE
/* MFINDEX power management - '1' means xHC can stop MFINDEX counter if all root
 * hubs are in U3 (selective suspend), disconnect, disabled, or powered-off.
 * '0' means the xHC can power it off if all ports are in the disconnect,
 * disabled, or powered-off state.
 */
#define CMD_PM_INDEX	(1 << 11)
/* bit 14 Extended TBC Enable, changes Isoc TRB fields to support larger TBC */
#define CMD_ETE		(1 << 14)
/* bits 15:31 are reserved (and should be preserved on writes). */

/* IMAN - Interrupt Management Register */
#define IMAN_IE		(1 << 1)
#define IMAN_IP		(1 << 0)

/* USBSTS - USB status - status bitmasks */
/* HC not running - set to 1 when run/stop bit is cleared. */
#define STS_HALT	XHCI_STS_HALT
/* serious error, e.g. PCI parity error.  The HC will clear the run/stop bit. */
#define STS_FATAL	(1 << 2)
/* event interrupt - clear this prior to clearing any IP flags in IR set*/
#define STS_EINT	(1 << 3)
/* port change detect */
#define STS_PORT	(1 << 4)
/* bits 5:7 reserved and zeroed */
/* save state status - '1' means xHC is saving state */
#define STS_SAVE	(1 << 8)
/* restore state status - '1' means xHC is restoring state */
#define STS_RESTORE	(1 << 9)
/* true: save or restore error */
#define STS_SRE		(1 << 10)
/* true: Controller Not Ready to accept doorbell or op reg writes after reset */
#define STS_CNR		XHCI_STS_CNR
/* true: internal Host Controller Error - SW needs to reset and reinitialize */
#define STS_HCE		(1 << 12)
/* bits 13:31 reserved and should be preserved */

/*
 * DNCTRL - Device Notification Control Register - dev_notification bitmasks
 * Generate a device notification event when the HC sees a transaction with a
 * notification type that matches a bit set in this bit field.
 */
#define	DEV_NOTE_MASK		(0xffff)
#define ENABLE_DEV_NOTE(x)	(1 << (x))
/* Most of the device notification types should only be used for debug.
 * SW does need to pay attention to function wake notifications.
 */
#define	DEV_NOTE_FWAKE		ENABLE_DEV_NOTE(1)

/* CRCR - Command Ring Control Register - cmd_ring bitmasks */
/* bit 0 is the command ring cycle state */
/* stop ring operation after completion of the currently executing command */
#define CMD_RING_PAUSE		(1 << 1)
/* stop ring immediately - abort the currently executing command */
#define CMD_RING_ABORT		(1 << 2)
/* true: command ring is running */
#define CMD_RING_RUNNING	(1 << 3)
/* bits 4:5 reserved and should be preserved */
/* Command Ring pointer - bit mask for the lower 32 bits. */
#define CMD_RING_RSVD_BITS	(0x3f)

/* CONFIG - Configure Register - config_reg bitmasks */
/* bits 0:7 - maximum number of device slots enabled (NumSlotsEn) */
#define MAX_DEVS(p)	((p) & 0xff)
/* bit 8: U3 Entry Enabled, assert PLC when root port enters U3, xhci 1.1 */
#define CONFIG_U3E		(1 << 8)
/* bit 9: Configuration Information Enable, xhci 1.1 */
#define CONFIG_CIE		(1 << 9)
/* bits 10:31 - reserved and should be preserved */

/* PORTSC - Port Status and Control Register - port_status_base bitmasks */
/* true: device connected */
#define PORT_CONNECT	(1 << 0)
/* true: port enabled */
#define PORT_PE		(1 << 1)
/* bit 2 reserved and zeroed */
/* true: port has an over-current condition */
#define PORT_OC		(1 << 3)
/* true: port reset signaling asserted */
#define PORT_RESET	(1 << 4)
/* Port Link State - bits 5:8
 * A read gives the current link PM state of the port,
 * a write with Link State Write Strobe set sets the link state.
 */
#define PORT_PLS_MASK	(0xf << 5)
#define XDEV_U0		(0x0 << 5)
#define XDEV_U1		(0x1 << 5)
#define XDEV_U2		(0x2 << 5)
#define XDEV_U3		(0x3 << 5)
#define XDEV_DISABLED	(0x4 << 5)
#define XDEV_RXDETECT	(0x5 << 5)
#define XDEV_INACTIVE	(0x6 << 5)
#define XDEV_POLLING	(0x7 << 5)
#define XDEV_RECOVERY	(0x8 << 5)
#define XDEV_HOT_RESET	(0x9 << 5)
#define XDEV_COMP_MODE	(0xa << 5)
#define XDEV_TEST_MODE	(0xb << 5)
#define XDEV_RESUME	(0xf << 5)

/* true: port has power (see HCC_PPC) */
#define PORT_POWER	(1 << 9)
/* bits 10:13 indicate device speed:
 * 0 - undefined speed - port hasn't be initialized by a reset yet
 * 1 - full speed
 * 2 - low speed
 * 3 - high speed
 * 4 - super speed
 * 5-15 reserved
 */
#define DEV_SPEED_MASK		(0xf << 10)
#define	XDEV_FS			(0x1 << 10)
#define	XDEV_LS			(0x2 << 10)
#define	XDEV_HS			(0x3 << 10)
#define	XDEV_SS			(0x4 << 10)
#define	XDEV_SSP		(0x5 << 10)
#define DEV_UNDEFSPEED(p)	(((p) & DEV_SPEED_MASK) == (0x0<<10))
#define DEV_FULLSPEED(p)	(((p) & DEV_SPEED_MASK) == XDEV_FS)
#define DEV_LOWSPEED(p)		(((p) & DEV_SPEED_MASK) == XDEV_LS)
#define DEV_HIGHSPEED(p)	(((p) & DEV_SPEED_MASK) == XDEV_HS)
#define DEV_SUPERSPEED(p)	(((p) & DEV_SPEED_MASK) == XDEV_SS)
#define DEV_SUPERSPEEDPLUS(p)	(((p) & DEV_SPEED_MASK) == XDEV_SSP)
#define DEV_SUPERSPEED_ANY(p)	(((p) & DEV_SPEED_MASK) >= XDEV_SS)
#define DEV_PORT_SPEED(p)	(((p) >> 10) & 0x0f)

/* Bits 20:23 in the Slot Context are the speed for the device */
#define	SLOT_SPEED_FS		(XDEV_FS << 10)
#define	SLOT_SPEED_LS		(XDEV_LS << 10)
#define	SLOT_SPEED_HS		(XDEV_HS << 10)
#define	SLOT_SPEED_SS		(XDEV_SS << 10)
#define	SLOT_SPEED_SSP		(XDEV_SSP << 10)
/* Port Indicator Control */
#define PORT_LED_OFF	(0 << 14)
#define PORT_LED_AMBER	(1 << 14)
#define PORT_LED_GREEN	(2 << 14)
#define PORT_LED_MASK	(3 << 14)
/* Port Link State Write Strobe - set this when changing link state */
#define PORT_LINK_STROBE	(1 << 16)
/* true: connect status change */
#define PORT_CSC	(1 << 17)
/* true: port enable change */
#define PORT_PEC	(1 << 18)
/* true: warm reset for a USB 3.0 device is done.  A "hot" reset puts the port
 * into an enabled state, and the device into the default state.  A "warm" reset
 * also resets the link, forcing the device through the link training sequence.
 * SW can also look at the Port Reset register to see when warm reset is done.
 */
#define PORT_WRC	(1 << 19)
/* true: over-current change */
#define PORT_OCC	(1 << 20)
/* true: reset change - 1 to 0 transition of PORT_RESET */
#define PORT_RC		(1 << 21)
/* port link status change - set on some port link state transitions:
 *  Transition				Reason
 *  ------------------------------------------------------------------------------
 *  - U3 to Resume			Wakeup signaling from a device
 *  - Resume to Recovery to U0		USB 3.0 device resume
 *  - Resume to U0			USB 2.0 device resume
 *  - U3 to Recovery to U0		Software resume of USB 3.0 device complete
 *  - U3 to U0				Software resume of USB 2.0 device complete
 *  - U2 to U0				L1 resume of USB 2.1 device complete
 *  - U0 to U0 (???)			L1 entry rejection by USB 2.1 device
 *  - U0 to disabled			L1 entry error with USB 2.1 device
 *  - Any state to inactive		Error on USB 3.0 port
 */
#define PORT_PLC	(1 << 22)
/* port configure error change - port failed to configure its link partner */
#define PORT_CEC	(1 << 23)
/* Cold Attach Status - xHC can set this bit to report device attached during
 * Sx state. Warm port reset should be perfomed to clear this bit and move port
 * to connected state.
 */
#define PORT_CAS	(1 << 24)
/* wake on connect (enable) */
#define PORT_WKCONN_E	(1 << 25)
/* wake on disconnect (enable) */
#define PORT_WKDISC_E	(1 << 26)
/* wake on over-current (enable) */
#define PORT_WKOC_E	(1 << 27)
/* bits 28:29 reserved */
/* true: device is non-removable - for USB 3.0 roothub emulation */
#define PORT_DEV_REMOVE	(1 << 30)
/* Initiate a warm port reset - complete when PORT_WRC is '1' */
#define PORT_WR		(1 << 31)

/* We mark duplicate entries with -1 */
#define DUPLICATE_ENTRY ((u8)(-1))

/* Port Power Management Status and Control - port_power_base bitmasks */
/* Inactivity timer value for transitions into U1, in microseconds.
 * Timeout can be up to 127us.  0xFF means an infinite timeout.
 */
#define PORT_U1_TIMEOUT(p)	((p) & 0xff)
#define PORT_U1_TIMEOUT_MASK	0xff
/* Inactivity timer value for transitions into U2 */
#define PORT_U2_TIMEOUT(p)	(((p) & 0xff) << 8)
#define PORT_U2_TIMEOUT_MASK	(0xff << 8)
/* Bits 24:31 for port testing */

/* USB2 Protocol PORTSPMSC */
#define	PORT_L1S_MASK		7
#define	PORT_L1S_SUCCESS	1
#define	PORT_RWE		(1 << 3)
#define	PORT_HIRD(p)		(((p) & 0xf) << 4)
#define	PORT_HIRD_MASK		(0xf << 4)
#define	PORT_L1DS_MASK		(0xff << 8)
#define	PORT_L1DS(p)		(((p) & 0xff) << 8)
#define	PORT_HLE		(1 << 16)
#define PORT_TEST_MODE_SHIFT	28

/* USB3 Protocol PORTLI  Port Link Information */
#define PORT_RX_LANES(p)	(((p) >> 16) & 0xf)
#define PORT_TX_LANES(p)	(((p) >> 20) & 0xf)

/* USB2 Protocol PORTHLPMC */
#define PORT_HIRDM(p)((p) & 3)
#define PORT_L1_TIMEOUT(p)(((p) & 0xff) << 2)
#define PORT_BESLD(p)(((p) & 0xf) << 10)

/* use 512 microseconds as USB2 LPM L1 default timeout. */
#define XHCI_L1_TIMEOUT		512

/* Set default HIRD/BESL value to 4 (350/400us) for USB2 L1 LPM resume latency.
 * Safe to use with mixed HIRD and BESL systems (host and device) and is used
 * by other operating systems.
 *
 * XHCI 1.0 errata 8/14/12 Table 13 notes:
 * "Software should choose xHC BESL/BESLD field values that do not violate a
 * device's resume latency requirements,
 * e.g. not program values > '4' if BLC = '1' and a HIRD device is attached,
 * or not program values < '4' if BLC = '0' and a BESL device is attached.
 */
#define XHCI_DEFAULT_BESL	4

/**
 * struct xhci_intr_reg - Interrupt Register Set
 * @irq_pending:	IMAN - Interrupt Management Register.  Used to enable
 *			interrupts and check for pending interrupts.
 * @irq_control:	IMOD - Interrupt Moderation Register.
 * 			Used to throttle interrupts.
 * @erst_size:		Number of segments in the Event Ring Segment Table (ERST).
 * @erst_base:		ERST base address.
 * @erst_dequeue:	Event ring dequeue pointer.
 *
 * Each interrupter (defined by a MSI-X vector) has an event ring and an Event
 * Ring Segment Table (ERST) associated with it.  The event ring is comprised of
 * multiple segments of the same size.  The HC places events on the ring and
 * "updates the Cycle bit in the TRBs to indicate to software the current
 * position of the Enqueue Pointer." The HCD (Linux) processes those events and
 * updates the dequeue pointer.
 */
struct xhci_intr_reg {
	__le32	irq_pending;
	__le32	irq_control;
	__le32	erst_size;
	__le32	rsvd;
	__le64	erst_base;
	__le64	erst_dequeue;
};

/* irq_pending bitmasks */
#define	ER_IRQ_PENDING(p)	((p) & 0x1)
/* bits 2:31 need to be preserved */
/* THIS IS BUGGY - FIXME - IP IS WRITE 1 TO CLEAR */
#define	ER_IRQ_CLEAR(p)		((p) & 0xfffffffe)
#define	ER_IRQ_ENABLE(p)	((ER_IRQ_CLEAR(p)) | 0x2)
#define	ER_IRQ_DISABLE(p)	((ER_IRQ_CLEAR(p)) & ~(0x2))

/* irq_control bitmasks */
/* Minimum interval between interrupts (in 250ns intervals).  The interval
 * between interrupts will be longer if there are no events on the event ring.
 * Default is 4000 (1 ms).
 */
#define ER_IRQ_INTERVAL_MASK	(0xffff)
/* Counter used to count down the time to the next interrupt - HW use only */
#define ER_IRQ_COUNTER_MASK	(0xffff << 16)

/* erst_size bitmasks */
/* Preserve bits 16:31 of erst_size */
#define	ERST_SIZE_MASK		(0xffff << 16)

/* erst_dequeue bitmasks */
/* Dequeue ERST Segment Index (DESI) - Segment number (or alias)
 * where the current dequeue pointer lies.  This is an optional HW hint.
 */
#define ERST_DESI_MASK		(0x7)
/* Event Handler Busy (EHB) - is the event ring scheduled to be serviced by
 * a work queue (or delayed service routine)?
 */
#define ERST_EHB		(1 << 3)
#define ERST_PTR_MASK		(0xf)

/**
 * struct xhci_run_regs
 * @microframe_index:
 * 		MFINDEX - current microframe number
 *
 * Section 5.5 Host Controller Runtime Registers:
 * "Software should read and write these registers using only Dword (32 bit)
 * or larger accesses"
 */
struct xhci_run_regs {
	__le32			microframe_index;
	__le32			rsvd[7];
	struct xhci_intr_reg	ir_set[128];
};

/**
 * struct doorbell_array
 *
 * Bits  0 -  7: Endpoint target
 * Bits  8 - 15: RsvdZ
 * Bits 16 - 31: Stream ID
 *
 * Section 5.6
 */
struct xhci_doorbell_array {
	__le32	doorbell[256];
};

#define DB_VALUE(ep, stream)	((((ep) + 1) & 0xff) | ((stream) << 16))
#define DB_VALUE_HOST		0x00000000

/**
 * struct xhci_protocol_caps
 * @revision:		major revision, minor revision, capability ID,
 *			and next capability pointer.
 * @name_string:	Four ASCII characters to say which spec this xHC
 *			follows, typically "USB ".
 * @port_info:		Port offset, count, and protocol-defined information.
 */
struct xhci_protocol_caps {
	u32	revision;
	u32	name_string;
	u32	port_info;
};

#define	XHCI_EXT_PORT_MAJOR(x)	(((x) >> 24) & 0xff)
#define	XHCI_EXT_PORT_MINOR(x)	(((x) >> 16) & 0xff)
#define	XHCI_EXT_PORT_PSIC(x)	(((x) >> 28) & 0x0f)
#define	XHCI_EXT_PORT_OFF(x)	((x) & 0xff)
#define	XHCI_EXT_PORT_COUNT(x)	(((x) >> 8) & 0xff)

#define	XHCI_EXT_PORT_PSIV(x)	(((x) >> 0) & 0x0f)
#define	XHCI_EXT_PORT_PSIE(x)	(((x) >> 4) & 0x03)
#define	XHCI_EXT_PORT_PLT(x)	(((x) >> 6) & 0x03)
#define	XHCI_EXT_PORT_PFD(x)	(((x) >> 8) & 0x01)
#define	XHCI_EXT_PORT_LP(x)	(((x) >> 14) & 0x03)
#define	XHCI_EXT_PORT_PSIM(x)	(((x) >> 16) & 0xffff)

#define PLT_MASK        (0x03 << 6)
#define PLT_SYM         (0x00 << 6)
#define PLT_ASYM_RX     (0x02 << 6)
#define PLT_ASYM_TX     (0x03 << 6)

/**
 * struct xhci_container_ctx
 * @type: Type of context.  Used to calculated offsets to contained contexts.
 * @size: Size of the context data
 * @bytes: The raw context data given to HW
 * @dma: dma address of the bytes
 *
 * Represents either a Device or Input context.  Holds a pointer to the raw
 * memory used for the context (bytes) and dma address of it (dma).
 */
struct xhci_container_ctx {
	unsigned type;
#define XHCI_CTX_TYPE_DEVICE  0x1
#define XHCI_CTX_TYPE_INPUT   0x2

	int size;

	u8 *bytes;
	dma_addr_t dma;
};

/**
 * struct xhci_slot_ctx
 * @dev_info:	Route string, device speed, hub info, and last valid endpoint
 * @dev_info2:	Max exit latency for device number, root hub port number
 * @tt_info:	tt_info is used to construct split transaction tokens
 * @dev_state:	slot state and device address
 *
 * Slot Context - section 6.2.1.1.  This assumes the HC uses 32-byte context
 * structures.  If the HC uses 64-byte contexts, there is an additional 32 bytes
 * reserved at the end of the slot context for HC internal use.
 */
struct xhci_slot_ctx {
	__le32	dev_info;
	__le32	dev_info2;
	__le32	tt_info;
	__le32	dev_state;
	/* offset 0x10 to 0x1f reserved for HC internal use */
	__le32	reserved[4];
};

/* dev_info bitmasks */
/* Route String - 0:19 */
#define ROUTE_STRING_MASK	(0xfffff)
/* Device speed - values defined by PORTSC Device Speed field - 20:23 */
#define DEV_SPEED	(0xf << 20)
#define GET_DEV_SPEED(n) (((n) & DEV_SPEED) >> 20)
/* bit 24 reserved */
/* Is this LS/FS device connected through a HS hub? - bit 25 */
#define DEV_MTT		(0x1 << 25)
/* Set if the device is a hub - bit 26 */
#define DEV_HUB		(0x1 << 26)
/* Index of the last valid endpoint context in this device context - 27:31 */
#define LAST_CTX_MASK	(0x1f << 27)
#define LAST_CTX(p)	((p) << 27)
#define LAST_CTX_TO_EP_NUM(p)	(((p) >> 27) - 1)
#define SLOT_FLAG	(1 << 0)
#define EP0_FLAG	(1 << 1)

/* dev_info2 bitmasks */
/* Max Exit Latency (ms) - worst case time to wake up all links in dev path */
#define MAX_EXIT	(0xffff)
/* Root hub port number that is needed to access the USB device */
#define ROOT_HUB_PORT(p)	(((p) & 0xff) << 16)
#define DEVINFO_TO_ROOT_HUB_PORT(p)	(((p) >> 16) & 0xff)
/* Maximum number of ports under a hub device */
#define XHCI_MAX_PORTS(p)	(((p) & 0xff) << 24)
#define DEVINFO_TO_MAX_PORTS(p)	(((p) & (0xff << 24)) >> 24)

/* tt_info bitmasks */
/*
 * TT Hub Slot ID - for low or full speed devices attached to a high-speed hub
 * The Slot ID of the hub that isolates the high speed signaling from
 * this low or full-speed device.  '0' if attached to root hub port.
 */
#define TT_SLOT		(0xff)
/*
 * The number of the downstream facing port of the high-speed hub
 * '0' if the device is not low or full speed.
 */
#define TT_PORT		(0xff << 8)
#define TT_THINK_TIME(p)	(((p) & 0x3) << 16)
#define GET_TT_THINK_TIME(p)	(((p) & (0x3 << 16)) >> 16)

/* dev_state bitmasks */
/* USB device address - assigned by the HC */
#define DEV_ADDR_MASK	(0xff)
/* bits 8:26 reserved */
/* Slot state */
#define SLOT_STATE	(0x1f << 27)
#define GET_SLOT_STATE(p)	(((p) & (0x1f << 27)) >> 27)

#define SLOT_STATE_DISABLED	0
#define SLOT_STATE_ENABLED	SLOT_STATE_DISABLED
#define SLOT_STATE_DEFAULT	1
#define SLOT_STATE_ADDRESSED	2
#define SLOT_STATE_CONFIGURED	3

/**
 * struct xhci_ep_ctx
 * @ep_info:	endpoint state, streams, mult, and interval information.
 * @ep_info2:	information on endpoint type, max packet size, max burst size,
 * 		error count, and whether the HC will force an event for all
 * 		transactions.
 * @deq:	64-bit ring dequeue pointer address.  If the endpoint only
 * 		defines one stream, this points to the endpoint transfer ring.
 * 		Otherwise, it points to a stream context array, which has a
 * 		ring pointer for each flow.
 * @tx_info:
 * 		Average TRB lengths for the endpoint ring and
 * 		max payload within an Endpoint Service Interval Time (ESIT).
 *
 * Endpoint Context - section 6.2.1.2.  This assumes the HC uses 32-byte context
 * structures.  If the HC uses 64-byte contexts, there is an additional 32 bytes
 * reserved at the end of the endpoint context for HC internal use.
 */
struct xhci_ep_ctx {
	__le32	ep_info;
	__le32	ep_info2;
	__le64	deq;
	__le32	tx_info;
	/* offset 0x14 - 0x1f reserved for HC internal use */
	__le32	reserved[3];
};

/* ep_info bitmasks */
/*
 * Endpoint State - bits 0:2
 * 0 - disabled
 * 1 - running
 * 2 - halted due to halt condition - ok to manipulate endpoint ring
 * 3 - stopped
 * 4 - TRB error
 * 5-7 - reserved
 */
#define EP_STATE_MASK		(0xf)
#define EP_STATE_DISABLED	0
#define EP_STATE_RUNNING	1
#define EP_STATE_HALTED		2
#define EP_STATE_STOPPED	3
#define EP_STATE_ERROR		4
#define GET_EP_CTX_STATE(ctx)	(le32_to_cpu((ctx)->ep_info) & EP_STATE_MASK)

/* Mult - Max number of burtst within an interval, in EP companion desc. */
#define EP_MULT(p)		(((p) & 0x3) << 8)
#define CTX_TO_EP_MULT(p)	(((p) >> 8) & 0x3)
/* bits 10:14 are Max Primary Streams */
/* bit 15 is Linear Stream Array */
/* Interval - period between requests to an endpoint - 125u increments. */
#define EP_INTERVAL(p)			(((p) & 0xff) << 16)
#define EP_INTERVAL_TO_UFRAMES(p)	(1 << (((p) >> 16) & 0xff))
#define CTX_TO_EP_INTERVAL(p)		(((p) >> 16) & 0xff)
#define EP_MAXPSTREAMS_MASK		(0x1f << 10)
#define EP_MAXPSTREAMS(p)		(((p) << 10) & EP_MAXPSTREAMS_MASK)
#define CTX_TO_EP_MAXPSTREAMS(p)	(((p) & EP_MAXPSTREAMS_MASK) >> 10)
/* Endpoint is set up with a Linear Stream Array (vs. Secondary Stream Array) */
#define	EP_HAS_LSA		(1 << 15)
/* hosts with LEC=1 use bits 31:24 as ESIT high bits. */
#define CTX_TO_MAX_ESIT_PAYLOAD_HI(p)	(((p) >> 24) & 0xff)

/* ep_info2 bitmasks */
/*
 * Force Event - generate transfer events for all TRBs for this endpoint
 * This will tell the HC to ignore the IOC and ISP flags (for debugging only).
 */
#define	FORCE_EVENT	(0x1)
#define ERROR_COUNT(p)	(((p) & 0x3) << 1)
#define CTX_TO_EP_TYPE(p)	(((p) >> 3) & 0x7)
#define EP_TYPE(p)	((p) << 3)
#define ISOC_OUT_EP	1
#define BULK_OUT_EP	2
#define INT_OUT_EP	3
#define CTRL_EP		4
#define ISOC_IN_EP	5
#define BULK_IN_EP	6
#define INT_IN_EP	7
/* bit 6 reserved */
/* bit 7 is Host Initiate Disable - for disabling stream selection */
#define MAX_BURST(p)	(((p)&0xff) << 8)
#define CTX_TO_MAX_BURST(p)	(((p) >> 8) & 0xff)
#define MAX_PACKET(p)	(((p)&0xffff) << 16)
#define MAX_PACKET_MASK		(0xffff << 16)
#define MAX_PACKET_DECODED(p)	(((p) >> 16) & 0xffff)

/* tx_info bitmasks */
#define EP_AVG_TRB_LENGTH(p)		((p) & 0xffff)
#define EP_MAX_ESIT_PAYLOAD_LO(p)	(((p) & 0xffff) << 16)
#define EP_MAX_ESIT_PAYLOAD_HI(p)	((((p) >> 16) & 0xff) << 24)
#define CTX_TO_MAX_ESIT_PAYLOAD(p)	(((p) >> 16) & 0xffff)

/* deq bitmasks */
#define EP_CTX_CYCLE_MASK		(1 << 0)
#define SCTX_DEQ_MASK			(~0xfL)


/**
 * struct xhci_input_control_context
 * Input control context; see section 6.2.5.
 *
 * @drop_context:	set the bit of the endpoint context you want to disable
 * @add_context:	set the bit of the endpoint context you want to enable
 */
struct xhci_input_control_ctx {
	__le32	drop_flags;
	__le32	add_flags;
	__le32	rsvd2[6];
};

#define	EP_IS_ADDED(ctrl_ctx, i) \
	(le32_to_cpu(ctrl_ctx->add_flags) & (1 << (i + 1)))
#define	EP_IS_DROPPED(ctrl_ctx, i)       \
	(le32_to_cpu(ctrl_ctx->drop_flags) & (1 << (i + 1)))

/* Represents everything that is needed to issue a command on the command ring.
 * It's useful to pre-allocate these for commands that cannot fail due to
 * out-of-memory errors, like freeing streams.
 */
struct xhci_command {
	/* Input context for changing device state */
	struct xhci_container_ctx	*in_ctx;
	u32				status;
	int				slot_id;
	/* If completion is null, no one is waiting on this command
	 * and the structure can be freed after the command completes.
	 */
	struct completion		*completion;
	union xhci_trb			*command_trb;
	struct list_head		cmd_list;
};

/* drop context bitmasks */
#define	DROP_EP(x)	(0x1 << x)
/* add context bitmasks */
#define	ADD_EP(x)	(0x1 << x)

struct xhci_stream_ctx {
	/* 64-bit stream ring address, cycle state, and stream type */
	__le64	stream_ring;
	/* offset 0x14 - 0x1f reserved for HC internal use */
	__le32	reserved[2];
};

/* Stream Context Types (section 6.4.1) - bits 3:1 of stream ctx deq ptr */
#define	SCT_FOR_CTX(p)		(((p) & 0x7) << 1)
/* Secondary stream array type, dequeue pointer is to a transfer ring */
#define	SCT_SEC_TR		0
/* Primary stream array type, dequeue pointer is to a transfer ring */
#define	SCT_PRI_TR		1
/* Dequeue pointer is for a secondary stream array (SSA) with 8 entries */
#define SCT_SSA_8		2
#define SCT_SSA_16		3
#define SCT_SSA_32		4
#define SCT_SSA_64		5
#define SCT_SSA_128		6
#define SCT_SSA_256		7

/* Assume no secondary streams for now */
struct xhci_stream_info {
	struct xhci_ring		**stream_rings;
	/* Number of streams, including stream 0 (which drivers can't use) */
	unsigned int			num_streams;
	/* The stream context array may be bigger than
	 * the number of streams the driver asked for
	 */
	struct xhci_stream_ctx		*stream_ctx_array;
	unsigned int			num_stream_ctxs;
	dma_addr_t			ctx_array_dma;
	/* For mapping physical TRB addresses to segments in stream rings */
	struct radix_tree_root		trb_address_map;
	struct xhci_command		*free_streams_command;
};

#define	SMALL_STREAM_ARRAY_SIZE		256
#define	MEDIUM_STREAM_ARRAY_SIZE	1024

/* Some Intel xHCI host controllers need software to keep track of the bus
 * bandwidth.  Keep track of endpoint info here.  Each root port is allocated
 * the full bus bandwidth.  We must also treat TTs (including each port under a
 * multi-TT hub) as a separate bandwidth domain.  The direct memory interface
 * (DMI) also limits the total bandwidth (across all domains) that can be used.
 */
struct xhci_bw_info {
	/* ep_interval is zero-based */
	unsigned int		ep_interval;
	/* mult and num_packets are one-based */
	unsigned int		mult;
	unsigned int		num_packets;
	unsigned int		max_packet_size;
	unsigned int		max_esit_payload;
	unsigned int		type;
};

/* "Block" sizes in bytes the hardware uses for different device speeds.
 * The logic in this part of the hardware limits the number of bits the hardware
 * can use, so must represent bandwidth in a less precise manner to mimic what
 * the scheduler hardware computes.
 */
#define	FS_BLOCK	1
#define	HS_BLOCK	4
#define	SS_BLOCK	16
#define	DMI_BLOCK	32

/* Each device speed has a protocol overhead (CRC, bit stuffing, etc) associated
 * with each byte transferred.  SuperSpeed devices have an initial overhead to
 * set up bursts.  These are in blocks, see above.  LS overhead has already been
 * translated into FS blocks.
 */
#define DMI_OVERHEAD 8
#define DMI_OVERHEAD_BURST 4
#define SS_OVERHEAD 8
#define SS_OVERHEAD_BURST 32
#define HS_OVERHEAD 26
#define FS_OVERHEAD 20
#define LS_OVERHEAD 128
/* The TTs need to claim roughly twice as much bandwidth (94 bytes per
 * microframe ~= 24Mbps) of the HS bus as the devices can actually use because
 * of overhead associated with split transfers crossing microframe boundaries.
 * 31 blocks is pure protocol overhead.
 */
#define TT_HS_OVERHEAD (31 + 94)
#define TT_DMI_OVERHEAD (25 + 12)

/* Bandwidth limits in blocks */
#define FS_BW_LIMIT		1285
#define TT_BW_LIMIT		1320
#define HS_BW_LIMIT		1607
#define SS_BW_LIMIT_IN		3906
#define DMI_BW_LIMIT_IN		3906
#define SS_BW_LIMIT_OUT		3906
#define DMI_BW_LIMIT_OUT	3906

/* Percentage of bus bandwidth reserved for non-periodic transfers */
#define FS_BW_RESERVED		10
#define HS_BW_RESERVED		20
#define SS_BW_RESERVED		10

struct xhci_virt_ep {
	struct xhci_ring		*ring;
	/* Related to endpoints that are configured to use stream IDs only */
	struct xhci_stream_info		*stream_info;
	/* Temporary storage in case the configure endpoint command fails and we
	 * have to restore the device state to the previous state
	 */
	struct xhci_ring		*new_ring;
	unsigned int			ep_state;
#define SET_DEQ_PENDING		(1 << 0)
#define EP_HALTED		(1 << 1)	/* For stall handling */
#define EP_STOP_CMD_PENDING	(1 << 2)	/* For URB cancellation */
/* Transitioning the endpoint to using streams, don't enqueue URBs */
#define EP_GETTING_STREAMS	(1 << 3)
#define EP_HAS_STREAMS		(1 << 4)
/* Transitioning the endpoint to not using streams, don't enqueue URBs */
#define EP_GETTING_NO_STREAMS	(1 << 5)
	/* ----  Related to URB cancellation ---- */
	struct list_head	cancelled_td_list;
	/* Watchdog timer for stop endpoint command to cancel URBs */
	struct timer_list	stop_cmd_timer;
	struct xhci_hcd		*xhci;
	/* Dequeue pointer and dequeue segment for a submitted Set TR Dequeue
	 * command.  We'll need to update the ring's dequeue segment and dequeue
	 * pointer after the command completes.
	 */
	struct xhci_segment	*queued_deq_seg;
	union xhci_trb		*queued_deq_ptr;
	/*
	 * Sometimes the xHC can not process isochronous endpoint ring quickly
	 * enough, and it will miss some isoc tds on the ring and generate
	 * a Missed Service Error Event.
	 * Set skip flag when receive a Missed Service Error Event and
	 * process the missed tds on the endpoint ring.
	 */
	bool			skip;
	/* Bandwidth checking storage */
	struct xhci_bw_info	bw_info;
	struct list_head	bw_endpoint_list;
	/* Isoch Frame ID checking storage */
	int			next_frame_id;
	/* Use new Isoch TRB layout needed for extended TBC support */
	bool			use_extended_tbc;
};

enum xhci_overhead_type {
	LS_OVERHEAD_TYPE = 0,
	FS_OVERHEAD_TYPE,
	HS_OVERHEAD_TYPE,
};

struct xhci_interval_bw {
	unsigned int		num_packets;
	/* Sorted by max packet size.
	 * Head of the list is the greatest max packet size.
	 */
	struct list_head	endpoints;
	/* How many endpoints of each speed are present. */
	unsigned int		overhead[3];
};

#define	XHCI_MAX_INTERVAL	16

struct xhci_interval_bw_table {
	unsigned int		interval0_esit_payload;
	struct xhci_interval_bw	interval_bw[XHCI_MAX_INTERVAL];
	/* Includes reserved bandwidth for async endpoints */
	unsigned int		bw_used;
	unsigned int		ss_bw_in;
	unsigned int		ss_bw_out;
};


struct xhci_virt_device {
	struct usb_device		*udev;
	/*
	 * Commands to the hardware are passed an "input context" that
	 * tells the hardware what to change in its data structures.
	 * The hardware will return changes in an "output context" that
	 * software must allocate for the hardware.  We need to keep
	 * track of input and output contexts separately because
	 * these commands might fail and we don't trust the hardware.
	 */
	struct xhci_container_ctx       *out_ctx;
	/* Used for addressing devices and configuration changes */
	struct xhci_container_ctx       *in_ctx;
	struct xhci_virt_ep		eps[31];
	u8				fake_port;
	u8				real_port;
	struct xhci_interval_bw_table	*bw_table;
	struct xhci_tt_bw_info		*tt_info;
	/* The current max exit latency for the enabled USB3 link states. */
	u16				current_mel;
};

/*
 * For each roothub, keep track of the bandwidth information for each periodic
 * interval.
 *
 * If a high speed hub is attached to the roothub, each TT associated with that
 * hub is a separate bandwidth domain.  The interval information for the
 * endpoints on the devices under that TT will appear in the TT structure.
 */
struct xhci_root_port_bw_info {
	struct list_head		tts;
	unsigned int			num_active_tts;
	struct xhci_interval_bw_table	bw_table;
};

struct xhci_tt_bw_info {
	struct list_head		tt_list;
	int				slot_id;
	int				ttport;
	struct xhci_interval_bw_table	bw_table;
	int				active_eps;
};


/**
 * struct xhci_device_context_array
 * @dev_context_ptr	array of 64-bit DMA addresses for device contexts
 */
struct xhci_device_context_array {
	/* 64-bit device addresses; we only write 32-bit addresses */
	__le64			dev_context_ptrs[MAX_HC_SLOTS];
	/* private xHCD pointers */
	dma_addr_t	dma;
};
/* TODO: write function to set the 64-bit device DMA address */
/*
 * TODO: change this to be dynamically sized at HC mem init time since the HC
 * might not be able to handle the maximum number of devices possible.
 */


struct xhci_transfer_event {
	/* 64-bit buffer address, or immediate data */
	__le64	buffer;
	__le32	transfer_len;
	/* This field is interpreted differently based on the type of TRB */
	__le32	flags;
};

/* Transfer event TRB length bit mask */
/* bits 0:23 */
#define	EVENT_TRB_LEN(p)		((p) & 0xffffff)

/** Transfer Event bit fields **/
#define	TRB_TO_EP_ID(p)	(((p) >> 16) & 0x1f)

/* Completion Code - only applicable for some types of TRBs */
#define	COMP_CODE_MASK		(0xff << 24)
#define GET_COMP_CODE(p)	(((p) & COMP_CODE_MASK) >> 24)
#define COMP_INVALID				0
#define COMP_SUCCESS				1
#define COMP_DATA_BUFFER_ERROR			2
#define COMP_BABBLE_DETECTED_ERROR		3
#define COMP_USB_TRANSACTION_ERROR		4
#define COMP_TRB_ERROR				5
#define COMP_STALL_ERROR			6
#define COMP_RESOURCE_ERROR			7
#define COMP_BANDWIDTH_ERROR			8
#define COMP_NO_SLOTS_AVAILABLE_ERROR		9
#define COMP_INVALID_STREAM_TYPE_ERROR		10
#define COMP_SLOT_NOT_ENABLED_ERROR		11
#define COMP_ENDPOINT_NOT_ENABLED_ERROR		12
#define COMP_SHORT_PACKET			13
#define COMP_RING_UNDERRUN			14
#define COMP_RING_OVERRUN			15
#define COMP_VF_EVENT_RING_FULL_ERROR		16
#define COMP_PARAMETER_ERROR			17
#define COMP_BANDWIDTH_OVERRUN_ERROR		18
#define COMP_CONTEXT_STATE_ERROR		19
#define COMP_NO_PING_RESPONSE_ERROR		20
#define COMP_EVENT_RING_FULL_ERROR		21
#define COMP_INCOMPATIBLE_DEVICE_ERROR		22
#define COMP_MISSED_SERVICE_ERROR		23
#define COMP_COMMAND_RING_STOPPED		24
#define COMP_COMMAND_ABORTED			25
#define COMP_STOPPED				26
#define COMP_STOPPED_LENGTH_INVALID		27
#define COMP_STOPPED_SHORT_PACKET		28
#define COMP_MAX_EXIT_LATENCY_TOO_LARGE_ERROR	29
#define COMP_ISOCH_BUFFER_OVERRUN		31
#define COMP_EVENT_LOST_ERROR			32
#define COMP_UNDEFINED_ERROR			33
#define COMP_INVALID_STREAM_ID_ERROR		34
#define COMP_SECONDARY_BANDWIDTH_ERROR		35
#define COMP_SPLIT_TRANSACTION_ERROR		36

static inline const char *xhci_trb_comp_code_string(u8 status)
{
	switch (status) {
	case COMP_INVALID:
		return "Invalid";
	case COMP_SUCCESS:
		return "Success";
	case COMP_DATA_BUFFER_ERROR:
		return "Data Buffer Error";
	case COMP_BABBLE_DETECTED_ERROR:
		return "Babble Detected";
	case COMP_USB_TRANSACTION_ERROR:
		return "USB Transaction Error";
	case COMP_TRB_ERROR:
		return "TRB Error";
	case COMP_STALL_ERROR:
		return "Stall Error";
	case COMP_RESOURCE_ERROR:
		return "Resource Error";
	case COMP_BANDWIDTH_ERROR:
		return "Bandwidth Error";
	case COMP_NO_SLOTS_AVAILABLE_ERROR:
		return "No Slots Available Error";
	case COMP_INVALID_STREAM_TYPE_ERROR:
		return "Invalid Stream Type Error";
	case COMP_SLOT_NOT_ENABLED_ERROR:
		return "Slot Not Enabled Error";
	case COMP_ENDPOINT_NOT_ENABLED_ERROR:
		return "Endpoint Not Enabled Error";
	case COMP_SHORT_PACKET:
		return "Short Packet";
	case COMP_RING_UNDERRUN:
		return "Ring Underrun";
	case COMP_RING_OVERRUN:
		return "Ring Overrun";
	case COMP_VF_EVENT_RING_FULL_ERROR:
		return "VF Event Ring Full Error";
	case COMP_PARAMETER_ERROR:
		return "Parameter Error";
	case COMP_BANDWIDTH_OVERRUN_ERROR:
		return "Bandwidth Overrun Error";
	case COMP_CONTEXT_STATE_ERROR:
		return "Context State Error";
	case COMP_NO_PING_RESPONSE_ERROR:
		return "No Ping Response Error";
	case COMP_EVENT_RING_FULL_ERROR:
		return "Event Ring Full Error";
	case COMP_INCOMPATIBLE_DEVICE_ERROR:
		return "Incompatible Device Error";
	case COMP_MISSED_SERVICE_ERROR:
		return "Missed Service Error";
	case COMP_COMMAND_RING_STOPPED:
		return "Command Ring Stopped";
	case COMP_COMMAND_ABORTED:
		return "Command Aborted";
	case COMP_STOPPED:
		return "Stopped";
	case COMP_STOPPED_LENGTH_INVALID:
		return "Stopped - Length Invalid";
	case COMP_STOPPED_SHORT_PACKET:
		return "Stopped - Short Packet";
	case COMP_MAX_EXIT_LATENCY_TOO_LARGE_ERROR:
		return "Max Exit Latency Too Large Error";
	case COMP_ISOCH_BUFFER_OVERRUN:
		return "Isoch Buffer Overrun";
	case COMP_EVENT_LOST_ERROR:
		return "Event Lost Error";
	case COMP_UNDEFINED_ERROR:
		return "Undefined Error";
	case COMP_INVALID_STREAM_ID_ERROR:
		return "Invalid Stream ID Error";
	case COMP_SECONDARY_BANDWIDTH_ERROR:
		return "Secondary Bandwidth Error";
	case COMP_SPLIT_TRANSACTION_ERROR:
		return "Split Transaction Error";
	default:
		return "Unknown!!";
	}
}

struct xhci_link_trb {
	/* 64-bit segment pointer*/
	__le64 segment_ptr;
	__le32 intr_target;
	__le32 control;
};

/* control bitfields */
#define LINK_TOGGLE	(0x1<<1)

/* Command completion event TRB */
struct xhci_event_cmd {
	/* Pointer to command TRB, or the value passed by the event data trb */
	__le64 cmd_trb;
	__le32 status;
	__le32 flags;
};

/* flags bitmasks */

/* Address device - disable SetAddress */
#define TRB_BSR		(1<<9)

/* Configure Endpoint - Deconfigure */
#define TRB_DC		(1<<9)

/* Stop Ring - Transfer State Preserve */
#define TRB_TSP		(1<<9)

enum xhci_ep_reset_type {
	EP_HARD_RESET,
	EP_SOFT_RESET,
};

/* Force Event */
#define TRB_TO_VF_INTR_TARGET(p)	(((p) & (0x3ff << 22)) >> 22)
#define TRB_TO_VF_ID(p)			(((p) & (0xff << 16)) >> 16)

/* Set Latency Tolerance Value */
#define TRB_TO_BELT(p)			(((p) & (0xfff << 16)) >> 16)

/* Get Port Bandwidth */
#define TRB_TO_DEV_SPEED(p)		(((p) & (0xf << 16)) >> 16)

/* Force Header */
#define TRB_TO_PACKET_TYPE(p)		((p) & 0x1f)
#define TRB_TO_ROOTHUB_PORT(p)		(((p) & (0xff << 24)) >> 24)

enum xhci_setup_dev {
	SETUP_CONTEXT_ONLY,
	SETUP_CONTEXT_ADDRESS,
};

/* bits 16:23 are the virtual function ID */
/* bits 24:31 are the slot ID */
#define TRB_TO_SLOT_ID(p)	(((p) & (0xff<<24)) >> 24)
#define SLOT_ID_FOR_TRB(p)	(((p) & 0xff) << 24)

/* Stop Endpoint TRB - ep_index to endpoint ID for this TRB */
#define TRB_TO_EP_INDEX(p)		((((p) & (0x1f << 16)) >> 16) - 1)
#define	EP_ID_FOR_TRB(p)		((((p) + 1) & 0x1f) << 16)

#define SUSPEND_PORT_FOR_TRB(p)		(((p) & 1) << 23)
#define TRB_TO_SUSPEND_PORT(p)		(((p) & (1 << 23)) >> 23)
#define LAST_EP_INDEX			30

/* Set TR Dequeue Pointer command TRB fields, 6.4.3.9 */
#define TRB_TO_STREAM_ID(p)		((((p) & (0xffff << 16)) >> 16))
#define STREAM_ID_FOR_TRB(p)		((((p)) & 0xffff) << 16)
#define SCT_FOR_TRB(p)			(((p) << 1) & 0x7)

/* Link TRB specific fields */
#define TRB_TC			(1<<1)

/* Port Status Change Event TRB fields */
/* Port ID - bits 31:24 */
#define GET_PORT_ID(p)		(((p) & (0xff << 24)) >> 24)

#define EVENT_DATA		(1 << 2)

/* Normal TRB fields */
/* transfer_len bitmasks - bits 0:16 */
#define	TRB_LEN(p)		((p) & 0x1ffff)
/* TD Size, packets remaining in this TD, bits 21:17 (5 bits, so max 31) */
#define TRB_TD_SIZE(p)          (min((p), (u32)31) << 17)
#define GET_TD_SIZE(p)		(((p) & 0x3e0000) >> 17)
/* xhci 1.1 uses the TD_SIZE field for TBC if Extended TBC is enabled (ETE) */
#define TRB_TD_SIZE_TBC(p)      (min((p), (u32)31) << 17)
/* Interrupter Target - which MSI-X vector to target the completion event at */
#define TRB_INTR_TARGET(p)	(((p) & 0x3ff) << 22)
#define GET_INTR_TARGET(p)	(((p) >> 22) & 0x3ff)
/* Total burst count field, Rsvdz on xhci 1.1 with Extended TBC enabled (ETE) */
#define TRB_TBC(p)		(((p) & 0x3) << 7)
#define TRB_TLBPC(p)		(((p) & 0xf) << 16)

/* Cycle bit - indicates TRB ownership by HC or HCD */
#define TRB_CYCLE		(1<<0)
/*
 * Force next event data TRB to be evaluated before task switch.
 * Used to pass OS data back after a TD completes.
 */
#define TRB_ENT			(1<<1)
/* Interrupt on short packet */
#define TRB_ISP			(1<<2)
/* Set PCIe no snoop attribute */
#define TRB_NO_SNOOP		(1<<3)
/* Chain multiple TRBs into a TD */
#define TRB_CHAIN		(1<<4)
/* Interrupt on completion */
#define TRB_IOC			(1<<5)
/* The buffer pointer contains immediate data */
#define TRB_IDT			(1<<6)

/* Block Event Interrupt */
#define	TRB_BEI			(1<<9)

/* Control transfer TRB specific fields */
#define TRB_DIR_IN		(1<<16)
#define	TRB_TX_TYPE(p)		((p) << 16)
#define	TRB_DATA_OUT		2
#define	TRB_DATA_IN		3

/* Isochronous TRB specific fields */
#define TRB_SIA			(1<<31)
#define TRB_FRAME_ID(p)		(((p) & 0x7ff) << 20)

struct xhci_generic_trb {
	__le32 field[4];
};

union xhci_trb {
	struct xhci_link_trb		link;
	struct xhci_transfer_event	trans_event;
	struct xhci_event_cmd		event_cmd;
	struct xhci_generic_trb		generic;
};

/* TRB bit mask */
#define	TRB_TYPE_BITMASK	(0xfc00)
#define TRB_TYPE(p)		((p) << 10)
#define TRB_FIELD_TO_TYPE(p)	(((p) & TRB_TYPE_BITMASK) >> 10)
/* TRB type IDs */
/* bulk, interrupt, isoc scatter/gather, and control data stage */
#define TRB_NORMAL		1
/* setup stage for control transfers */
#define TRB_SETUP		2
/* data stage for control transfers */
#define TRB_DATA		3
/* status stage for control transfers */
#define TRB_STATUS		4
/* isoc transfers */
#define TRB_ISOC		5
/* TRB for linking ring segments */
#define TRB_LINK		6
#define TRB_EVENT_DATA		7
/* Transfer Ring No-op (not for the command ring) */
#define TRB_TR_NOOP		8
/* Command TRBs */
/* Enable Slot Command */
#define TRB_ENABLE_SLOT		9
/* Disable Slot Command */
#define TRB_DISABLE_SLOT	10
/* Address Device Command */
#define TRB_ADDR_DEV		11
/* Configure Endpoint Command */
#define TRB_CONFIG_EP		12
/* Evaluate Context Command */
#define TRB_EVAL_CONTEXT	13
/* Reset Endpoint Command */
#define TRB_RESET_EP		14
/* Stop Transfer Ring Command */
#define TRB_STOP_RING		15
/* Set Transfer Ring Dequeue Pointer Command */
#define TRB_SET_DEQ		16
/* Reset Device Command */
#define TRB_RESET_DEV		17
/* Force Event Command (opt) */
#define TRB_FORCE_EVENT		18
/* Negotiate Bandwidth Command (opt) */
#define TRB_NEG_BANDWIDTH	19
/* Set Latency Tolerance Value Command (opt) */
#define TRB_SET_LT		20
/* Get port bandwidth Command */
#define TRB_GET_BW		21
/* Force Header Command - generate a transaction or link management packet */
#define TRB_FORCE_HEADER	22
/* No-op Command - not for transfer rings */
#define TRB_CMD_NOOP		23
/* TRB IDs 24-31 reserved */
/* Event TRBS */
/* Transfer Event */
#define TRB_TRANSFER		32
/* Command Completion Event */
#define TRB_COMPLETION		33
/* Port Status Change Event */
#define TRB_PORT_STATUS		34
/* Bandwidth Request Event (opt) */
#define TRB_BANDWIDTH_EVENT	35
/* Doorbell Event (opt) */
#define TRB_DOORBELL		36
/* Host Controller Event */
#define TRB_HC_EVENT		37
/* Device Notification Event - device sent function wake notification */
#define TRB_DEV_NOTE		38
/* MFINDEX Wrap Event - microframe counter wrapped */
#define TRB_MFINDEX_WRAP	39
/* TRB IDs 40-47 reserved, 48-63 is vendor-defined */

/* Nec vendor-specific command completion event. */
#define	TRB_NEC_CMD_COMP	48
/* Get NEC firmware revision. */
#define	TRB_NEC_GET_FW		49

static inline const char *xhci_trb_type_string(u8 type)
{
	switch (type) {
	case TRB_NORMAL:
		return "Normal";
	case TRB_SETUP:
		return "Setup Stage";
	case TRB_DATA:
		return "Data Stage";
	case TRB_STATUS:
		return "Status Stage";
	case TRB_ISOC:
		return "Isoch";
	case TRB_LINK:
		return "Link";
	case TRB_EVENT_DATA:
		return "Event Data";
	case TRB_TR_NOOP:
		return "No-Op";
	case TRB_ENABLE_SLOT:
		return "Enable Slot Command";
	case TRB_DISABLE_SLOT:
		return "Disable Slot Command";
	case TRB_ADDR_DEV:
		return "Address Device Command";
	case TRB_CONFIG_EP:
		return "Configure Endpoint Command";
	case TRB_EVAL_CONTEXT:
		return "Evaluate Context Command";
	case TRB_RESET_EP:
		return "Reset Endpoint Command";
	case TRB_STOP_RING:
		return "Stop Ring Command";
	case TRB_SET_DEQ:
		return "Set TR Dequeue Pointer Command";
	case TRB_RESET_DEV:
		return "Reset Device Command";
	case TRB_FORCE_EVENT:
		return "Force Event Command";
	case TRB_NEG_BANDWIDTH:
		return "Negotiate Bandwidth Command";
	case TRB_SET_LT:
		return "Set Latency Tolerance Value Command";
	case TRB_GET_BW:
		return "Get Port Bandwidth Command";
	case TRB_FORCE_HEADER:
		return "Force Header Command";
	case TRB_CMD_NOOP:
		return "No-Op Command";
	case TRB_TRANSFER:
		return "Transfer Event";
	case TRB_COMPLETION:
		return "Command Completion Event";
	case TRB_PORT_STATUS:
		return "Port Status Change Event";
	case TRB_BANDWIDTH_EVENT:
		return "Bandwidth Request Event";
	case TRB_DOORBELL:
		return "Doorbell Event";
	case TRB_HC_EVENT:
		return "Host Controller Event";
	case TRB_DEV_NOTE:
		return "Device Notification Event";
	case TRB_MFINDEX_WRAP:
		return "MFINDEX Wrap Event";
	case TRB_NEC_CMD_COMP:
		return "NEC Command Completion Event";
	case TRB_NEC_GET_FW:
		return "NET Get Firmware Revision Command";
	default:
		return "UNKNOWN";
	}
}

#define TRB_TYPE_LINK(x)	(((x) & TRB_TYPE_BITMASK) == TRB_TYPE(TRB_LINK))
/* Above, but for __le32 types -- can avoid work by swapping constants: */
#define TRB_TYPE_LINK_LE32(x)	(((x) & cpu_to_le32(TRB_TYPE_BITMASK)) == \
				 cpu_to_le32(TRB_TYPE(TRB_LINK)))
#define TRB_TYPE_NOOP_LE32(x)	(((x) & cpu_to_le32(TRB_TYPE_BITMASK)) == \
				 cpu_to_le32(TRB_TYPE(TRB_TR_NOOP)))

#define NEC_FW_MINOR(p)		(((p) >> 0) & 0xff)
#define NEC_FW_MAJOR(p)		(((p) >> 8) & 0xff)

/*
 * TRBS_PER_SEGMENT must be a multiple of 4,
 * since the command ring is 64-byte aligned.
 * It must also be greater than 16.
 */
#define TRBS_PER_SEGMENT	256
/* Allow two commands + a link TRB, along with any reserved command TRBs */
#define MAX_RSVD_CMD_TRBS	(TRBS_PER_SEGMENT - 3)
#define TRB_SEGMENT_SIZE	(TRBS_PER_SEGMENT*16)
#define TRB_SEGMENT_SHIFT	(ilog2(TRB_SEGMENT_SIZE))
/* TRB buffer pointers can't cross 64KB boundaries */
#define TRB_MAX_BUFF_SHIFT		16
#define TRB_MAX_BUFF_SIZE	(1 << TRB_MAX_BUFF_SHIFT)
/* How much data is left before the 64KB boundary? */
#define TRB_BUFF_LEN_UP_TO_BOUNDARY(addr)	(TRB_MAX_BUFF_SIZE - \
					(addr & (TRB_MAX_BUFF_SIZE - 1)))

struct xhci_segment {
	union xhci_trb		*trbs;
	/* private to HCD */
	struct xhci_segment	*next;
	dma_addr_t		dma;
	/* Max packet sized bounce buffer for td-fragmant alignment */
	dma_addr_t		bounce_dma;
	void			*bounce_buf;
	unsigned int		bounce_offs;
	unsigned int		bounce_len;
};

struct xhci_td {
	struct list_head	td_list;
	struct list_head	cancelled_td_list;
	struct urb		*urb;
	struct xhci_segment	*start_seg;
	union xhci_trb		*first_trb;
	union xhci_trb		*last_trb;
	struct xhci_segment	*bounce_seg;
	/* actual_length of the URB has already been set */
	bool			urb_length_set;
};

/* xHCI command default timeout value */
#define XHCI_CMD_DEFAULT_TIMEOUT	(5 * HZ)

/* command descriptor */
struct xhci_cd {
	struct xhci_command	*command;
	union xhci_trb		*cmd_trb;
};

struct xhci_dequeue_state {
	struct xhci_segment *new_deq_seg;
	union xhci_trb *new_deq_ptr;
	int new_cycle_state;
	unsigned int stream_id;
};

enum xhci_ring_type {
	TYPE_CTRL = 0,
	TYPE_ISOC,
	TYPE_BULK,
	TYPE_INTR,
	TYPE_STREAM,
	TYPE_COMMAND,
	TYPE_EVENT,
};

static inline const char *xhci_ring_type_string(enum xhci_ring_type type)
{
	switch (type) {
	case TYPE_CTRL:
		return "CTRL";
	case TYPE_ISOC:
		return "ISOC";
	case TYPE_BULK:
		return "BULK";
	case TYPE_INTR:
		return "INTR";
	case TYPE_STREAM:
		return "STREAM";
	case TYPE_COMMAND:
		return "CMD";
	case TYPE_EVENT:
		return "EVENT";
	}

	return "UNKNOWN";
}

struct xhci_ring {
	struct xhci_segment	*first_seg;
	struct xhci_segment	*last_seg;
	union  xhci_trb		*enqueue;
	struct xhci_segment	*enq_seg;
	union  xhci_trb		*dequeue;
	struct xhci_segment	*deq_seg;
	struct list_head	td_list;
	/*
	 * Write the cycle state into the TRB cycle field to give ownership of
	 * the TRB to the host controller (if we are the producer), or to check
	 * if we own the TRB (if we are the consumer).  See section 4.9.1.
	 */
	u32			cycle_state;
	unsigned int		stream_id;
	unsigned int		num_segs;
	unsigned int		num_trbs_free;
	unsigned int		num_trbs_free_temp;
	unsigned int		bounce_buf_len;
	enum xhci_ring_type	type;
	bool			last_td_was_short;
	struct radix_tree_root	*trb_address_map;
	struct timer_list	stream_timer;
	bool			stream_timeout_handler;
	struct xhci_hcd		*xhci;
};

struct xhci_erst_entry {
	/* 64-bit event ring segment address */
	__le64	seg_addr;
	__le32	seg_size;
	/* Set to zero */
	__le32	rsvd;
};

struct xhci_erst {
	struct xhci_erst_entry	*entries;
	unsigned int		num_entries;
	/* xhci->event_ring keeps track of segment dma addresses */
	dma_addr_t		erst_dma_addr;
	/* Num entries the ERST can contain */
	unsigned int		erst_size;
};

struct xhci_scratchpad {
	u64 *sp_array;
	dma_addr_t sp_dma;
	void **sp_buffers;
};

struct urb_priv {
	int	num_tds;
	int	num_tds_done;
	struct	xhci_td	td[0];
};

/*
 * Each segment table entry is 4*32bits long.  1K seems like an ok size:
 * (1K bytes * 8bytes/bit) / (4*32 bits) = 64 segment entries in the table,
 * meaning 64 ring segments.
 * Initial allocated size of the ERST, in number of entries */
#define	ERST_NUM_SEGS	1
/* Initial allocated size of the ERST, in number of entries */
#define	ERST_SIZE	64
/* Initial number of event segment rings allocated */
#define	ERST_ENTRIES	1
/* Poll every 60 seconds */
#define	POLL_TIMEOUT	60
/* Stop endpoint command timeout (secs) for URB cancellation watchdog timer */
#define XHCI_STOP_EP_CMD_TIMEOUT	5
/* XXX: Make these module parameters */

struct s3_save {
	u32	command;
	u32	dev_nt;
	u64	dcbaa_ptr;
	u32	config_reg;
	u32	irq_pending;
	u32	irq_control;
	u32	erst_size;
	u64	erst_base;
	u64	erst_dequeue;
};

/* Use for lpm */
struct dev_info {
	u32			dev_id;
	struct	list_head	list;
};

struct xhci_bus_state {
	unsigned long		bus_suspended;
	unsigned long		next_statechange;

	/* Port suspend arrays are indexed by the portnum of the fake roothub */
	/* ports suspend status arrays - max 31 ports for USB2, 15 for USB3 */
	u32			port_c_suspend;
	u32			suspended_ports;
	u32			port_remote_wakeup;
	unsigned long		resume_done[USB_MAXCHILDREN];
	/* which ports have started to resume */
	unsigned long		resuming_ports;
	/* Which ports are waiting on RExit to U0 transition. */
	unsigned long		rexit_ports;
	struct completion	rexit_done[USB_MAXCHILDREN];
};


/*
 * It can take up to 20 ms to transition from RExit to U0 on the
 * Intel Lynx Point LP xHCI host.
 */
#define	XHCI_MAX_REXIT_TIMEOUT	(20 * 1000)

static inline unsigned int hcd_index(struct usb_hcd *hcd)
{
	if (hcd->speed >= HCD_USB3)
		return 0;
	else
		return 1;
}

struct xhci_hub {
	u8	maj_rev;
	u8	min_rev;
	u32	*psi;		/* array of protocol speed ID entries */
	u8	psi_count;
	u8	psi_uid_count;
};

/* There is one xhci_hcd structure per controller */
struct xhci_hcd {
	struct usb_hcd *main_hcd;
	struct usb_hcd *shared_hcd;
	/* glue to PCI and HCD framework */
	struct xhci_cap_regs __iomem *cap_regs;
	struct xhci_op_regs __iomem *op_regs;
	struct xhci_run_regs __iomem *run_regs;
	struct xhci_doorbell_array __iomem *dba;
	/* Our HCD's current interrupter register set */
	struct	xhci_intr_reg __iomem *ir_set;

	/* Cached register copies of read-only HC data */
	__u32		hcs_params1;
	__u32		hcs_params2;
	__u32		hcs_params3;
	__u32		hcc_params;
	__u32		hcc_params2;

	spinlock_t	lock;

	/* packed release number */
	u8		sbrn;
	u16		hci_version;
	u8		max_slots;
	u8		max_interrupters;
	u8		max_ports;
	u8		isoc_threshold;
	int		event_ring_max;
	/* 4KB min, 128MB max */
	int		page_size;
	/* Valid values are 12 to 20, inclusive */
	int		page_shift;
	/* msi-x vectors */
	int		msix_count;
	/* optional clock */
	struct clk		*clk;
	/* data structures */
	struct xhci_device_context_array *dcbaa;
	struct xhci_ring	*cmd_ring;
	unsigned int            cmd_ring_state;
#define CMD_RING_STATE_RUNNING         (1 << 0)
#define CMD_RING_STATE_ABORTED         (1 << 1)
#define CMD_RING_STATE_STOPPED         (1 << 2)
	struct list_head        cmd_list;
	unsigned int		cmd_ring_reserved_trbs;
	struct delayed_work	cmd_timer;
	struct completion	cmd_ring_stop_completion;
	struct xhci_command	*current_cmd;
	struct xhci_ring	*event_ring;
	struct xhci_erst	erst;
	/* Scratchpad */
	struct xhci_scratchpad  *scratchpad;
	/* Store LPM test failed devices' information */
	struct list_head	lpm_failed_devs;

	/* slot enabling and address device helpers */
	/* these are not thread safe so use mutex */
	struct mutex mutex;
	/* For USB 3.0 LPM enable/disable. */
	struct xhci_command		*lpm_command;
	/* Internal mirror of the HW's dcbaa */
	struct xhci_virt_device	*devs[MAX_HC_SLOTS];
	/* For keeping track of bandwidth domains per roothub. */
	struct xhci_root_port_bw_info	*rh_bw;

	/* DMA pools */
	struct dma_pool	*device_pool;
	struct dma_pool	*segment_pool;
	struct dma_pool	*small_streams_pool;
	struct dma_pool	*medium_streams_pool;

	/* Host controller watchdog timer structures */
	unsigned int		xhc_state;

	u32			command;
	struct s3_save		s3;
/* Host controller is dying - not responding to commands. "I'm not dead yet!"
 *
 * xHC interrupts have been disabled and a watchdog timer will (or has already)
 * halt the xHCI host, and complete all URBs with an -ESHUTDOWN code.  Any code
 * that sees this status (other than the timer that set it) should stop touching
 * hardware immediately.  Interrupt handlers should return immediately when
 * they see this status (any time they drop and re-acquire xhci->lock).
 * xhci_urb_dequeue() should call usb_hcd_check_unlink_urb() and return without
 * putting the TD on the canceled list, etc.
 *
 * There are no reports of xHCI host controllers that display this issue.
 */
#define XHCI_STATE_DYING	(1 << 0)
#define XHCI_STATE_HALTED	(1 << 1)
#define XHCI_STATE_REMOVING	(1 << 2)
	unsigned int		quirks;
#define	XHCI_LINK_TRB_QUIRK	(1 << 0)
#define XHCI_RESET_EP_QUIRK	(1 << 1)
#define XHCI_NEC_HOST		(1 << 2)
#define XHCI_AMD_PLL_FIX	(1 << 3)
#define XHCI_SPURIOUS_SUCCESS	(1 << 4)
/*
 * Certain Intel host controllers have a limit to the number of endpoint
 * contexts they can handle.  Ideally, they would signal that they can't handle
 * anymore endpoint contexts by returning a Resource Error for the Configure
 * Endpoint command, but they don't.  Instead they expect software to keep track
 * of the number of active endpoints for them, across configure endpoint
 * commands, reset device commands, disable slot commands, and address device
 * commands.
 */
#define XHCI_EP_LIMIT_QUIRK	(1 << 5)
#define XHCI_BROKEN_MSI		(1 << 6)
#define XHCI_RESET_ON_RESUME	(1 << 7)
#define	XHCI_SW_BW_CHECKING	(1 << 8)
#define XHCI_AMD_0x96_HOST	(1 << 9)
#define XHCI_TRUST_TX_LENGTH	(1 << 10)
#define XHCI_LPM_SUPPORT	(1 << 11)
#define XHCI_INTEL_HOST		(1 << 12)
#define XHCI_SPURIOUS_REBOOT	(1 << 13)
#define XHCI_COMP_MODE_QUIRK	(1 << 14)
#define XHCI_AVOID_BEI		(1 << 15)
#define XHCI_PLAT		(1 << 16)
#define XHCI_SLOW_SUSPEND	(1 << 17)
#define XHCI_SPURIOUS_WAKEUP	(1 << 18)
/* For controllers with a broken beyond repair streams implementation */
#define XHCI_BROKEN_STREAMS	(1 << 19)
#define XHCI_PME_STUCK_QUIRK	(1 << 20)
#define XHCI_MTK_HOST		(1 << 21)
#define XHCI_SSIC_PORT_UNUSED	(1 << 22)
#define XHCI_NO_64BIT_SUPPORT	(1 << 23)
#define XHCI_MISSING_CAS	(1 << 24)
/* For controller with a broken Port Disable implementation */
#define XHCI_BROKEN_PORT_PED	(1 << 25)
#define XHCI_LIMIT_ENDPOINT_INTERVAL_7	(1 << 26)
/* Reserved. It was XHCI_U2_DISABLE_WAKE */
#define XHCI_ASMEDIA_MODIFY_FLOWCONTROL	(1 << 28)
<<<<<<< HEAD
#define XHCI_STREAM_QUIRK	(1 << 29)
=======
#define XHCI_SUSPEND_DELAY	(1 << 30)

>>>>>>> 81dda1af
	unsigned int		num_active_eps;
	unsigned int		limit_active_eps;
	/* There are two roothubs to keep track of bus suspend info for */
	struct xhci_bus_state   bus_state[2];
	/* Is each xHCI roothub port a USB 3.0, USB 2.0, or USB 1.1 port? */
	u8			*port_array;
	/* Array of pointers to USB 3.0 PORTSC registers */
	__le32 __iomem		**usb3_ports;
	unsigned int		num_usb3_ports;
	/* Array of pointers to USB 2.0 PORTSC registers */
	__le32 __iomem		**usb2_ports;
	struct xhci_hub		usb2_rhub;
	struct xhci_hub		usb3_rhub;
	unsigned int		num_usb2_ports;
	/* support xHCI 0.96 spec USB2 software LPM */
	unsigned		sw_lpm_support:1;
	/* support xHCI 1.0 spec USB2 hardware LPM */
	unsigned		hw_lpm_support:1;
	/* cached usb2 extened protocol capabilites */
	u32                     *ext_caps;
	unsigned int            num_ext_caps;
	/* Compliance Mode Recovery Data */
	struct timer_list	comp_mode_recovery_timer;
	u32			port_status_u0;
	u16			test_mode;
/* Compliance Mode Timer Triggered every 2 seconds */
#define COMP_MODE_RCVRY_MSECS 2000

	/* platform-specific data -- must come last */
	unsigned long		priv[0] __aligned(sizeof(s64));
};

/* Platform specific overrides to generic XHCI hc_driver ops */
struct xhci_driver_overrides {
	size_t extra_priv_size;
	int (*reset)(struct usb_hcd *hcd);
	int (*start)(struct usb_hcd *hcd);
};

#define	XHCI_CFC_DELAY		10

/* convert between an HCD pointer and the corresponding EHCI_HCD */
static inline struct xhci_hcd *hcd_to_xhci(struct usb_hcd *hcd)
{
	struct usb_hcd *primary_hcd;

	if (usb_hcd_is_primary_hcd(hcd))
		primary_hcd = hcd;
	else
		primary_hcd = hcd->primary_hcd;

	return (struct xhci_hcd *) (primary_hcd->hcd_priv);
}

static inline struct usb_hcd *xhci_to_hcd(struct xhci_hcd *xhci)
{
	return xhci->main_hcd;
}

#define xhci_dbg(xhci, fmt, args...) \
	dev_dbg(xhci_to_hcd(xhci)->self.controller , fmt , ## args)
#define xhci_err(xhci, fmt, args...) \
	dev_err(xhci_to_hcd(xhci)->self.controller , fmt , ## args)
#define xhci_warn(xhci, fmt, args...) \
	dev_warn(xhci_to_hcd(xhci)->self.controller , fmt , ## args)
#define xhci_warn_ratelimited(xhci, fmt, args...) \
	dev_warn_ratelimited(xhci_to_hcd(xhci)->self.controller , fmt , ## args)
#define xhci_info(xhci, fmt, args...) \
	dev_info(xhci_to_hcd(xhci)->self.controller , fmt , ## args)

/*
 * Registers should always be accessed with double word or quad word accesses.
 *
 * Some xHCI implementations may support 64-bit address pointers.  Registers
 * with 64-bit address pointers should be written to with dword accesses by
 * writing the low dword first (ptr[0]), then the high dword (ptr[1]) second.
 * xHCI implementations that do not support 64-bit address pointers will ignore
 * the high dword, and write order is irrelevant.
 */
static inline u64 xhci_read_64(const struct xhci_hcd *xhci,
		__le64 __iomem *regs)
{
	return lo_hi_readq(regs);
}
static inline void xhci_write_64(struct xhci_hcd *xhci,
				 const u64 val, __le64 __iomem *regs)
{
	lo_hi_writeq(val, regs);
}

static inline int xhci_link_trb_quirk(struct xhci_hcd *xhci)
{
	return xhci->quirks & XHCI_LINK_TRB_QUIRK;
}

/* xHCI debugging */
void xhci_print_ir_set(struct xhci_hcd *xhci, int set_num);
void xhci_print_registers(struct xhci_hcd *xhci);
void xhci_dbg_regs(struct xhci_hcd *xhci);
void xhci_print_run_regs(struct xhci_hcd *xhci);
void xhci_dbg_erst(struct xhci_hcd *xhci, struct xhci_erst *erst);
void xhci_dbg_cmd_ptrs(struct xhci_hcd *xhci);
char *xhci_get_slot_state(struct xhci_hcd *xhci,
		struct xhci_container_ctx *ctx);
void xhci_dbg_trace(struct xhci_hcd *xhci, void (*trace)(struct va_format *),
			const char *fmt, ...);

/* xHCI memory management */
void xhci_mem_cleanup(struct xhci_hcd *xhci);
int xhci_mem_init(struct xhci_hcd *xhci, gfp_t flags);
void xhci_free_virt_device(struct xhci_hcd *xhci, int slot_id);
int xhci_alloc_virt_device(struct xhci_hcd *xhci, int slot_id, struct usb_device *udev, gfp_t flags);
int xhci_setup_addressable_virt_dev(struct xhci_hcd *xhci, struct usb_device *udev);
void xhci_copy_ep0_dequeue_into_input_ctx(struct xhci_hcd *xhci,
		struct usb_device *udev);
unsigned int xhci_get_endpoint_index(struct usb_endpoint_descriptor *desc);
unsigned int xhci_get_endpoint_address(unsigned int ep_index);
unsigned int xhci_last_valid_endpoint(u32 added_ctxs);
void xhci_endpoint_zero(struct xhci_hcd *xhci, struct xhci_virt_device *virt_dev, struct usb_host_endpoint *ep);
void xhci_update_tt_active_eps(struct xhci_hcd *xhci,
		struct xhci_virt_device *virt_dev,
		int old_active_eps);
void xhci_clear_endpoint_bw_info(struct xhci_bw_info *bw_info);
void xhci_update_bw_info(struct xhci_hcd *xhci,
		struct xhci_container_ctx *in_ctx,
		struct xhci_input_control_ctx *ctrl_ctx,
		struct xhci_virt_device *virt_dev);
void xhci_endpoint_copy(struct xhci_hcd *xhci,
		struct xhci_container_ctx *in_ctx,
		struct xhci_container_ctx *out_ctx,
		unsigned int ep_index);
void xhci_slot_copy(struct xhci_hcd *xhci,
		struct xhci_container_ctx *in_ctx,
		struct xhci_container_ctx *out_ctx);
int xhci_endpoint_init(struct xhci_hcd *xhci, struct xhci_virt_device *virt_dev,
		struct usb_device *udev, struct usb_host_endpoint *ep,
		gfp_t mem_flags);
void xhci_ring_free(struct xhci_hcd *xhci, struct xhci_ring *ring);
int xhci_ring_expansion(struct xhci_hcd *xhci, struct xhci_ring *ring,
				unsigned int num_trbs, gfp_t flags);
void xhci_free_endpoint_ring(struct xhci_hcd *xhci,
		struct xhci_virt_device *virt_dev,
		unsigned int ep_index);
struct xhci_stream_info *xhci_alloc_stream_info(struct xhci_hcd *xhci,
		unsigned int num_stream_ctxs,
		unsigned int num_streams,
		unsigned int max_packet, gfp_t flags);
void xhci_free_stream_info(struct xhci_hcd *xhci,
		struct xhci_stream_info *stream_info);
void xhci_setup_streams_ep_input_ctx(struct xhci_hcd *xhci,
		struct xhci_ep_ctx *ep_ctx,
		struct xhci_stream_info *stream_info);
void xhci_setup_no_streams_ep_input_ctx(struct xhci_ep_ctx *ep_ctx,
		struct xhci_virt_ep *ep);
void xhci_free_device_endpoint_resources(struct xhci_hcd *xhci,
	struct xhci_virt_device *virt_dev, bool drop_control_ep);
struct xhci_ring *xhci_dma_to_transfer_ring(
		struct xhci_virt_ep *ep,
		u64 address);
struct xhci_ring *xhci_stream_id_to_ring(
		struct xhci_virt_device *dev,
		unsigned int ep_index,
		unsigned int stream_id);
struct xhci_command *xhci_alloc_command(struct xhci_hcd *xhci,
		bool allocate_in_ctx, bool allocate_completion,
		gfp_t mem_flags);
void xhci_urb_free_priv(struct urb_priv *urb_priv);
void xhci_free_command(struct xhci_hcd *xhci,
		struct xhci_command *command);

/* xHCI host controller glue */
typedef void (*xhci_get_quirks_t)(struct device *, struct xhci_hcd *);
int xhci_handshake(void __iomem *ptr, u32 mask, u32 done, int usec);
void xhci_quiesce(struct xhci_hcd *xhci);
int xhci_halt(struct xhci_hcd *xhci);
int xhci_start(struct xhci_hcd *xhci);
int xhci_reset(struct xhci_hcd *xhci);
int xhci_run(struct usb_hcd *hcd);
int xhci_gen_setup(struct usb_hcd *hcd, xhci_get_quirks_t get_quirks);
void xhci_init_driver(struct hc_driver *drv,
		      const struct xhci_driver_overrides *over);
int xhci_disable_slot(struct xhci_hcd *xhci,
			struct xhci_command *command, u32 slot_id);

int xhci_suspend(struct xhci_hcd *xhci, bool do_wakeup);
int xhci_resume(struct xhci_hcd *xhci, bool hibernated);

irqreturn_t xhci_irq(struct usb_hcd *hcd);
irqreturn_t xhci_msi_irq(int irq, void *hcd);
int xhci_alloc_dev(struct usb_hcd *hcd, struct usb_device *udev);
int xhci_alloc_tt_info(struct xhci_hcd *xhci,
		struct xhci_virt_device *virt_dev,
		struct usb_device *hdev,
		struct usb_tt *tt, gfp_t mem_flags);

/* xHCI ring, segment, TRB, and TD functions */
dma_addr_t xhci_trb_virt_to_dma(struct xhci_segment *seg, union xhci_trb *trb);
struct xhci_segment *trb_in_td(struct xhci_hcd *xhci,
		struct xhci_segment *start_seg, union xhci_trb *start_trb,
		union xhci_trb *end_trb, dma_addr_t suspect_dma, bool debug);
int xhci_is_vendor_info_code(struct xhci_hcd *xhci, unsigned int trb_comp_code);
void xhci_ring_cmd_db(struct xhci_hcd *xhci);
int xhci_queue_slot_control(struct xhci_hcd *xhci, struct xhci_command *cmd,
		u32 trb_type, u32 slot_id);
int xhci_queue_address_device(struct xhci_hcd *xhci, struct xhci_command *cmd,
		dma_addr_t in_ctx_ptr, u32 slot_id, enum xhci_setup_dev);
int xhci_queue_vendor_command(struct xhci_hcd *xhci, struct xhci_command *cmd,
		u32 field1, u32 field2, u32 field3, u32 field4);
int xhci_queue_stop_endpoint(struct xhci_hcd *xhci, struct xhci_command *cmd,
		int slot_id, unsigned int ep_index, int suspend);
int xhci_queue_ctrl_tx(struct xhci_hcd *xhci, gfp_t mem_flags, struct urb *urb,
		int slot_id, unsigned int ep_index);
int xhci_queue_bulk_tx(struct xhci_hcd *xhci, gfp_t mem_flags, struct urb *urb,
		int slot_id, unsigned int ep_index);
int xhci_queue_intr_tx(struct xhci_hcd *xhci, gfp_t mem_flags, struct urb *urb,
		int slot_id, unsigned int ep_index);
int xhci_queue_isoc_tx_prepare(struct xhci_hcd *xhci, gfp_t mem_flags,
		struct urb *urb, int slot_id, unsigned int ep_index);
int xhci_queue_configure_endpoint(struct xhci_hcd *xhci,
		struct xhci_command *cmd, dma_addr_t in_ctx_ptr, u32 slot_id,
		bool command_must_succeed);
int xhci_queue_evaluate_context(struct xhci_hcd *xhci, struct xhci_command *cmd,
		dma_addr_t in_ctx_ptr, u32 slot_id, bool command_must_succeed);
int xhci_queue_reset_ep(struct xhci_hcd *xhci, struct xhci_command *cmd,
		int slot_id, unsigned int ep_index,
		enum xhci_ep_reset_type reset_type);
int xhci_queue_reset_device(struct xhci_hcd *xhci, struct xhci_command *cmd,
		u32 slot_id);
void xhci_find_new_dequeue_state(struct xhci_hcd *xhci,
		unsigned int slot_id, unsigned int ep_index,
		unsigned int stream_id, struct xhci_td *cur_td,
		struct xhci_dequeue_state *state);
void xhci_queue_new_dequeue_state(struct xhci_hcd *xhci,
		unsigned int slot_id, unsigned int ep_index,
		struct xhci_dequeue_state *deq_state);
void xhci_cleanup_stalled_ring(struct xhci_hcd *xhci, unsigned int ep_index,
		unsigned int stream_id, struct xhci_td *td);
void xhci_stop_endpoint_command_watchdog(unsigned long arg);
void xhci_stream_timeout(unsigned long arg);
void xhci_handle_command_timeout(struct work_struct *work);

void xhci_ring_ep_doorbell(struct xhci_hcd *xhci, unsigned int slot_id,
		unsigned int ep_index, unsigned int stream_id);
void xhci_cleanup_command_queue(struct xhci_hcd *xhci);

/* xHCI roothub code */
void xhci_set_link_state(struct xhci_hcd *xhci, __le32 __iomem **port_array,
				int port_id, u32 link_state);
void xhci_test_and_clear_bit(struct xhci_hcd *xhci, __le32 __iomem **port_array,
				int port_id, u32 port_bit);
int xhci_hub_control(struct usb_hcd *hcd, u16 typeReq, u16 wValue, u16 wIndex,
		char *buf, u16 wLength);
int xhci_hub_status_data(struct usb_hcd *hcd, char *buf);
int xhci_find_raw_port_number(struct usb_hcd *hcd, int port1);
void xhci_hc_died(struct xhci_hcd *xhci);

#ifdef CONFIG_PM
int xhci_bus_suspend(struct usb_hcd *hcd);
int xhci_bus_resume(struct usb_hcd *hcd);
#else
#define	xhci_bus_suspend	NULL
#define	xhci_bus_resume		NULL
#endif	/* CONFIG_PM */

u32 xhci_port_state_to_neutral(u32 state);
int xhci_find_slot_id_by_port(struct usb_hcd *hcd, struct xhci_hcd *xhci,
		u16 port);
void xhci_ring_device(struct xhci_hcd *xhci, int slot_id);

/* xHCI contexts */
struct xhci_input_control_ctx *xhci_get_input_control_ctx(struct xhci_container_ctx *ctx);
struct xhci_slot_ctx *xhci_get_slot_ctx(struct xhci_hcd *xhci, struct xhci_container_ctx *ctx);
struct xhci_ep_ctx *xhci_get_ep_ctx(struct xhci_hcd *xhci, struct xhci_container_ctx *ctx, unsigned int ep_index);

struct xhci_ring *xhci_triad_to_transfer_ring(struct xhci_hcd *xhci,
		unsigned int slot_id, unsigned int ep_index,
		unsigned int stream_id);
static inline struct xhci_ring *xhci_urb_to_transfer_ring(struct xhci_hcd *xhci,
								struct urb *urb)
{
	return xhci_triad_to_transfer_ring(xhci, urb->dev->slot_id,
					xhci_get_endpoint_index(&urb->ep->desc),
					urb->stream_id);
}

static inline char *xhci_slot_state_string(u32 state)
{
	switch (state) {
	case SLOT_STATE_ENABLED:
		return "enabled/disabled";
	case SLOT_STATE_DEFAULT:
		return "default";
	case SLOT_STATE_ADDRESSED:
		return "addressed";
	case SLOT_STATE_CONFIGURED:
		return "configured";
	default:
		return "reserved";
	}
}

static inline const char *xhci_decode_trb(u32 field0, u32 field1, u32 field2,
		u32 field3)
{
	static char str[256];
	int type = TRB_FIELD_TO_TYPE(field3);

	switch (type) {
	case TRB_LINK:
		sprintf(str,
			"LINK %08x%08x intr %d type '%s' flags %c:%c:%c:%c",
			field1, field0, GET_INTR_TARGET(field2),
			xhci_trb_type_string(type),
			field3 & TRB_IOC ? 'I' : 'i',
			field3 & TRB_CHAIN ? 'C' : 'c',
			field3 & TRB_TC ? 'T' : 't',
			field3 & TRB_CYCLE ? 'C' : 'c');
		break;
	case TRB_TRANSFER:
	case TRB_COMPLETION:
	case TRB_PORT_STATUS:
	case TRB_BANDWIDTH_EVENT:
	case TRB_DOORBELL:
	case TRB_HC_EVENT:
	case TRB_DEV_NOTE:
	case TRB_MFINDEX_WRAP:
		sprintf(str,
			"TRB %08x%08x status '%s' len %d slot %d ep %d type '%s' flags %c:%c",
			field1, field0,
			xhci_trb_comp_code_string(GET_COMP_CODE(field2)),
			EVENT_TRB_LEN(field2), TRB_TO_SLOT_ID(field3),
			/* Macro decrements 1, maybe it shouldn't?!? */
			TRB_TO_EP_INDEX(field3) + 1,
			xhci_trb_type_string(type),
			field3 & EVENT_DATA ? 'E' : 'e',
			field3 & TRB_CYCLE ? 'C' : 'c');

		break;
	case TRB_SETUP:
		sprintf(str, "bRequestType %02x bRequest %02x wValue %02x%02x wIndex %02x%02x wLength %d length %d TD size %d intr %d type '%s' flags %c:%c:%c",
				field0 & 0xff,
				(field0 & 0xff00) >> 8,
				(field0 & 0xff000000) >> 24,
				(field0 & 0xff0000) >> 16,
				(field1 & 0xff00) >> 8,
				field1 & 0xff,
				(field1 & 0xff000000) >> 16 |
				(field1 & 0xff0000) >> 16,
				TRB_LEN(field2), GET_TD_SIZE(field2),
				GET_INTR_TARGET(field2),
				xhci_trb_type_string(type),
				field3 & TRB_IDT ? 'I' : 'i',
				field3 & TRB_IOC ? 'I' : 'i',
				field3 & TRB_CYCLE ? 'C' : 'c');
		break;
	case TRB_DATA:
		sprintf(str, "Buffer %08x%08x length %d TD size %d intr %d type '%s' flags %c:%c:%c:%c:%c:%c:%c",
				field1, field0, TRB_LEN(field2), GET_TD_SIZE(field2),
				GET_INTR_TARGET(field2),
				xhci_trb_type_string(type),
				field3 & TRB_IDT ? 'I' : 'i',
				field3 & TRB_IOC ? 'I' : 'i',
				field3 & TRB_CHAIN ? 'C' : 'c',
				field3 & TRB_NO_SNOOP ? 'S' : 's',
				field3 & TRB_ISP ? 'I' : 'i',
				field3 & TRB_ENT ? 'E' : 'e',
				field3 & TRB_CYCLE ? 'C' : 'c');
		break;
	case TRB_STATUS:
		sprintf(str, "Buffer %08x%08x length %d TD size %d intr %d type '%s' flags %c:%c:%c:%c",
				field1, field0, TRB_LEN(field2), GET_TD_SIZE(field2),
				GET_INTR_TARGET(field2),
				xhci_trb_type_string(type),
				field3 & TRB_IOC ? 'I' : 'i',
				field3 & TRB_CHAIN ? 'C' : 'c',
				field3 & TRB_ENT ? 'E' : 'e',
				field3 & TRB_CYCLE ? 'C' : 'c');
		break;
	case TRB_NORMAL:
	case TRB_ISOC:
	case TRB_EVENT_DATA:
	case TRB_TR_NOOP:
		sprintf(str,
			"Buffer %08x%08x length %d TD size %d intr %d type '%s' flags %c:%c:%c:%c:%c:%c:%c:%c",
			field1, field0, TRB_LEN(field2), GET_TD_SIZE(field2),
			GET_INTR_TARGET(field2),
			xhci_trb_type_string(type),
			field3 & TRB_BEI ? 'B' : 'b',
			field3 & TRB_IDT ? 'I' : 'i',
			field3 & TRB_IOC ? 'I' : 'i',
			field3 & TRB_CHAIN ? 'C' : 'c',
			field3 & TRB_NO_SNOOP ? 'S' : 's',
			field3 & TRB_ISP ? 'I' : 'i',
			field3 & TRB_ENT ? 'E' : 'e',
			field3 & TRB_CYCLE ? 'C' : 'c');
		break;

	case TRB_CMD_NOOP:
	case TRB_ENABLE_SLOT:
		sprintf(str,
			"%s: flags %c",
			xhci_trb_type_string(type),
			field3 & TRB_CYCLE ? 'C' : 'c');
		break;
	case TRB_DISABLE_SLOT:
	case TRB_NEG_BANDWIDTH:
		sprintf(str,
			"%s: slot %d flags %c",
			xhci_trb_type_string(type),
			TRB_TO_SLOT_ID(field3),
			field3 & TRB_CYCLE ? 'C' : 'c');
		break;
	case TRB_ADDR_DEV:
		sprintf(str,
			"%s: ctx %08x%08x slot %d flags %c:%c",
			xhci_trb_type_string(type),
			field1, field0,
			TRB_TO_SLOT_ID(field3),
			field3 & TRB_BSR ? 'B' : 'b',
			field3 & TRB_CYCLE ? 'C' : 'c');
		break;
	case TRB_CONFIG_EP:
		sprintf(str,
			"%s: ctx %08x%08x slot %d flags %c:%c",
			xhci_trb_type_string(type),
			field1, field0,
			TRB_TO_SLOT_ID(field3),
			field3 & TRB_DC ? 'D' : 'd',
			field3 & TRB_CYCLE ? 'C' : 'c');
		break;
	case TRB_EVAL_CONTEXT:
		sprintf(str,
			"%s: ctx %08x%08x slot %d flags %c",
			xhci_trb_type_string(type),
			field1, field0,
			TRB_TO_SLOT_ID(field3),
			field3 & TRB_CYCLE ? 'C' : 'c');
		break;
	case TRB_RESET_EP:
		sprintf(str,
			"%s: ctx %08x%08x slot %d ep %d flags %c",
			xhci_trb_type_string(type),
			field1, field0,
			TRB_TO_SLOT_ID(field3),
			/* Macro decrements 1, maybe it shouldn't?!? */
			TRB_TO_EP_INDEX(field3) + 1,
			field3 & TRB_CYCLE ? 'C' : 'c');
		break;
	case TRB_STOP_RING:
		sprintf(str,
			"%s: slot %d sp %d ep %d flags %c",
			xhci_trb_type_string(type),
			TRB_TO_SLOT_ID(field3),
			TRB_TO_SUSPEND_PORT(field3),
			/* Macro decrements 1, maybe it shouldn't?!? */
			TRB_TO_EP_INDEX(field3) + 1,
			field3 & TRB_CYCLE ? 'C' : 'c');
		break;
	case TRB_SET_DEQ:
		sprintf(str,
			"%s: deq %08x%08x stream %d slot %d ep %d flags %c",
			xhci_trb_type_string(type),
			field1, field0,
			TRB_TO_STREAM_ID(field2),
			TRB_TO_SLOT_ID(field3),
			/* Macro decrements 1, maybe it shouldn't?!? */
			TRB_TO_EP_INDEX(field3) + 1,
			field3 & TRB_CYCLE ? 'C' : 'c');
		break;
	case TRB_RESET_DEV:
		sprintf(str,
			"%s: slot %d flags %c",
			xhci_trb_type_string(type),
			TRB_TO_SLOT_ID(field3),
			field3 & TRB_CYCLE ? 'C' : 'c');
		break;
	case TRB_FORCE_EVENT:
		sprintf(str,
			"%s: event %08x%08x vf intr %d vf id %d flags %c",
			xhci_trb_type_string(type),
			field1, field0,
			TRB_TO_VF_INTR_TARGET(field2),
			TRB_TO_VF_ID(field3),
			field3 & TRB_CYCLE ? 'C' : 'c');
		break;
	case TRB_SET_LT:
		sprintf(str,
			"%s: belt %d flags %c",
			xhci_trb_type_string(type),
			TRB_TO_BELT(field3),
			field3 & TRB_CYCLE ? 'C' : 'c');
		break;
	case TRB_GET_BW:
		sprintf(str,
			"%s: ctx %08x%08x slot %d speed %d flags %c",
			xhci_trb_type_string(type),
			field1, field0,
			TRB_TO_SLOT_ID(field3),
			TRB_TO_DEV_SPEED(field3),
			field3 & TRB_CYCLE ? 'C' : 'c');
		break;
	case TRB_FORCE_HEADER:
		sprintf(str,
			"%s: info %08x%08x%08x pkt type %d roothub port %d flags %c",
			xhci_trb_type_string(type),
			field2, field1, field0 & 0xffffffe0,
			TRB_TO_PACKET_TYPE(field0),
			TRB_TO_ROOTHUB_PORT(field3),
			field3 & TRB_CYCLE ? 'C' : 'c');
		break;
	default:
		sprintf(str,
			"type '%s' -> raw %08x %08x %08x %08x",
			xhci_trb_type_string(type),
			field0, field1, field2, field3);
	}

	return str;
}

static inline const char *xhci_decode_slot_context(u32 info, u32 info2,
		u32 tt_info, u32 state)
{
	static char str[1024];
	u32 speed;
	u32 hub;
	u32 mtt;
	int ret = 0;

	speed = info & DEV_SPEED;
	hub = info & DEV_HUB;
	mtt = info & DEV_MTT;

	ret = sprintf(str, "RS %05x %s%s%s Ctx Entries %d MEL %d us Port# %d/%d",
			info & ROUTE_STRING_MASK,
			({ char *s;
			switch (speed) {
			case SLOT_SPEED_FS:
				s = "full-speed";
				break;
			case SLOT_SPEED_LS:
				s = "low-speed";
				break;
			case SLOT_SPEED_HS:
				s = "high-speed";
				break;
			case SLOT_SPEED_SS:
				s = "super-speed";
				break;
			case SLOT_SPEED_SSP:
				s = "super-speed plus";
				break;
			default:
				s = "UNKNOWN speed";
			} s; }),
			mtt ? " multi-TT" : "",
			hub ? " Hub" : "",
			(info & LAST_CTX_MASK) >> 27,
			info2 & MAX_EXIT,
			DEVINFO_TO_ROOT_HUB_PORT(info2),
			DEVINFO_TO_MAX_PORTS(info2));

	ret += sprintf(str + ret, " [TT Slot %d Port# %d TTT %d Intr %d] Addr %d State %s",
			tt_info & TT_SLOT, (tt_info & TT_PORT) >> 8,
			GET_TT_THINK_TIME(tt_info), GET_INTR_TARGET(tt_info),
			state & DEV_ADDR_MASK,
			xhci_slot_state_string(GET_SLOT_STATE(state)));

	return str;
}


static inline const char *xhci_portsc_link_state_string(u32 portsc)
{
	switch (portsc & PORT_PLS_MASK) {
	case XDEV_U0:
		return "U0";
	case XDEV_U1:
		return "U1";
	case XDEV_U2:
		return "U2";
	case XDEV_U3:
		return "U3";
	case XDEV_DISABLED:
		return "Disabled";
	case XDEV_RXDETECT:
		return "RxDetect";
	case XDEV_INACTIVE:
		return "Inactive";
	case XDEV_POLLING:
		return "Polling";
	case XDEV_RECOVERY:
		return "Recovery";
	case XDEV_HOT_RESET:
		return "Hot Reset";
	case XDEV_COMP_MODE:
		return "Compliance mode";
	case XDEV_TEST_MODE:
		return "Test mode";
	case XDEV_RESUME:
		return "Resume";
	default:
		break;
	}
	return "Unknown";
}

static inline const char *xhci_decode_portsc(u32 portsc)
{
	static char str[256];
	int ret;

	ret = sprintf(str, "%s %s %s Link:%s ",
		      portsc & PORT_POWER	? "Powered" : "Powered-off",
		      portsc & PORT_CONNECT	? "Connected" : "Not-connected",
		      portsc & PORT_PE		? "Enabled" : "Disabled",
		      xhci_portsc_link_state_string(portsc));

	if (portsc & PORT_OC)
		ret += sprintf(str + ret, "OverCurrent ");
	if (portsc & PORT_RESET)
		ret += sprintf(str + ret, "In-Reset ");

	ret += sprintf(str + ret, "Change: ");
	if (portsc & PORT_CSC)
		ret += sprintf(str + ret, "CSC ");
	if (portsc & PORT_PEC)
		ret += sprintf(str + ret, "PEC ");
	if (portsc & PORT_WRC)
		ret += sprintf(str + ret, "WRC ");
	if (portsc & PORT_OCC)
		ret += sprintf(str + ret, "OCC ");
	if (portsc & PORT_RC)
		ret += sprintf(str + ret, "PRC ");
	if (portsc & PORT_PLC)
		ret += sprintf(str + ret, "PLC ");
	if (portsc & PORT_CEC)
		ret += sprintf(str + ret, "CEC ");
	if (portsc & PORT_CAS)
		ret += sprintf(str + ret, "CAS ");

	ret += sprintf(str + ret, "Wake: ");
	if (portsc & PORT_WKCONN_E)
		ret += sprintf(str + ret, "WCE ");
	if (portsc & PORT_WKDISC_E)
		ret += sprintf(str + ret, "WDE ");
	if (portsc & PORT_WKOC_E)
		ret += sprintf(str + ret, "WOE ");

	return str;
}

static inline const char *xhci_ep_state_string(u8 state)
{
	switch (state) {
	case EP_STATE_DISABLED:
		return "disabled";
	case EP_STATE_RUNNING:
		return "running";
	case EP_STATE_HALTED:
		return "halted";
	case EP_STATE_STOPPED:
		return "stopped";
	case EP_STATE_ERROR:
		return "error";
	default:
		return "INVALID";
	}
}

static inline const char *xhci_ep_type_string(u8 type)
{
	switch (type) {
	case ISOC_OUT_EP:
		return "Isoc OUT";
	case BULK_OUT_EP:
		return "Bulk OUT";
	case INT_OUT_EP:
		return "Int OUT";
	case CTRL_EP:
		return "Ctrl";
	case ISOC_IN_EP:
		return "Isoc IN";
	case BULK_IN_EP:
		return "Bulk IN";
	case INT_IN_EP:
		return "Int IN";
	default:
		return "INVALID";
	}
}

static inline const char *xhci_decode_ep_context(u32 info, u32 info2, u64 deq,
		u32 tx_info)
{
	static char str[1024];
	int ret;

	u32 esit;
	u16 maxp;
	u16 avg;

	u8 max_pstr;
	u8 ep_state;
	u8 interval;
	u8 ep_type;
	u8 burst;
	u8 cerr;
	u8 mult;

	bool lsa;
	bool hid;

	esit = CTX_TO_MAX_ESIT_PAYLOAD_HI(info) << 16 |
		CTX_TO_MAX_ESIT_PAYLOAD(tx_info);

	ep_state = info & EP_STATE_MASK;
	max_pstr = CTX_TO_EP_MAXPSTREAMS(info);
	interval = CTX_TO_EP_INTERVAL(info);
	mult = CTX_TO_EP_MULT(info) + 1;
	lsa = !!(info & EP_HAS_LSA);

	cerr = (info2 & (3 << 1)) >> 1;
	ep_type = CTX_TO_EP_TYPE(info2);
	hid = !!(info2 & (1 << 7));
	burst = CTX_TO_MAX_BURST(info2);
	maxp = MAX_PACKET_DECODED(info2);

	avg = EP_AVG_TRB_LENGTH(tx_info);

	ret = sprintf(str, "State %s mult %d max P. Streams %d %s",
			xhci_ep_state_string(ep_state), mult,
			max_pstr, lsa ? "LSA " : "");

	ret += sprintf(str + ret, "interval %d us max ESIT payload %d CErr %d ",
			(1 << interval) * 125, esit, cerr);

	ret += sprintf(str + ret, "Type %s %sburst %d maxp %d deq %016llx ",
			xhci_ep_type_string(ep_type), hid ? "HID" : "",
			burst, maxp, deq);

	ret += sprintf(str + ret, "avg trb len %d", avg);

	return str;
}

#endif /* __LINUX_XHCI_HCD_H */<|MERGE_RESOLUTION|>--- conflicted
+++ resolved
@@ -1834,12 +1834,9 @@
 #define XHCI_LIMIT_ENDPOINT_INTERVAL_7	(1 << 26)
 /* Reserved. It was XHCI_U2_DISABLE_WAKE */
 #define XHCI_ASMEDIA_MODIFY_FLOWCONTROL	(1 << 28)
-<<<<<<< HEAD
 #define XHCI_STREAM_QUIRK	(1 << 29)
-=======
 #define XHCI_SUSPEND_DELAY	(1 << 30)
 
->>>>>>> 81dda1af
 	unsigned int		num_active_eps;
 	unsigned int		limit_active_eps;
 	/* There are two roothubs to keep track of bus suspend info for */
