--- conflicted
+++ resolved
@@ -64,10 +64,6 @@
 		*ci_pdata = *(struct ci_hdrc_platform_data *)match->data;
 		ci_pdata->usb_phy = devm_usb_get_phy_by_phandle(dev, "usb-phy",
 					 0);
-<<<<<<< HEAD
-		if (IS_ERR(ci_pdata->usb_phy))
-			return PTR_ERR(ci_pdata->usb_phy);
-=======
 		if (IS_ERR(ci_pdata->usb_phy)) {
 			if (PTR_ERR(ci_pdata->usb_phy) != -ENXIO &&
 			    PTR_ERR(ci_pdata->usb_phy) != -ENODEV)
@@ -75,7 +71,6 @@
 			else
 				ci_pdata->usb_phy = NULL;
 		}
->>>>>>> 1b12f42a
 	}
 
 	priv = devm_kzalloc(dev, sizeof(*priv), GFP_KERNEL);
