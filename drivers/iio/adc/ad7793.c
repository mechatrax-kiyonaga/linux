/*
 * AD7785/AD7792/AD7793/AD7794/AD7795 SPI ADC driver
 *
 * Copyright 2011-2012 Analog Devices Inc.
 *
 * Licensed under the GPL-2.
 */

#include <linux/interrupt.h>
#include <linux/device.h>
#include <linux/kernel.h>
#include <linux/slab.h>
#include <linux/sysfs.h>
#include <linux/spi/spi.h>
#include <linux/regulator/consumer.h>
#include <linux/err.h>
#include <linux/sched.h>
#include <linux/delay.h>
#include <linux/module.h>
#include <linux/of.h>

#include <linux/iio/iio.h>
#include <linux/iio/sysfs.h>
#include <linux/iio/buffer.h>
#include <linux/iio/trigger.h>
#include <linux/iio/trigger_consumer.h>
#include <linux/iio/triggered_buffer.h>
#include <linux/iio/adc/ad_sigma_delta.h>
#include <linux/platform_data/ad7793.h>

/* Registers */
#define AD7793_REG_COMM		0 /* Communications Register (WO, 8-bit) */
#define AD7793_REG_STAT		0 /* Status Register	     (RO, 8-bit) */
#define AD7793_REG_MODE		1 /* Mode Register	     (RW, 16-bit */
#define AD7793_REG_CONF		2 /* Configuration Register  (RW, 16-bit) */
#define AD7793_REG_DATA		3 /* Data Register	     (RO, 16-/24-bit) */
#define AD7793_REG_ID		4 /* ID Register	     (RO, 8-bit) */
#define AD7793_REG_IO		5 /* IO Register	     (RO, 8-bit) */
#define AD7793_REG_OFFSET	6 /* Offset Register	     (RW, 16-bit
				   * (AD7792)/24-bit (AD7793)) */
#define AD7793_REG_FULLSCALE	7 /* Full-Scale Register
				   * (RW, 16-bit (AD7792)/24-bit (AD7793)) */

/* Communications Register Bit Designations (AD7793_REG_COMM) */
#define AD7793_COMM_WEN		(1 << 7) /* Write Enable */
#define AD7793_COMM_WRITE	(0 << 6) /* Write Operation */
#define AD7793_COMM_READ	(1 << 6) /* Read Operation */
#define AD7793_COMM_ADDR(x)	(((x) & 0x7) << 3) /* Register Address */
#define AD7793_COMM_CREAD	(1 << 2) /* Continuous Read of Data Register */

/* Status Register Bit Designations (AD7793_REG_STAT) */
#define AD7793_STAT_RDY		(1 << 7) /* Ready */
#define AD7793_STAT_ERR		(1 << 6) /* Error (Overrange, Underrange) */
#define AD7793_STAT_CH3		(1 << 2) /* Channel 3 */
#define AD7793_STAT_CH2		(1 << 1) /* Channel 2 */
#define AD7793_STAT_CH1		(1 << 0) /* Channel 1 */

/* Mode Register Bit Designations (AD7793_REG_MODE) */
#define AD7793_MODE_SEL(x)	(((x) & 0x7) << 13) /* Operation Mode Select */
#define AD7793_MODE_SEL_MASK	(0x7 << 13) /* Operation Mode Select mask */
#define AD7793_MODE_CLKSRC(x)	(((x) & 0x3) << 6) /* ADC Clock Source Select */
#define AD7793_MODE_RATE(x)	((x) & 0xF) /* Filter Update Rate Select */

#define AD7793_MODE_CONT		0 /* Continuous Conversion Mode */
#define AD7793_MODE_SINGLE		1 /* Single Conversion Mode */
#define AD7793_MODE_IDLE		2 /* Idle Mode */
#define AD7793_MODE_PWRDN		3 /* Power-Down Mode */
#define AD7793_MODE_CAL_INT_ZERO	4 /* Internal Zero-Scale Calibration */
#define AD7793_MODE_CAL_INT_FULL	5 /* Internal Full-Scale Calibration */
#define AD7793_MODE_CAL_SYS_ZERO	6 /* System Zero-Scale Calibration */
#define AD7793_MODE_CAL_SYS_FULL	7 /* System Full-Scale Calibration */

#define AD7793_CLK_INT		0 /* Internal 64 kHz Clock not
				   * available at the CLK pin */
#define AD7793_CLK_INT_CO	1 /* Internal 64 kHz Clock available
				   * at the CLK pin */
#define AD7793_CLK_EXT		2 /* External 64 kHz Clock */
#define AD7793_CLK_EXT_DIV2	3 /* External Clock divided by 2 */

/* Configuration Register Bit Designations (AD7793_REG_CONF) */
#define AD7793_CONF_VBIAS(x)	(((x) & 0x3) << 14) /* Bias Voltage
						     * Generator Enable */
#define AD7793_CONF_BO_EN	(1 << 13) /* Burnout Current Enable */
#define AD7793_CONF_UNIPOLAR	(1 << 12) /* Unipolar/Bipolar Enable */
#define AD7793_CONF_BOOST	(1 << 11) /* Boost Enable */
#define AD7793_CONF_GAIN(x)	(((x) & 0x7) << 8) /* Gain Select */
#define AD7793_CONF_REFSEL(x)	((x) << 6) /* INT/EXT Reference Select */
#define AD7793_CONF_BUF		(1 << 4) /* Buffered Mode Enable */
#define AD7793_CONF_CHAN(x)	((x) & 0xf) /* Channel select */
#define AD7793_CONF_CHAN_MASK	0xf /* Channel select mask */

#define AD7793_CH_AIN1P_AIN1M	0 /* AIN1(+) - AIN1(-) */
#define AD7793_CH_AIN2P_AIN2M	1 /* AIN2(+) - AIN2(-) */
#define AD7793_CH_AIN3P_AIN3M	2 /* AIN3(+) - AIN3(-) */
#define AD7793_CH_AIN1M_AIN1M	3 /* AIN1(-) - AIN1(-) */
#define AD7793_CH_TEMP		6 /* Temp Sensor */
#define AD7793_CH_AVDD_MONITOR	7 /* AVDD Monitor */

#define AD7795_CH_AIN4P_AIN4M	3 /* AIN4(+) - AIN4(-) */
#define AD7795_CH_AIN5P_AIN5M	4 /* AIN5(+) - AIN5(-) */
#define AD7795_CH_AIN6P_AIN6M	5 /* AIN6(+) - AIN6(-) */
#define AD7795_CH_AIN1M_AIN1M	8 /* AIN1(-) - AIN1(-) */

/* ID Register Bit Designations (AD7793_REG_ID) */
#define AD7785_ID		0x3
#define AD7792_ID		0xA
#define AD7793_ID		0xB
#define AD7794_ID		0xF
#define AD7795_ID		0xF
#define AD7796_ID		0xA
#define AD7797_ID		0xB
#define AD7798_ID		0x8
#define AD7799_ID		0x9
#define AD7793_ID_MASK		0xF

/* IO (Excitation Current Sources) Register Bit Designations (AD7793_REG_IO) */
#define AD7793_IO_IEXC1_IOUT1_IEXC2_IOUT2	0 /* IEXC1 connect to IOUT1,
						   * IEXC2 connect to IOUT2 */
#define AD7793_IO_IEXC1_IOUT2_IEXC2_IOUT1	1 /* IEXC1 connect to IOUT2,
						   * IEXC2 connect to IOUT1 */
#define AD7793_IO_IEXC1_IEXC2_IOUT1		2 /* Both current sources
						   * IEXC1,2 connect to IOUT1 */
#define AD7793_IO_IEXC1_IEXC2_IOUT2		3 /* Both current sources
						   * IEXC1,2 connect to IOUT2 */

#define AD7793_IO_IXCEN_10uA	(1 << 0) /* Excitation Current 10uA */
#define AD7793_IO_IXCEN_210uA	(2 << 0) /* Excitation Current 210uA */
#define AD7793_IO_IXCEN_1mA	(3 << 0) /* Excitation Current 1mA */

/* NOTE:
 * The AD7792/AD7793 features a dual use data out ready DOUT/RDY output.
 * In order to avoid contentions on the SPI bus, it's therefore necessary
 * to use spi bus locking.
 *
 * The DOUT/RDY output must also be wired to an interrupt capable GPIO.
 */

#define AD7793_FLAG_HAS_CLKSEL		BIT(0)
#define AD7793_FLAG_HAS_REFSEL		BIT(1)
#define AD7793_FLAG_HAS_VBIAS		BIT(2)
#define AD7793_HAS_EXITATION_CURRENT	BIT(3)
#define AD7793_FLAG_HAS_GAIN		BIT(4)
#define AD7793_FLAG_HAS_BUFFER		BIT(5)

static struct ad7793_platform_data ad7793_default_pdata = {
	.clock_src = AD7793_CLK_SRC_INT,
	.burnout_current = false,
	.boost_enable = false,
	.buffered = true,
	.unipolar = true,
<<<<<<< HEAD
	.user_calibration = false,
=======
>>>>>>> 1b12f42a
	.refsel = AD7793_REFSEL_INTERNAL,
	.bias_voltage = AD7793_BIAS_VOLTAGE_DISABLED,
	.exitation_current = AD7793_IX_DISABLED,
	.current_source_direction = AD7793_IEXEC1_IOUT1_IEXEC2_IOUT2
};

struct ad7793_chip_info {
	unsigned int id;
	const struct iio_chan_spec *channels;
	unsigned int num_channels;
	unsigned int flags;
	unsigned int num_calib_pairs;

	const struct iio_info *iio_info;
	const u16 *sample_freq_avail;
};

struct ad7793_state {
	const struct ad7793_chip_info	*chip_info;
	struct regulator		*reg;
	u16				int_vref_mv;
	u16				mode;
	u16				conf;
	u32				scale_avail[8][2];
	bool				user_calibration;

	struct ad_sigma_delta		sd;

};

enum ad7793_supported_device_ids {
	ID_AD7785,
	ID_AD7792,
	ID_AD7793,
	ID_AD7794,
	ID_AD7795,
	ID_AD7796,
	ID_AD7797,
	ID_AD7798,
	ID_AD7799,
};

static struct ad7793_state *ad_sigma_delta_to_ad7793(struct ad_sigma_delta *sd)
{
	return container_of(sd, struct ad7793_state, sd);
}

static int ad7793_set_channel(struct ad_sigma_delta *sd, unsigned int slot,
	unsigned int channel)
{
	struct ad7793_state *st = ad_sigma_delta_to_ad7793(sd);

	st->conf &= ~AD7793_CONF_CHAN_MASK;
	st->conf |= AD7793_CONF_CHAN(channel);

	return ad_sd_write_reg(&st->sd, AD7793_REG_CONF, 2, st->conf);
}

static int ad7793_set_mode(struct ad_sigma_delta *sd,
			   enum ad_sigma_delta_mode mode)
{
	struct ad7793_state *st = ad_sigma_delta_to_ad7793(sd);

	st->mode &= ~AD7793_MODE_SEL_MASK;
	st->mode |= AD7793_MODE_SEL(mode);

	return ad_sd_write_reg(&st->sd, AD7793_REG_MODE, 2, st->mode);
}

static const struct ad_sigma_delta_info ad7793_sigma_delta_info = {
	.set_channel = ad7793_set_channel,
	.set_mode = ad7793_set_mode,
	.has_registers = true,
	.addr_shift = 3,
	.read_mask = BIT(6),
};

static const struct ad_sd_calib_data ad7793_calib_arr[8] = {
	{AD7793_MODE_CAL_INT_ZERO, AD7793_CH_AIN1P_AIN1M},
	{AD7793_MODE_CAL_INT_FULL, AD7793_CH_AIN1P_AIN1M},
	{AD7793_MODE_CAL_INT_ZERO, AD7793_CH_AIN2P_AIN2M},
	{AD7793_MODE_CAL_INT_FULL, AD7793_CH_AIN2P_AIN2M},
	{AD7793_MODE_CAL_INT_ZERO, AD7793_CH_AIN3P_AIN3M},
	{AD7793_MODE_CAL_INT_FULL, AD7793_CH_AIN3P_AIN3M},
	{AD7793_MODE_CAL_INT_ZERO, AD7795_CH_AIN4P_AIN4M},
	{AD7793_MODE_CAL_INT_FULL, AD7795_CH_AIN4P_AIN4M},
};

static int ad7793_calibrate_all(struct ad7793_state *st)
{
	return ad_sd_calibrate_all(&st->sd, ad7793_calib_arr,
				   st->chip_info->num_calib_pairs * 2);
}

static int ad7793_check_platform_data(struct ad7793_state *st,
	const struct ad7793_platform_data *pdata)
{
	if ((pdata->current_source_direction == AD7793_IEXEC1_IEXEC2_IOUT1 ||
		pdata->current_source_direction == AD7793_IEXEC1_IEXEC2_IOUT2) &&
		((pdata->exitation_current != AD7793_IX_10uA) &&
		(pdata->exitation_current != AD7793_IX_210uA)))
		return -EINVAL;

	if (!(st->chip_info->flags & AD7793_FLAG_HAS_CLKSEL) &&
		pdata->clock_src != AD7793_CLK_SRC_INT)
		return -EINVAL;

	if (!(st->chip_info->flags & AD7793_FLAG_HAS_REFSEL) &&
		pdata->refsel != AD7793_REFSEL_REFIN1)
		return -EINVAL;

	if (!(st->chip_info->flags & AD7793_FLAG_HAS_VBIAS) &&
		pdata->bias_voltage != AD7793_BIAS_VOLTAGE_DISABLED)
		return -EINVAL;

	if (!(st->chip_info->flags & AD7793_HAS_EXITATION_CURRENT) &&
		pdata->exitation_current != AD7793_IX_DISABLED)
		return -EINVAL;

	return 0;
}

static int ad7793_setup(struct iio_dev *indio_dev,
	const struct ad7793_platform_data *pdata,
	unsigned int vref_mv)
{
	struct ad7793_state *st = iio_priv(indio_dev);
	int i, ret;
	unsigned long long scale_uv;
	u32 id;

	ret = ad7793_check_platform_data(st, pdata);
	if (ret)
		return ret;

	/* reset the serial interface */
	ret = ad_sd_reset(&st->sd, 32);
	if (ret < 0)
		goto out;
	usleep_range(500, 2000); /* Wait for at least 500us */

	/* write/read test for device presence */
	ret = ad_sd_read_reg(&st->sd, AD7793_REG_ID, 1, &id);
	if (ret)
		goto out;

	id &= AD7793_ID_MASK;

	if (id != st->chip_info->id) {
		dev_err(&st->sd.spi->dev, "device ID query failed\n");
		goto out;
	}

	st->mode = AD7793_MODE_RATE(1);
	st->conf = 0;

	if (st->chip_info->flags & AD7793_FLAG_HAS_CLKSEL)
		st->mode |= AD7793_MODE_CLKSRC(pdata->clock_src);
	if (st->chip_info->flags & AD7793_FLAG_HAS_REFSEL)
		st->conf |= AD7793_CONF_REFSEL(pdata->refsel);
	if (st->chip_info->flags & AD7793_FLAG_HAS_VBIAS)
		st->conf |= AD7793_CONF_VBIAS(pdata->bias_voltage);
	if (pdata->buffered || !(st->chip_info->flags & AD7793_FLAG_HAS_BUFFER))
		st->conf |= AD7793_CONF_BUF;
	if (pdata->boost_enable &&
		(st->chip_info->flags & AD7793_FLAG_HAS_VBIAS))
		st->conf |= AD7793_CONF_BOOST;
	if (pdata->burnout_current)
		st->conf |= AD7793_CONF_BO_EN;
	if (pdata->unipolar)
		st->conf |= AD7793_CONF_UNIPOLAR;

	if (!(st->chip_info->flags & AD7793_FLAG_HAS_GAIN))
		st->conf |= AD7793_CONF_GAIN(7);

	ret = ad7793_set_mode(&st->sd, AD_SD_MODE_IDLE);
	if (ret)
		goto out;

	ret = ad7793_set_channel(&st->sd, 0, 0);
	if (ret)
		goto out;

	if (st->chip_info->flags & AD7793_HAS_EXITATION_CURRENT) {
		ret = ad_sd_write_reg(&st->sd, AD7793_REG_IO, 1,
				pdata->exitation_current |
				(pdata->current_source_direction << 2));
		if (ret)
			goto out;
	}

	if (!pdata->user_calibration) {
		ret = ad7793_calibrate_all(st);
		if (ret)
			goto out;
	}

	/* Populate available ADC input ranges */
	for (i = 0; i < ARRAY_SIZE(st->scale_avail); i++) {
		scale_uv = ((u64)vref_mv * 100000000)
			>> (st->chip_info->channels[0].scan_type.realbits -
			(!!(st->conf & AD7793_CONF_UNIPOLAR) ? 0 : 1));
		scale_uv >>= i;

		st->scale_avail[i][1] = do_div(scale_uv, 100000000) * 10;
		st->scale_avail[i][0] = scale_uv;
	}

	return 0;
out:
	dev_err(&st->sd.spi->dev, "setup failed\n");
	return ret;
}

static const u16 ad7793_sample_freq_avail[16] = {0, 470, 242, 123, 62, 50, 39,
					33, 19, 17, 16, 12, 10, 8, 6, 4};

static const u16 ad7797_sample_freq_avail[16] = {0, 0, 0, 123, 62, 50, 0,
					33, 0, 17, 16, 12, 10, 8, 6, 4};

static IIO_CONST_ATTR_SAMP_FREQ_AVAIL(
	"470 242 123 62 50 39 33 19 17 16 12 10 8 6 4");

static IIO_CONST_ATTR_NAMED(sampling_frequency_available_ad7797,
	sampling_frequency_available, "123 62 50 33 17 16 12 10 8 6 4");

static ssize_t ad7793_show_scale_available(struct device *dev,
			struct device_attribute *attr, char *buf)
{
	struct iio_dev *indio_dev = dev_to_iio_dev(dev);
	struct ad7793_state *st = iio_priv(indio_dev);
	int i, len = 0;

	for (i = 0; i < ARRAY_SIZE(st->scale_avail); i++)
		len += sprintf(buf + len, "%d.%09u ", st->scale_avail[i][0],
			       st->scale_avail[i][1]);

	len += sprintf(buf + len, "\n");

	return len;
}

static IIO_DEVICE_ATTR_NAMED(in_m_in_scale_available,
		in_voltage-voltage_scale_available, S_IRUGO,
		ad7793_show_scale_available, NULL, 0);

static struct attribute *ad7793_attributes[] = {
	&iio_const_attr_sampling_frequency_available.dev_attr.attr,
	&iio_dev_attr_in_m_in_scale_available.dev_attr.attr,
	NULL
};

static const struct attribute_group ad7793_attribute_group = {
	.attrs = ad7793_attributes,
};

static struct attribute *ad7797_attributes[] = {
	&iio_const_attr_sampling_frequency_available_ad7797.dev_attr.attr,
	NULL
};

static const struct attribute_group ad7797_attribute_group = {
	.attrs = ad7797_attributes,
};

static int ad7793_read_raw(struct iio_dev *indio_dev,
			   struct iio_chan_spec const *chan,
			   int *val,
			   int *val2,
			   long m)
{
	struct ad7793_state *st = iio_priv(indio_dev);
	int ret;
	unsigned long long scale_uv;
	bool unipolar = !!(st->conf & AD7793_CONF_UNIPOLAR);

	switch (m) {
	case IIO_CHAN_INFO_RAW:
		ret = ad_sigma_delta_single_conversion(indio_dev, chan, val);
		if (ret < 0)
			return ret;

		return IIO_VAL_INT;
	case IIO_CHAN_INFO_SCALE:
		switch (chan->type) {
		case IIO_VOLTAGE:
			if (chan->differential) {
				*val = st->
					scale_avail[(st->conf >> 8) & 0x7][0];
				*val2 = st->
					scale_avail[(st->conf >> 8) & 0x7][1];
				return IIO_VAL_INT_PLUS_NANO;
			}
			/* 1170mV / 2^23 * 6 */
			scale_uv = (1170ULL * 1000000000ULL * 6ULL);
			break;
		case IIO_TEMP:
				/* 1170mV / 0.81 mV/C / 2^23 */
				scale_uv = 1444444444444444ULL;
			break;
		default:
			return -EINVAL;
		}

		scale_uv >>= (chan->scan_type.realbits - (unipolar ? 0 : 1));
		*val = 0;
		*val2 = scale_uv;
		return IIO_VAL_INT_PLUS_NANO;
	case IIO_CHAN_INFO_OFFSET:
		if (!unipolar)
			*val = -(1 << (chan->scan_type.realbits - 1));
		else
			*val = 0;

		/* Kelvin to Celsius */
		if (chan->type == IIO_TEMP) {
			unsigned long long offset;
			unsigned int shift;

			shift = chan->scan_type.realbits - (unipolar ? 0 : 1);
			offset = 273ULL << shift;
			do_div(offset, 1444);
			*val -= offset;
		}
		return IIO_VAL_INT;
	case IIO_CHAN_INFO_SAMP_FREQ:
		*val = st->chip_info
			       ->sample_freq_avail[AD7793_MODE_RATE(st->mode)];
		return IIO_VAL_INT;
	case IIO_CHAN_INFO_CALIBBIAS:
		ret = iio_device_claim_direct_mode(indio_dev);
		if (ret < 0)
			return ret;

		ret = ad7793_set_channel(&st->sd, chan->address);
		if (ret < 0)
			break;

		ret = ad_sd_read_reg(&st->sd, AD7793_REG_OFFSET,
			DIV_ROUND_UP(chan->scan_type.realbits
			+ chan->scan_type.shift, 8), val);
		break;
	case IIO_CHAN_INFO_CALIBSCALE:
		ret = iio_device_claim_direct_mode(indio_dev);
		if (ret < 0)
			return ret;

		ret = ad7793_set_channel(&st->sd, chan->address);
		if (ret < 0)
			break;

		ret = ad_sd_read_reg(&st->sd, AD7793_REG_FULLSCALE,
			DIV_ROUND_UP(chan->scan_type.realbits
			+ chan->scan_type.shift, 8), val);
		break;

	default:
		return -EINVAL;
	}

	iio_device_release_direct_mode(indio_dev);
	if (ret)
		return ret;

	return IIO_VAL_INT;
}

static int ad7793_write_raw(struct iio_dev *indio_dev,
			       struct iio_chan_spec const *chan,
			       int val,
			       int val2,
			       long mask)
{
	struct ad7793_state *st = iio_priv(indio_dev);
	int ret, i;
	unsigned int tmp;

	ret = iio_device_claim_direct_mode(indio_dev);
	if (ret)
		return ret;

	switch (mask) {
	case IIO_CHAN_INFO_SCALE:
		ret = -EINVAL;
		for (i = 0; i < ARRAY_SIZE(st->scale_avail); i++)
			if (val2 == st->scale_avail[i][1]) {
				ret = 0;
				tmp = st->conf;
				st->conf &= ~AD7793_CONF_GAIN(-1);
				st->conf |= AD7793_CONF_GAIN(i);

				if (tmp == st->conf)
					break;

				ad_sd_write_reg(&st->sd, AD7793_REG_CONF,
						sizeof(st->conf), st->conf);

				if (!st->user_calibration)
					ad7793_calibrate_all(st);

				break;
			}
		break;
	case IIO_CHAN_INFO_SAMP_FREQ:
		if (!val) {
			ret = -EINVAL;
			break;
		}

		for (i = 0; i < 16; i++)
			if (val == st->chip_info->sample_freq_avail[i])
				break;

		if (i == 16) {
			ret = -EINVAL;
			break;
		}

		st->mode &= ~AD7793_MODE_RATE(-1);
		st->mode |= AD7793_MODE_RATE(i);
		ad_sd_write_reg(&st->sd, AD7793_REG_MODE, sizeof(st->mode),
				st->mode);
		break;
	case IIO_CHAN_INFO_CALIBBIAS:
		ret = ad7793_set_mode(&st->sd, AD_SD_MODE_IDLE);
		if (ret < 0)
			break;

		ret = ad7793_set_channel(&st->sd, chan->address);
		if (ret < 0)
			break;

		ret = ad_sd_write_reg(&st->sd, AD7793_REG_OFFSET,
			DIV_ROUND_UP(chan->scan_type.realbits
			+ chan->scan_type.shift, 8), val);
		break;
	case IIO_CHAN_INFO_CALIBSCALE:
		ret = ad7793_set_mode(&st->sd, AD_SD_MODE_IDLE);
		if (ret < 0)
			break;

		ret = ad7793_set_channel(&st->sd, chan->address);
		if (ret < 0)
			break;

		ret = ad_sd_write_reg(&st->sd, AD7793_REG_FULLSCALE,
			DIV_ROUND_UP(chan->scan_type.realbits
			+ chan->scan_type.shift, 8), val);
		break;
	default:
		ret = -EINVAL;
	}

	iio_device_release_direct_mode(indio_dev);
	return ret;
}

static int ad7793_write_raw_get_fmt(struct iio_dev *indio_dev,
			       struct iio_chan_spec const *chan,
			       long mask)
{
	return IIO_VAL_INT_PLUS_NANO;
}

static const struct iio_info ad7793_info = {
	.read_raw = &ad7793_read_raw,
	.write_raw = &ad7793_write_raw,
	.write_raw_get_fmt = &ad7793_write_raw_get_fmt,
	.attrs = &ad7793_attribute_group,
	.validate_trigger = ad_sd_validate_trigger,
	.driver_module = THIS_MODULE,
};

static const struct iio_info ad7797_info = {
	.read_raw = &ad7793_read_raw,
	.write_raw = &ad7793_write_raw,
	.write_raw_get_fmt = &ad7793_write_raw_get_fmt,
	.attrs = &ad7793_attribute_group,
	.validate_trigger = ad_sd_validate_trigger,
	.driver_module = THIS_MODULE,
};

#define DECLARE_AD7793_CHANNELS(_name, _b, _sb, _s) \
const struct iio_chan_spec _name##_channels[] = { \
	AD_SD_DIFF_CHANNEL(0, 0, 0, AD7793_CH_AIN1P_AIN1M, (_b), (_sb), (_s)), \
	AD_SD_DIFF_CHANNEL(1, 1, 1, AD7793_CH_AIN2P_AIN2M, (_b), (_sb), (_s)), \
	AD_SD_DIFF_CHANNEL(2, 2, 2, AD7793_CH_AIN3P_AIN3M, (_b), (_sb), (_s)), \
	AD_SD_SHORTED_CHANNEL(3, 0, AD7793_CH_AIN1M_AIN1M, (_b), (_sb), (_s)), \
	AD_SD_TEMP_CHANNEL(4, AD7793_CH_TEMP, (_b), (_sb), (_s)), \
	AD_SD_SUPPLY_CHANNEL(5, 3, AD7793_CH_AVDD_MONITOR, (_b), (_sb), (_s)), \
	IIO_CHAN_SOFT_TIMESTAMP(6), \
}

#define DECLARE_AD7795_CHANNELS(_name, _b, _sb) \
const struct iio_chan_spec _name##_channels[] = { \
	AD_SD_DIFF_CHANNEL(0, 0, 0, AD7793_CH_AIN1P_AIN1M, (_b), (_sb), 0), \
	AD_SD_DIFF_CHANNEL(1, 1, 1, AD7793_CH_AIN2P_AIN2M, (_b), (_sb), 0), \
	AD_SD_DIFF_CHANNEL(2, 2, 2, AD7793_CH_AIN3P_AIN3M, (_b), (_sb), 0), \
	AD_SD_DIFF_CHANNEL(3, 3, 3, AD7795_CH_AIN4P_AIN4M, (_b), (_sb), 0), \
	AD_SD_DIFF_CHANNEL(4, 4, 4, AD7795_CH_AIN5P_AIN5M, (_b), (_sb), 0), \
	AD_SD_DIFF_CHANNEL(5, 5, 5, AD7795_CH_AIN6P_AIN6M, (_b), (_sb), 0), \
	AD_SD_SHORTED_CHANNEL(6, 0, AD7795_CH_AIN1M_AIN1M, (_b), (_sb), 0), \
	AD_SD_TEMP_CHANNEL(7, AD7793_CH_TEMP, (_b), (_sb), 0), \
	AD_SD_SUPPLY_CHANNEL(8, 3, AD7793_CH_AVDD_MONITOR, (_b), (_sb), 0), \
	IIO_CHAN_SOFT_TIMESTAMP(9), \
}

#define DECLARE_AD7797_CHANNELS(_name, _b, _sb) \
const struct iio_chan_spec _name##_channels[] = { \
	AD_SD_DIFF_CHANNEL(0, 0, 0, AD7793_CH_AIN1P_AIN1M, (_b), (_sb), 0), \
	AD_SD_SHORTED_CHANNEL(1, 0, AD7793_CH_AIN1M_AIN1M, (_b), (_sb), 0), \
	AD_SD_TEMP_CHANNEL(2, AD7793_CH_TEMP, (_b), (_sb), 0), \
	AD_SD_SUPPLY_CHANNEL(3, 3, AD7793_CH_AVDD_MONITOR, (_b), (_sb), 0), \
	IIO_CHAN_SOFT_TIMESTAMP(4), \
}

#define DECLARE_AD7799_CHANNELS(_name, _b, _sb) \
const struct iio_chan_spec _name##_channels[] = { \
	AD_SD_DIFF_CHANNEL(0, 0, 0, AD7793_CH_AIN1P_AIN1M, (_b), (_sb), 0), \
	AD_SD_DIFF_CHANNEL(1, 1, 1, AD7793_CH_AIN2P_AIN2M, (_b), (_sb), 0), \
	AD_SD_DIFF_CHANNEL(2, 2, 2, AD7793_CH_AIN3P_AIN3M, (_b), (_sb), 0), \
	AD_SD_SHORTED_CHANNEL(3, 0, AD7793_CH_AIN1M_AIN1M, (_b), (_sb), 0), \
	AD_SD_SUPPLY_CHANNEL(4, 3, AD7793_CH_AVDD_MONITOR, (_b), (_sb), 0), \
	IIO_CHAN_SOFT_TIMESTAMP(5), \
}

#define DECLARE_AD7793_CHANNELS_WITH_CALIB(_name, _b, _sb, _s) \
const struct iio_chan_spec _name##_channels_with_calib[] = { \
	AD_SD_DIFF_CHANNEL_WITH_CALIB(0, 0, 0, AD7793_CH_AIN1P_AIN1M, \
		(_b), (_sb), (_s)), \
	AD_SD_DIFF_CHANNEL_WITH_CALIB(1, 1, 1, AD7793_CH_AIN2P_AIN2M, \
		(_b), (_sb), (_s)), \
	AD_SD_DIFF_CHANNEL_WITH_CALIB(2, 2, 2, AD7793_CH_AIN3P_AIN3M, \
		(_b), (_sb), (_s)), \
	AD_SD_SHORTED_CHANNEL(3, 0, AD7793_CH_AIN1M_AIN1M, (_b), (_sb), (_s)), \
	AD_SD_TEMP_CHANNEL(4, AD7793_CH_TEMP, (_b), (_sb), (_s)), \
	AD_SD_SUPPLY_CHANNEL(5, 3, AD7793_CH_AVDD_MONITOR, (_b), (_sb), (_s)), \
	IIO_CHAN_SOFT_TIMESTAMP(6), \
}

#define DECLARE_AD7795_CHANNELS_WITH_CALIB(_name, _b, _sb) \
const struct iio_chan_spec _name##_channels_with_calib[] = { \
	AD_SD_DIFF_CHANNEL_WITH_CALIB(0, 0, 0, AD7793_CH_AIN1P_AIN1M, \
		(_b), (_sb), 0), \
	AD_SD_DIFF_CHANNEL_WITH_CALIB(1, 1, 1, AD7793_CH_AIN2P_AIN2M, \
		(_b), (_sb), 0), \
	AD_SD_DIFF_CHANNEL_WITH_CALIB(2, 2, 2, AD7793_CH_AIN3P_AIN3M, \
		(_b), (_sb), 0), \
	AD_SD_DIFF_CHANNEL_WITH_CALIB(3, 3, 3, AD7795_CH_AIN4P_AIN4M, \
		(_b), (_sb), 0), \
	AD_SD_DIFF_CHANNEL_WITH_CALIB(4, 4, 4, AD7795_CH_AIN5P_AIN5M, \
		(_b), (_sb), 0), \
	AD_SD_DIFF_CHANNEL_WITH_CALIB(5, 5, 5, AD7795_CH_AIN6P_AIN6M, \
		(_b), (_sb), 0), \
	AD_SD_SHORTED_CHANNEL(6, 0, AD7795_CH_AIN1M_AIN1M, (_b), (_sb), 0), \
	AD_SD_TEMP_CHANNEL(7, AD7793_CH_TEMP, (_b), (_sb), 0), \
	AD_SD_SUPPLY_CHANNEL(8, 3, AD7793_CH_AVDD_MONITOR, (_b), (_sb), 0), \
	IIO_CHAN_SOFT_TIMESTAMP(9), \
}

#define DECLARE_AD7797_CHANNELS_WITH_CALIB(_name, _b, _sb) \
const struct iio_chan_spec _name##_channels_with_calib[] = { \
	AD_SD_DIFF_CHANNEL_WITH_CALIB(0, 0, 0, AD7793_CH_AIN1P_AIN1M, \
		(_b), (_sb), 0), \
	AD_SD_SHORTED_CHANNEL(1, 0, AD7793_CH_AIN1M_AIN1M, (_b), (_sb), 0), \
	AD_SD_TEMP_CHANNEL(2, AD7793_CH_TEMP, (_b), (_sb), 0), \
	AD_SD_SUPPLY_CHANNEL(3, 3, AD7793_CH_AVDD_MONITOR, (_b), (_sb), 0), \
	IIO_CHAN_SOFT_TIMESTAMP(4), \
}

#define DECLARE_AD7799_CHANNELS_WITH_CALIB(_name, _b, _sb) \
const struct iio_chan_spec _name##_channels_with_calib[] = { \
	AD_SD_DIFF_CHANNEL_WITH_CALIB(0, 0, 0, AD7793_CH_AIN1P_AIN1M, \
		(_b), (_sb), 0), \
	AD_SD_DIFF_CHANNEL_WITH_CALIB(1, 1, 1, AD7793_CH_AIN2P_AIN2M, \
		(_b), (_sb), 0), \
	AD_SD_DIFF_CHANNEL_WITH_CALIB(2, 2, 2, AD7793_CH_AIN3P_AIN3M, \
		(_b), (_sb), 0), \
	AD_SD_SHORTED_CHANNEL(3, 0, AD7793_CH_AIN1M_AIN1M, (_b), (_sb), 0), \
	AD_SD_SUPPLY_CHANNEL(4, 3, AD7793_CH_AVDD_MONITOR, (_b), (_sb), 0), \
	IIO_CHAN_SOFT_TIMESTAMP(5), \
}

static DECLARE_AD7793_CHANNELS(ad7785, 20, 32, 4);
static DECLARE_AD7793_CHANNELS(ad7792, 16, 32, 0);
static DECLARE_AD7793_CHANNELS(ad7793, 24, 32, 0);
static DECLARE_AD7795_CHANNELS(ad7794, 24, 32);
static DECLARE_AD7795_CHANNELS(ad7795, 16, 32);
static DECLARE_AD7797_CHANNELS(ad7796, 16, 16);
static DECLARE_AD7797_CHANNELS(ad7797, 24, 32);
static DECLARE_AD7799_CHANNELS(ad7798, 16, 16);
static DECLARE_AD7799_CHANNELS(ad7799, 24, 32);
static DECLARE_AD7793_CHANNELS_WITH_CALIB(ad7785, 20, 32, 4);
static DECLARE_AD7793_CHANNELS_WITH_CALIB(ad7792, 16, 32, 0);
static DECLARE_AD7793_CHANNELS_WITH_CALIB(ad7793, 24, 32, 0);
static DECLARE_AD7795_CHANNELS_WITH_CALIB(ad7794, 24, 32);
static DECLARE_AD7795_CHANNELS_WITH_CALIB(ad7795, 16, 32);
static DECLARE_AD7797_CHANNELS_WITH_CALIB(ad7796, 16, 16);
static DECLARE_AD7797_CHANNELS_WITH_CALIB(ad7797, 24, 32);
static DECLARE_AD7799_CHANNELS_WITH_CALIB(ad7798, 16, 16);
static DECLARE_AD7799_CHANNELS_WITH_CALIB(ad7799, 24, 32);

static const struct ad7793_chip_info ad7793_chip_info_tbl[] = {
	[ID_AD7785] = {
		.id = AD7785_ID,
		.channels = ad7785_channels,
		.num_channels = ARRAY_SIZE(ad7785_channels),
		.iio_info = &ad7793_info,
		.sample_freq_avail = ad7793_sample_freq_avail,
		.flags = AD7793_FLAG_HAS_CLKSEL |
			AD7793_FLAG_HAS_REFSEL |
			AD7793_FLAG_HAS_VBIAS |
			AD7793_HAS_EXITATION_CURRENT |
			AD7793_FLAG_HAS_GAIN |
			AD7793_FLAG_HAS_BUFFER,
		.num_calib_pairs = 3,
	},
	[ID_AD7792] = {
		.id = AD7792_ID,
		.channels = ad7792_channels,
		.num_channels = ARRAY_SIZE(ad7792_channels),
		.iio_info = &ad7793_info,
		.sample_freq_avail = ad7793_sample_freq_avail,
		.flags = AD7793_FLAG_HAS_CLKSEL |
			AD7793_FLAG_HAS_REFSEL |
			AD7793_FLAG_HAS_VBIAS |
			AD7793_HAS_EXITATION_CURRENT |
			AD7793_FLAG_HAS_GAIN |
			AD7793_FLAG_HAS_BUFFER,
		.num_calib_pairs = 3,
	},
	[ID_AD7793] = {
		.id = AD7793_ID,
		.channels = ad7793_channels,
		.num_channels = ARRAY_SIZE(ad7793_channels),
		.iio_info = &ad7793_info,
		.sample_freq_avail = ad7793_sample_freq_avail,
		.flags = AD7793_FLAG_HAS_CLKSEL |
			AD7793_FLAG_HAS_REFSEL |
			AD7793_FLAG_HAS_VBIAS |
			AD7793_HAS_EXITATION_CURRENT |
			AD7793_FLAG_HAS_GAIN |
			AD7793_FLAG_HAS_BUFFER,
		.num_calib_pairs = 3,
	},
	[ID_AD7794] = {
		.id = AD7794_ID,
		.channels = ad7794_channels,
		.num_channels = ARRAY_SIZE(ad7794_channels),
		.iio_info = &ad7793_info,
		.sample_freq_avail = ad7793_sample_freq_avail,
		.flags = AD7793_FLAG_HAS_CLKSEL |
			AD7793_FLAG_HAS_REFSEL |
			AD7793_FLAG_HAS_VBIAS |
			AD7793_HAS_EXITATION_CURRENT |
			AD7793_FLAG_HAS_GAIN |
			AD7793_FLAG_HAS_BUFFER,
		.num_calib_pairs = 4,
	},
	[ID_AD7795] = {
		.id = AD7795_ID,
		.channels = ad7795_channels,
		.num_channels = ARRAY_SIZE(ad7795_channels),
		.iio_info = &ad7793_info,
		.sample_freq_avail = ad7793_sample_freq_avail,
		.flags = AD7793_FLAG_HAS_CLKSEL |
			AD7793_FLAG_HAS_REFSEL |
			AD7793_FLAG_HAS_VBIAS |
			AD7793_HAS_EXITATION_CURRENT |
			AD7793_FLAG_HAS_GAIN |
			AD7793_FLAG_HAS_BUFFER,
		.num_calib_pairs = 4,
	},
	[ID_AD7796] = {
		.id = AD7796_ID,
		.channels = ad7796_channels,
		.num_channels = ARRAY_SIZE(ad7796_channels),
		.iio_info = &ad7797_info,
		.sample_freq_avail = ad7797_sample_freq_avail,
		.flags = AD7793_FLAG_HAS_CLKSEL,
		.num_calib_pairs = 1,
	},
	[ID_AD7797] = {
		.id = AD7797_ID,
		.channels = ad7797_channels,
		.num_channels = ARRAY_SIZE(ad7797_channels),
		.iio_info = &ad7797_info,
		.sample_freq_avail = ad7797_sample_freq_avail,
		.flags = AD7793_FLAG_HAS_CLKSEL,
		.num_calib_pairs = 1,
	},
	[ID_AD7798] = {
		.id = AD7798_ID,
		.channels = ad7798_channels,
		.num_channels = ARRAY_SIZE(ad7798_channels),
		.iio_info = &ad7793_info,
		.sample_freq_avail = ad7793_sample_freq_avail,
		.flags = AD7793_FLAG_HAS_GAIN |
			AD7793_FLAG_HAS_BUFFER,
		.num_calib_pairs = 3,
	},
	[ID_AD7799] = {
		.id = AD7799_ID,
		.channels = ad7799_channels,
		.num_channels = ARRAY_SIZE(ad7799_channels),
		.iio_info = &ad7793_info,
		.sample_freq_avail = ad7793_sample_freq_avail,
		.flags = AD7793_FLAG_HAS_GAIN |
			AD7793_FLAG_HAS_BUFFER,
		.num_calib_pairs = 3,
	},
};

static const struct ad7793_chip_info ad7793_chip_info_with_calib_tbl[] = {
	[ID_AD7785] = {
		.id = AD7785_ID,
		.channels = ad7785_channels_with_calib,
		.num_channels = ARRAY_SIZE(ad7785_channels),
		.iio_info = &ad7793_info,
		.sample_freq_avail = ad7793_sample_freq_avail,
		.flags = AD7793_FLAG_HAS_CLKSEL |
			AD7793_FLAG_HAS_REFSEL |
			AD7793_FLAG_HAS_VBIAS |
			AD7793_HAS_EXITATION_CURRENT |
			AD7793_FLAG_HAS_GAIN |
			AD7793_FLAG_HAS_BUFFER,
		.num_calib_pairs = 3,
	},
	[ID_AD7792] = {
		.id = AD7792_ID,
		.channels = ad7792_channels_with_calib,
		.num_channels = ARRAY_SIZE(ad7792_channels),
		.iio_info = &ad7793_info,
		.sample_freq_avail = ad7793_sample_freq_avail,
		.flags = AD7793_FLAG_HAS_CLKSEL |
			AD7793_FLAG_HAS_REFSEL |
			AD7793_FLAG_HAS_VBIAS |
			AD7793_HAS_EXITATION_CURRENT |
			AD7793_FLAG_HAS_GAIN |
			AD7793_FLAG_HAS_BUFFER,
		.num_calib_pairs = 3,
	},
	[ID_AD7793] = {
		.id = AD7793_ID,
		.channels = ad7793_channels_with_calib,
		.num_channels = ARRAY_SIZE(ad7793_channels),
		.iio_info = &ad7793_info,
		.sample_freq_avail = ad7793_sample_freq_avail,
		.flags = AD7793_FLAG_HAS_CLKSEL |
			AD7793_FLAG_HAS_REFSEL |
			AD7793_FLAG_HAS_VBIAS |
			AD7793_HAS_EXITATION_CURRENT |
			AD7793_FLAG_HAS_GAIN |
			AD7793_FLAG_HAS_BUFFER,
		.num_calib_pairs = 3,
	},
	[ID_AD7794] = {
		.id = AD7794_ID,
		.channels = ad7794_channels_with_calib,
		.num_channels = ARRAY_SIZE(ad7794_channels),
		.iio_info = &ad7793_info,
		.sample_freq_avail = ad7793_sample_freq_avail,
		.flags = AD7793_FLAG_HAS_CLKSEL |
			AD7793_FLAG_HAS_REFSEL |
			AD7793_FLAG_HAS_VBIAS |
			AD7793_HAS_EXITATION_CURRENT |
			AD7793_FLAG_HAS_GAIN |
			AD7793_FLAG_HAS_BUFFER,
		.num_calib_pairs = 4,
	},
	[ID_AD7795] = {
		.id = AD7795_ID,
		.channels = ad7795_channels_with_calib,
		.num_channels = ARRAY_SIZE(ad7795_channels),
		.iio_info = &ad7793_info,
		.sample_freq_avail = ad7793_sample_freq_avail,
		.flags = AD7793_FLAG_HAS_CLKSEL |
			AD7793_FLAG_HAS_REFSEL |
			AD7793_FLAG_HAS_VBIAS |
			AD7793_HAS_EXITATION_CURRENT |
			AD7793_FLAG_HAS_GAIN |
			AD7793_FLAG_HAS_BUFFER,
		.num_calib_pairs = 4,
	},
	[ID_AD7796] = {
		.id = AD7796_ID,
		.channels = ad7796_channels_with_calib,
		.num_channels = ARRAY_SIZE(ad7796_channels),
		.iio_info = &ad7797_info,
		.sample_freq_avail = ad7797_sample_freq_avail,
		.flags = AD7793_FLAG_HAS_CLKSEL,
		.num_calib_pairs = 1,
	},
	[ID_AD7797] = {
		.id = AD7797_ID,
		.channels = ad7797_channels_with_calib,
		.num_channels = ARRAY_SIZE(ad7797_channels),
		.iio_info = &ad7797_info,
		.sample_freq_avail = ad7797_sample_freq_avail,
		.flags = AD7793_FLAG_HAS_CLKSEL,
		.num_calib_pairs = 1,
	},
	[ID_AD7798] = {
		.id = AD7798_ID,
		.channels = ad7798_channels_with_calib,
		.num_channels = ARRAY_SIZE(ad7798_channels),
		.iio_info = &ad7793_info,
		.sample_freq_avail = ad7793_sample_freq_avail,
		.flags = AD7793_FLAG_HAS_GAIN |
			AD7793_FLAG_HAS_BUFFER,
		.num_calib_pairs = 3,
	},
	[ID_AD7799] = {
		.id = AD7799_ID,
		.channels = ad7799_channels_with_calib,
		.num_channels = ARRAY_SIZE(ad7799_channels),
		.iio_info = &ad7793_info,
		.sample_freq_avail = ad7793_sample_freq_avail,
		.flags = AD7793_FLAG_HAS_GAIN |
			AD7793_FLAG_HAS_BUFFER,
		.num_calib_pairs = 3,
	},
};

#ifdef CONFIG_OF
static struct ad7793_platform_data *ad7793_parse_dt(struct device *dev)
{
	struct device_node *np = dev->of_node;
	struct ad7793_platform_data *pdata;
	u32 tmp;

	pdata = devm_kzalloc(dev, sizeof(*pdata), GFP_KERNEL);
	if (!pdata) {
		dev_err(dev, "could not allocate memory for platform data\n");
		return NULL;
	}

	tmp = AD7793_CLK_SRC_INT;
	of_property_read_u32(np, "adi,clock-source", &tmp);
	pdata->clock_src = tmp;
	pdata->burnout_current = of_property_read_bool(np, "adi,burnout-current-enable");
	pdata->boost_enable = of_property_read_bool(np, "adi,boost-enable");
	pdata->buffered = of_property_read_bool(np, "adi,buffered-mode-enable");
	pdata->unipolar = of_property_read_bool(np, "adi,unipolar-mode-enable");
<<<<<<< HEAD
	pdata->user_calibration = of_property_read_bool(np, "adi,user-calibration-enable");
=======
>>>>>>> 1b12f42a
	tmp = AD7793_REFSEL_INTERNAL;
	of_property_read_u32(np, "adi,reference-select", &tmp);
	pdata->refsel = tmp;
	tmp = AD7793_BIAS_VOLTAGE_DISABLED;
	of_property_read_u32(np, "adi,bias-voltage", &tmp);
	pdata->bias_voltage = tmp;
	tmp = AD7793_IX_DISABLED;
	of_property_read_u32(np, "adi,exitation-current", &tmp);
	pdata->exitation_current = tmp;
	tmp = AD7793_IEXEC1_IOUT1_IEXEC2_IOUT2;
	of_property_read_u32(np, "adi,current-source-direction", &tmp);
	pdata->current_source_direction = tmp;
<<<<<<< HEAD

=======
	
>>>>>>> 1b12f42a
	return pdata;
}
#else
static
struct ad7793_platform_data *ad7793_parse_dt(struct device *dev)
{
	return NULL;
}
#endif

static int ad7793_probe(struct spi_device *spi)
{
	const struct ad7793_platform_data *pdata;
	struct ad7793_state *st;
	struct iio_dev *indio_dev;
	int ret, vref_mv = 0;
	
	if (spi->dev.of_node)
		pdata = ad7793_parse_dt(&spi->dev);
	else
		pdata = spi->dev.platform_data;

	if (spi->dev.of_node)
		pdata = ad7793_parse_dt(&spi->dev);
	else
		pdata = spi->dev.platform_data;

	if (!pdata) {
		dev_err(&spi->dev, "no platform data? using default\n");
		pdata = &ad7793_default_pdata;
	}

	if (!spi->irq) {
		dev_err(&spi->dev, "no IRQ?\n");
		return -ENODEV;
	}

	indio_dev = devm_iio_device_alloc(&spi->dev, sizeof(*st));
	if (indio_dev == NULL)
		return -ENOMEM;

	st = iio_priv(indio_dev);

	ad_sd_init(&st->sd, indio_dev, spi, &ad7793_sigma_delta_info);

	if (pdata->refsel != AD7793_REFSEL_INTERNAL) {
		st->reg = devm_regulator_get(&spi->dev, "refin");
		if (IS_ERR(st->reg))
			return PTR_ERR(st->reg);

		ret = regulator_enable(st->reg);
		if (ret)
			return ret;

		vref_mv = regulator_get_voltage(st->reg);
		if (vref_mv < 0) {
			ret = vref_mv;
			goto error_disable_reg;
		}

		vref_mv /= 1000;
	} else {
		vref_mv = 1170; /* Build-in ref */
	}

	st->user_calibration = pdata->user_calibration;

	if (st->user_calibration)
		st->chip_info =
			&ad7793_chip_info_with_calib_tbl[spi_get_device_id(spi)->driver_data];
	else
		st->chip_info =
			&ad7793_chip_info_tbl[spi_get_device_id(spi)->driver_data];

	spi_set_drvdata(spi, indio_dev);

	indio_dev->dev.parent = &spi->dev;
	indio_dev->dev.of_node = spi->dev.of_node;
	indio_dev->name = spi_get_device_id(spi)->name;
	indio_dev->modes = INDIO_DIRECT_MODE;
	indio_dev->channels = st->chip_info->channels;
	indio_dev->num_channels = st->chip_info->num_channels;
	indio_dev->info = st->chip_info->iio_info;

	ret = ad_sd_setup_buffer_and_trigger(indio_dev);
	if (ret)
		goto error_disable_reg;

	ret = ad7793_setup(indio_dev, pdata, vref_mv);
	if (ret)
		goto error_remove_trigger;

	ret = iio_device_register(indio_dev);
	if (ret)
		goto error_remove_trigger;

	return 0;

error_remove_trigger:
	ad_sd_cleanup_buffer_and_trigger(indio_dev);
error_disable_reg:
	if (pdata->refsel != AD7793_REFSEL_INTERNAL)
		regulator_disable(st->reg);

	return ret;
}

static int ad7793_remove(struct spi_device *spi)
{
	const struct ad7793_platform_data *pdata = spi->dev.platform_data;
	struct iio_dev *indio_dev = spi_get_drvdata(spi);
	struct ad7793_state *st = iio_priv(indio_dev);

	iio_device_unregister(indio_dev);
	ad_sd_cleanup_buffer_and_trigger(indio_dev);

	if (pdata->refsel != AD7793_REFSEL_INTERNAL)
		regulator_disable(st->reg);

	return 0;
}

static const struct spi_device_id ad7793_id[] = {
	{"ad7785", ID_AD7785},
	{"ad7792", ID_AD7792},
	{"ad7793", ID_AD7793},
	{"ad7794", ID_AD7794},
	{"ad7795", ID_AD7795},
	{"ad7796", ID_AD7796},
	{"ad7797", ID_AD7797},
	{"ad7798", ID_AD7798},
	{"ad7799", ID_AD7799},
	{}
};
MODULE_DEVICE_TABLE(spi, ad7793_id);

static struct spi_driver ad7793_driver = {
	.driver = {
		.name	= "ad7793",
	},
	.probe		= ad7793_probe,
	.remove		= ad7793_remove,
	.id_table	= ad7793_id,
};
module_spi_driver(ad7793_driver);

MODULE_AUTHOR("Michael Hennerich <hennerich@blackfin.uclinux.org>");
MODULE_DESCRIPTION("Analog Devices AD7793 and similar ADCs");
MODULE_LICENSE("GPL v2");<|MERGE_RESOLUTION|>--- conflicted
+++ resolved
@@ -148,10 +148,7 @@
 	.boost_enable = false,
 	.buffered = true,
 	.unipolar = true,
-<<<<<<< HEAD
 	.user_calibration = false,
-=======
->>>>>>> 1b12f42a
 	.refsel = AD7793_REFSEL_INTERNAL,
 	.bias_voltage = AD7793_BIAS_VOLTAGE_DISABLED,
 	.exitation_current = AD7793_IX_DISABLED,
@@ -486,7 +483,7 @@
 		if (ret < 0)
 			return ret;
 
-		ret = ad7793_set_channel(&st->sd, chan->address);
+		ret = ad7793_set_channel(&st->sd, 0, chan->address);
 		if (ret < 0)
 			break;
 
@@ -499,7 +496,7 @@
 		if (ret < 0)
 			return ret;
 
-		ret = ad7793_set_channel(&st->sd, chan->address);
+		ret = ad7793_set_channel(&st->sd, 0, chan->address);
 		if (ret < 0)
 			break;
 
@@ -580,7 +577,7 @@
 		if (ret < 0)
 			break;
 
-		ret = ad7793_set_channel(&st->sd, chan->address);
+		ret = ad7793_set_channel(&st->sd, 0, chan->address);
 		if (ret < 0)
 			break;
 
@@ -593,7 +590,7 @@
 		if (ret < 0)
 			break;
 
-		ret = ad7793_set_channel(&st->sd, chan->address);
+		ret = ad7793_set_channel(&st->sd, 0, chan->address);
 		if (ret < 0)
 			break;
 
@@ -996,10 +993,7 @@
 	pdata->boost_enable = of_property_read_bool(np, "adi,boost-enable");
 	pdata->buffered = of_property_read_bool(np, "adi,buffered-mode-enable");
 	pdata->unipolar = of_property_read_bool(np, "adi,unipolar-mode-enable");
-<<<<<<< HEAD
 	pdata->user_calibration = of_property_read_bool(np, "adi,user-calibration-enable");
-=======
->>>>>>> 1b12f42a
 	tmp = AD7793_REFSEL_INTERNAL;
 	of_property_read_u32(np, "adi,reference-select", &tmp);
 	pdata->refsel = tmp;
@@ -1012,11 +1006,7 @@
 	tmp = AD7793_IEXEC1_IOUT1_IEXEC2_IOUT2;
 	of_property_read_u32(np, "adi,current-source-direction", &tmp);
 	pdata->current_source_direction = tmp;
-<<<<<<< HEAD
-
-=======
-	
->>>>>>> 1b12f42a
+
 	return pdata;
 }
 #else
@@ -1033,11 +1023,6 @@
 	struct ad7793_state *st;
 	struct iio_dev *indio_dev;
 	int ret, vref_mv = 0;
-	
-	if (spi->dev.of_node)
-		pdata = ad7793_parse_dt(&spi->dev);
-	else
-		pdata = spi->dev.platform_data;
 
 	if (spi->dev.of_node)
 		pdata = ad7793_parse_dt(&spi->dev);
