/*
 * DMA driver for Xilinx Video DMA Engine
 *
 * Copyright (C) 2010-2014 Xilinx, Inc. All rights reserved.
 *
 * Based on the Freescale DMA driver.
 *
 * Description:
 * The AXI Video Direct Memory Access (AXI VDMA) core is a soft Xilinx IP
 * core that provides high-bandwidth direct memory access between memory
 * and AXI4-Stream type video target peripherals. The core provides efficient
 * two dimensional DMA operations with independent asynchronous read (S2MM)
 * and write (MM2S) channel operation. It can be configured to have either
 * one channel or two channels. If configured as two channels, one is to
 * transmit to the video device (MM2S) and another is to receive from the
 * video device (S2MM). Initialization, status, interrupt and management
 * registers are accessed through an AXI4-Lite slave interface.
 *
 * The AXI Direct Memory Access (AXI DMA) core is a soft Xilinx IP core that
 * provides high-bandwidth one dimensional direct memory access between memory
 * and AXI4-Stream target peripherals. It supports one receive and one
 * transmit channel, both of them optional at synthesis time.
 *
 * The AXI CDMA, is a soft IP, which provides high-bandwidth Direct Memory
 * Access (DMA) between a memory-mapped source address and a memory-mapped
 * destination address.
 *
 * This program is free software: you can redistribute it and/or modify
 * it under the terms of the GNU General Public License as published by
 * the Free Software Foundation, either version 2 of the License, or
 * (at your option) any later version.
 */

#include <linux/bitops.h>
#include <linux/dmapool.h>
#include <linux/dma/xilinx_dma.h>
#include <linux/init.h>
#include <linux/interrupt.h>
#include <linux/io.h>
#include <linux/iopoll.h>
#include <linux/module.h>
#include <linux/of_address.h>
#include <linux/of_dma.h>
#include <linux/of_platform.h>
#include <linux/of_irq.h>
#include <linux/slab.h>
#include <linux/clk.h>
#include <linux/io-64-nonatomic-lo-hi.h>

#include "../dmaengine.h"

/* Register/Descriptor Offsets */
#define XILINX_DMA_MM2S_CTRL_OFFSET		0x0000
#define XILINX_DMA_S2MM_CTRL_OFFSET		0x0030
#define XILINX_VDMA_MM2S_DESC_OFFSET		0x0050
#define XILINX_VDMA_S2MM_DESC_OFFSET		0x00a0

/* Control Registers */
#define XILINX_DMA_REG_DMACR			0x0000
#define XILINX_DMA_DMACR_DELAY_MAX		0xff
#define XILINX_DMA_DMACR_DELAY_SHIFT		24
#define XILINX_DMA_DMACR_FRAME_COUNT_MAX	0xff
#define XILINX_DMA_DMACR_FRAME_COUNT_SHIFT	16
#define XILINX_DMA_DMACR_ERR_IRQ		BIT(14)
#define XILINX_DMA_DMACR_DLY_CNT_IRQ		BIT(13)
#define XILINX_DMA_DMACR_FRM_CNT_IRQ		BIT(12)
#define XILINX_DMA_DMACR_MASTER_SHIFT		8
#define XILINX_DMA_DMACR_FSYNCSRC_SHIFT	5
#define XILINX_DMA_DMACR_FRAMECNT_EN		BIT(4)
#define XILINX_DMA_DMACR_GENLOCK_EN		BIT(3)
#define XILINX_DMA_DMACR_RESET			BIT(2)
#define XILINX_DMA_DMACR_CIRC_EN		BIT(1)
#define XILINX_DMA_DMACR_RUNSTOP		BIT(0)
#define XILINX_DMA_DMACR_FSYNCSRC_MASK		GENMASK(6, 5)

#define XILINX_DMA_REG_DMASR			0x0004
#define XILINX_DMA_DMASR_EOL_LATE_ERR		BIT(15)
#define XILINX_DMA_DMASR_ERR_IRQ		BIT(14)
#define XILINX_DMA_DMASR_DLY_CNT_IRQ		BIT(13)
#define XILINX_DMA_DMASR_FRM_CNT_IRQ		BIT(12)
#define XILINX_DMA_DMASR_SOF_LATE_ERR		BIT(11)
#define XILINX_DMA_DMASR_SG_DEC_ERR		BIT(10)
#define XILINX_DMA_DMASR_SG_SLV_ERR		BIT(9)
#define XILINX_DMA_DMASR_EOF_EARLY_ERR		BIT(8)
#define XILINX_DMA_DMASR_SOF_EARLY_ERR		BIT(7)
#define XILINX_DMA_DMASR_DMA_DEC_ERR		BIT(6)
#define XILINX_DMA_DMASR_DMA_SLAVE_ERR		BIT(5)
#define XILINX_DMA_DMASR_DMA_INT_ERR		BIT(4)
#define XILINX_DMA_DMASR_IDLE			BIT(1)
#define XILINX_DMA_DMASR_HALTED		BIT(0)
#define XILINX_DMA_DMASR_DELAY_MASK		GENMASK(31, 24)
#define XILINX_DMA_DMASR_FRAME_COUNT_MASK	GENMASK(23, 16)

#define XILINX_DMA_REG_CURDESC			0x0008
#define XILINX_DMA_REG_TAILDESC		0x0010
#define XILINX_DMA_REG_REG_INDEX		0x0014
#define XILINX_DMA_REG_FRMSTORE		0x0018
#define XILINX_DMA_REG_THRESHOLD		0x001c
#define XILINX_DMA_REG_FRMPTR_STS		0x0024
#define XILINX_DMA_REG_PARK_PTR		0x0028
#define XILINX_DMA_PARK_PTR_WR_REF_SHIFT	8
#define XILINX_DMA_PARK_PTR_WR_REF_MASK		GENMASK(12, 8)
#define XILINX_DMA_PARK_PTR_RD_REF_SHIFT	0
#define XILINX_DMA_PARK_PTR_RD_REF_MASK		GENMASK(4, 0)
#define XILINX_DMA_REG_VDMA_VERSION		0x002c

/* Register Direct Mode Registers */
#define XILINX_DMA_REG_VSIZE			0x0000
#define XILINX_DMA_REG_HSIZE			0x0004

#define XILINX_DMA_REG_FRMDLY_STRIDE		0x0008
#define XILINX_DMA_FRMDLY_STRIDE_FRMDLY_SHIFT	24
#define XILINX_DMA_FRMDLY_STRIDE_STRIDE_SHIFT	0

#define XILINX_VDMA_REG_START_ADDRESS(n)	(0x000c + 4 * (n))
#define XILINX_VDMA_REG_START_ADDRESS_64(n)	(0x000c + 8 * (n))

#define XILINX_VDMA_REG_ENABLE_VERTICAL_FLIP	0x00ec
#define XILINX_VDMA_ENABLE_VERTICAL_FLIP	BIT(0)

/* HW specific definitions */
#define XILINX_DMA_MAX_CHANS_PER_DEVICE	0x20

#define XILINX_DMA_DMAXR_ALL_IRQ_MASK	\
		(XILINX_DMA_DMASR_FRM_CNT_IRQ | \
		 XILINX_DMA_DMASR_DLY_CNT_IRQ | \
		 XILINX_DMA_DMASR_ERR_IRQ)

#define XILINX_DMA_DMASR_ALL_ERR_MASK	\
		(XILINX_DMA_DMASR_EOL_LATE_ERR | \
		 XILINX_DMA_DMASR_SOF_LATE_ERR | \
		 XILINX_DMA_DMASR_SG_DEC_ERR | \
		 XILINX_DMA_DMASR_SG_SLV_ERR | \
		 XILINX_DMA_DMASR_EOF_EARLY_ERR | \
		 XILINX_DMA_DMASR_SOF_EARLY_ERR | \
		 XILINX_DMA_DMASR_DMA_DEC_ERR | \
		 XILINX_DMA_DMASR_DMA_SLAVE_ERR | \
		 XILINX_DMA_DMASR_DMA_INT_ERR)

/*
 * Recoverable errors are DMA Internal error, SOF Early, EOF Early
 * and SOF Late. They are only recoverable when C_FLUSH_ON_FSYNC
 * is enabled in the h/w system.
 */
#define XILINX_DMA_DMASR_ERR_RECOVER_MASK	\
		(XILINX_DMA_DMASR_SOF_LATE_ERR | \
		 XILINX_DMA_DMASR_EOF_EARLY_ERR | \
		 XILINX_DMA_DMASR_SOF_EARLY_ERR | \
		 XILINX_DMA_DMASR_DMA_INT_ERR)

/* Axi VDMA Flush on Fsync bits */
#define XILINX_DMA_FLUSH_S2MM		3
#define XILINX_DMA_FLUSH_MM2S		2
#define XILINX_DMA_FLUSH_BOTH		1

/* Delay loop counter to prevent hardware failure */
#define XILINX_DMA_LOOP_COUNT		1000000

/* AXI DMA Specific Registers/Offsets */
#define XILINX_DMA_REG_SRCDSTADDR	0x18
#define XILINX_DMA_REG_BTT		0x28

/* AXI DMA Specific Masks/Bit fields */
#define XILINX_DMA_MAX_TRANS_LEN_MIN	8
#define XILINX_DMA_MAX_TRANS_LEN_MAX	23
#define XILINX_DMA_CR_COALESCE_MAX	GENMASK(23, 16)
#define XILINX_DMA_CR_CYCLIC_BD_EN_MASK	BIT(4)
#define XILINX_DMA_CR_COALESCE_SHIFT	16
#define XILINX_DMA_BD_SOP		BIT(27)
#define XILINX_DMA_BD_EOP		BIT(26)
#define XILINX_DMA_COALESCE_MAX		255
#define XILINX_DMA_NUM_DESCS		255
#define XILINX_DMA_NUM_APP_WORDS	5

/* Multi-Channel DMA Descriptor offsets*/
#define XILINX_DMA_MCRX_CDESC(x)	(0x40 + (x-1) * 0x20)
#define XILINX_DMA_MCRX_TDESC(x)	(0x48 + (x-1) * 0x20)

/* Multi-Channel DMA Masks/Shifts */
#define XILINX_DMA_BD_HSIZE_MASK	GENMASK(15, 0)
#define XILINX_DMA_BD_STRIDE_MASK	GENMASK(15, 0)
#define XILINX_DMA_BD_VSIZE_MASK	GENMASK(31, 19)
#define XILINX_DMA_BD_TDEST_MASK	GENMASK(4, 0)
#define XILINX_DMA_BD_STRIDE_SHIFT	0
#define XILINX_DMA_BD_VSIZE_SHIFT	19

/* AXI CDMA Specific Registers/Offsets */
#define XILINX_CDMA_REG_SRCADDR		0x18
#define XILINX_CDMA_REG_DSTADDR		0x20

/* AXI CDMA Specific Masks */
#define XILINX_CDMA_CR_SGMODE          BIT(3)

/**
 * struct xilinx_vdma_desc_hw - Hardware Descriptor
 * @next_desc: Next Descriptor Pointer @0x00
 * @pad1: Reserved @0x04
 * @buf_addr: Buffer address @0x08
 * @buf_addr_msb: MSB of Buffer address @0x0C
 * @vsize: Vertical Size @0x10
 * @hsize: Horizontal Size @0x14
 * @stride: Number of bytes between the first
 *	    pixels of each horizontal line @0x18
 */
struct xilinx_vdma_desc_hw {
	u32 next_desc;
	u32 pad1;
	u32 buf_addr;
	u32 buf_addr_msb;
	u32 vsize;
	u32 hsize;
	u32 stride;
} __aligned(64);

/**
 * struct xilinx_axidma_desc_hw - Hardware Descriptor for AXI DMA
 * @next_desc: Next Descriptor Pointer @0x00
 * @next_desc_msb: MSB of Next Descriptor Pointer @0x04
 * @buf_addr: Buffer address @0x08
 * @buf_addr_msb: MSB of Buffer address @0x0C
 * @mcdma_control: Control field for mcdma @0x10
 * @vsize_stride: Vsize and Stride field for mcdma @0x14
 * @control: Control field @0x18
 * @status: Status field @0x1C
 * @app: APP Fields @0x20 - 0x30
 */
struct xilinx_axidma_desc_hw {
	u32 next_desc;
	u32 next_desc_msb;
	u32 buf_addr;
	u32 buf_addr_msb;
	u32 mcdma_control;
	u32 vsize_stride;
	u32 control;
	u32 status;
	u32 app[XILINX_DMA_NUM_APP_WORDS];
} __aligned(64);

/**
 * struct xilinx_cdma_desc_hw - Hardware Descriptor
 * @next_desc: Next Descriptor Pointer @0x00
 * @next_desc_msb: Next Descriptor Pointer MSB @0x04
 * @src_addr: Source address @0x08
 * @src_addr_msb: Source address MSB @0x0C
 * @dest_addr: Destination address @0x10
 * @dest_addr_msb: Destination address MSB @0x14
 * @control: Control field @0x18
 * @status: Status field @0x1C
 */
struct xilinx_cdma_desc_hw {
	u32 next_desc;
	u32 next_desc_msb;
	u32 src_addr;
	u32 src_addr_msb;
	u32 dest_addr;
	u32 dest_addr_msb;
	u32 control;
	u32 status;
} __aligned(64);

/**
 * struct xilinx_vdma_tx_segment - Descriptor segment
 * @hw: Hardware descriptor
 * @node: Node in the descriptor segments list
 * @phys: Physical address of segment
 */
struct xilinx_vdma_tx_segment {
	struct xilinx_vdma_desc_hw hw;
	struct list_head node;
	dma_addr_t phys;
} __aligned(64);

/**
 * struct xilinx_axidma_tx_segment - Descriptor segment
 * @hw: Hardware descriptor
 * @node: Node in the descriptor segments list
 * @phys: Physical address of segment
 */
struct xilinx_axidma_tx_segment {
	struct xilinx_axidma_desc_hw hw;
	struct list_head node;
	dma_addr_t phys;
} __aligned(64);

/**
 * struct xilinx_cdma_tx_segment - Descriptor segment
 * @hw: Hardware descriptor
 * @node: Node in the descriptor segments list
 * @phys: Physical address of segment
 */
struct xilinx_cdma_tx_segment {
	struct xilinx_cdma_desc_hw hw;
	struct list_head node;
	dma_addr_t phys;
} __aligned(64);

/**
 * struct xilinx_dma_tx_descriptor - Per Transaction structure
 * @async_tx: Async transaction descriptor
 * @segments: TX segments list
 * @node: Node in the channel descriptors list
 * @cyclic: Check for cyclic transfers.
 */
struct xilinx_dma_tx_descriptor {
	struct dma_async_tx_descriptor async_tx;
	struct list_head segments;
	struct list_head node;
	bool cyclic;
};

/**
 * struct xilinx_dma_chan - Driver specific DMA channel structure
 * @xdev: Driver specific device structure
 * @ctrl_offset: Control registers offset
 * @desc_offset: TX descriptor registers offset
 * @lock: Descriptor operation lock
 * @pending_list: Descriptors waiting
 * @active_list: Descriptors ready to submit
 * @done_list: Complete descriptors
 * @free_seg_list: Free descriptors
 * @common: DMA common channel
 * @desc_pool: Descriptors pool
 * @dev: The dma device
 * @irq: Channel IRQ
 * @id: Channel ID
 * @direction: Transfer direction
 * @num_frms: Number of frames
 * @has_sg: Support scatter transfers
 * @cyclic: Check for cyclic transfers.
 * @genlock: Support genlock mode
 * @err: Channel has errors
 * @idle: Check for channel idle
 * @tasklet: Cleanup work after irq
 * @config: Device configuration info
 * @flush_on_fsync: Flush on Frame sync
 * @desc_pendingcount: Descriptor pending count
 * @ext_addr: Indicates 64 bit addressing is supported by dma channel
 * @residue: Residue for AXI DMA
 * @seg_v: Statically allocated segments base
 * @seg_p: Physical allocated segments base
 * @cyclic_seg_v: Statically allocated segment base for cyclic transfers
 * @cyclic_seg_p: Physical allocated segments base for cyclic dma
 * @start_transfer: Differentiate b/w DMA IP's transfer
<<<<<<< HEAD
 * @stop_transfer: Differentiate b/w DMA IP's quiesce
 * @tdest: TDEST value for mcdma
 * @has_vflip: S2MM vertical flip
=======
>>>>>>> 1b12f42a
 */
struct xilinx_dma_chan {
	struct xilinx_dma_device *xdev;
	u32 ctrl_offset;
	u32 desc_offset;
	spinlock_t lock;
	struct list_head pending_list;
	struct list_head active_list;
	struct list_head done_list;
	struct list_head free_seg_list;
	struct dma_chan common;
	struct dma_pool *desc_pool;
	struct device *dev;
	int irq;
	int id;
	enum dma_transfer_direction direction;
	int num_frms;
	bool has_sg;
	bool cyclic;
	bool genlock;
	bool err;
	bool idle;
	struct tasklet_struct tasklet;
	struct xilinx_vdma_config config;
	bool flush_on_fsync;
	u32 desc_pendingcount;
	bool ext_addr;
	u32 residue;
	struct xilinx_axidma_tx_segment *seg_v;
	dma_addr_t seg_p;
	struct xilinx_axidma_tx_segment *cyclic_seg_v;
	dma_addr_t cyclic_seg_p;
	void (*start_transfer)(struct xilinx_dma_chan *chan);
	u16 tdest;
	bool has_vflip;
};

/**
 * enum xdma_ip_type: DMA IP type.
 *
 * XDMA_TYPE_AXIDMA: Axi dma ip.
 * XDMA_TYPE_CDMA: Axi cdma ip.
 * XDMA_TYPE_VDMA: Axi vdma ip.
 *
 */
enum xdma_ip_type {
	XDMA_TYPE_AXIDMA = 0,
	XDMA_TYPE_CDMA,
	XDMA_TYPE_VDMA,
};

struct xilinx_dma_ip_config {
	enum xdma_ip_type dmatype;
	int (*clk_init)(struct platform_device *pdev, struct clk **axi_clk,
			struct clk **tx_clk, struct clk **txs_clk,
			struct clk **rx_clk, struct clk **rxs_clk);
};

/**
 * struct xilinx_dma_device - DMA device structure
 * @regs: I/O mapped base address
 * @dev: Device Structure
 * @common: DMA device structure
 * @chan: Driver specific DMA channel
 * @has_sg: Specifies whether Scatter-Gather is present or not
 * @mcdma: Specifies whether Multi-Channel is present or not
 * @flush_on_fsync: Flush on frame sync
 * @ext_addr: Indicates 64 bit addressing is supported by dma device
 * @pdev: Platform device structure pointer
 * @dma_config: DMA config structure
 * @axi_clk: DMA Axi4-lite interace clock
 * @tx_clk: DMA mm2s clock
 * @txs_clk: DMA mm2s stream clock
 * @rx_clk: DMA s2mm clock
 * @rxs_clk: DMA s2mm stream clock
 * @nr_channels: Number of channels DMA device supports
 * @chan_id: DMA channel identifier
 * @max_buffer_len: Max buffer length
 */
struct xilinx_dma_device {
	void __iomem *regs;
	struct device *dev;
	struct dma_device common;
	struct xilinx_dma_chan *chan[XILINX_DMA_MAX_CHANS_PER_DEVICE];
	bool has_sg;
	bool mcdma;
	u32 flush_on_fsync;
	bool ext_addr;
	struct platform_device  *pdev;
	const struct xilinx_dma_ip_config *dma_config;
	struct clk *axi_clk;
	struct clk *tx_clk;
	struct clk *txs_clk;
	struct clk *rx_clk;
	struct clk *rxs_clk;
	u32 nr_channels;
	u32 chan_id;
	u32 max_buffer_len;
};

/* Macros */
#define to_xilinx_chan(chan) \
	container_of(chan, struct xilinx_dma_chan, common)
#define to_dma_tx_descriptor(tx) \
	container_of(tx, struct xilinx_dma_tx_descriptor, async_tx)
#define xilinx_dma_poll_timeout(chan, reg, val, cond, delay_us, timeout_us) \
	readl_poll_timeout(chan->xdev->regs + chan->ctrl_offset + reg, val, \
			   cond, delay_us, timeout_us)

/* IO accessors */
static inline u32 dma_read(struct xilinx_dma_chan *chan, u32 reg)
{
	return ioread32(chan->xdev->regs + reg);
}

static inline void dma_write(struct xilinx_dma_chan *chan, u32 reg, u32 value)
{
	iowrite32(value, chan->xdev->regs + reg);
}

static inline void vdma_desc_write(struct xilinx_dma_chan *chan, u32 reg,
				   u32 value)
{
	dma_write(chan, chan->desc_offset + reg, value);
}

static inline u32 dma_ctrl_read(struct xilinx_dma_chan *chan, u32 reg)
{
	return dma_read(chan, chan->ctrl_offset + reg);
}

static inline void dma_ctrl_write(struct xilinx_dma_chan *chan, u32 reg,
				   u32 value)
{
	dma_write(chan, chan->ctrl_offset + reg, value);
}

static inline void dma_ctrl_clr(struct xilinx_dma_chan *chan, u32 reg,
				 u32 clr)
{
	dma_ctrl_write(chan, reg, dma_ctrl_read(chan, reg) & ~clr);
}

static inline void dma_ctrl_set(struct xilinx_dma_chan *chan, u32 reg,
				 u32 set)
{
	dma_ctrl_write(chan, reg, dma_ctrl_read(chan, reg) | set);
}

/**
 * vdma_desc_write_64 - 64-bit descriptor write
 * @chan: Driver specific VDMA channel
 * @reg: Register to write
 * @value_lsb: lower address of the descriptor.
 * @value_msb: upper address of the descriptor.
 *
 * Since vdma driver is trying to write to a register offset which is not a
 * multiple of 64 bits(ex : 0x5c), we are writing as two separate 32 bits
 * instead of a single 64 bit register write.
 */
static inline void vdma_desc_write_64(struct xilinx_dma_chan *chan, u32 reg,
				      u32 value_lsb, u32 value_msb)
{
	/* Write the lsb 32 bits*/
	writel(value_lsb, chan->xdev->regs + chan->desc_offset + reg);

	/* Write the msb 32 bits */
	writel(value_msb, chan->xdev->regs + chan->desc_offset + reg + 4);
}

static inline void dma_writeq(struct xilinx_dma_chan *chan, u32 reg, u64 value)
{
	lo_hi_writeq(value, chan->xdev->regs + chan->ctrl_offset + reg);
}

static inline void xilinx_write(struct xilinx_dma_chan *chan, u32 reg,
				dma_addr_t addr)
{
	if (chan->ext_addr)
		dma_writeq(chan, reg, addr);
	else
		dma_ctrl_write(chan, reg, addr);
}

static inline void xilinx_axidma_buf(struct xilinx_dma_chan *chan,
				     struct xilinx_axidma_desc_hw *hw,
				     dma_addr_t buf_addr, size_t sg_used,
				     size_t period_len)
{
	if (chan->ext_addr) {
		hw->buf_addr = lower_32_bits(buf_addr + sg_used + period_len);
		hw->buf_addr_msb = upper_32_bits(buf_addr + sg_used +
						 period_len);
	} else {
		hw->buf_addr = buf_addr + sg_used + period_len;
	}
}

/* -----------------------------------------------------------------------------
 * Descriptors and segments alloc and free
 */

/**
 * xilinx_vdma_alloc_tx_segment - Allocate transaction segment
 * @chan: Driver specific DMA channel
 *
 * Return: The allocated segment on success and NULL on failure.
 */
static struct xilinx_vdma_tx_segment *
xilinx_vdma_alloc_tx_segment(struct xilinx_dma_chan *chan)
{
	struct xilinx_vdma_tx_segment *segment;
	dma_addr_t phys;

	segment = dma_pool_zalloc(chan->desc_pool, GFP_ATOMIC, &phys);
	if (!segment)
		return NULL;

	segment->phys = phys;

	return segment;
}

/**
 * xilinx_cdma_alloc_tx_segment - Allocate transaction segment
 * @chan: Driver specific DMA channel
 *
 * Return: The allocated segment on success and NULL on failure.
 */
static struct xilinx_cdma_tx_segment *
xilinx_cdma_alloc_tx_segment(struct xilinx_dma_chan *chan)
{
	struct xilinx_cdma_tx_segment *segment;
	dma_addr_t phys;

	segment = dma_pool_zalloc(chan->desc_pool, GFP_ATOMIC, &phys);
	if (!segment)
		return NULL;

	segment->phys = phys;

	return segment;
}

/**
 * xilinx_axidma_alloc_tx_segment - Allocate transaction segment
 * @chan: Driver specific DMA channel
 *
 * Return: The allocated segment on success and NULL on failure.
 */
static struct xilinx_axidma_tx_segment *
xilinx_axidma_alloc_tx_segment(struct xilinx_dma_chan *chan)
{
	struct xilinx_axidma_tx_segment *segment = NULL;
	unsigned long flags;

	spin_lock_irqsave(&chan->lock, flags);
	if (!list_empty(&chan->free_seg_list)) {
		segment = list_first_entry(&chan->free_seg_list,
					   struct xilinx_axidma_tx_segment,
					   node);
		list_del(&segment->node);
	}
	spin_unlock_irqrestore(&chan->lock, flags);

	return segment;
}

static void xilinx_dma_clean_hw_desc(struct xilinx_axidma_desc_hw *hw)
{
	u32 next_desc = hw->next_desc;
	u32 next_desc_msb = hw->next_desc_msb;

	memset(hw, 0, sizeof(struct xilinx_axidma_desc_hw));

	hw->next_desc = next_desc;
	hw->next_desc_msb = next_desc_msb;
}

/**
 * xilinx_dma_free_tx_segment - Free transaction segment
 * @chan: Driver specific DMA channel
 * @segment: DMA transaction segment
 */
static void xilinx_dma_free_tx_segment(struct xilinx_dma_chan *chan,
				struct xilinx_axidma_tx_segment *segment)
{
	xilinx_dma_clean_hw_desc(&segment->hw);

	list_add_tail(&segment->node, &chan->free_seg_list);
}

/**
 * xilinx_cdma_free_tx_segment - Free transaction segment
 * @chan: Driver specific DMA channel
 * @segment: DMA transaction segment
 */
static void xilinx_cdma_free_tx_segment(struct xilinx_dma_chan *chan,
				struct xilinx_cdma_tx_segment *segment)
{
	dma_pool_free(chan->desc_pool, segment, segment->phys);
}

/**
 * xilinx_vdma_free_tx_segment - Free transaction segment
 * @chan: Driver specific DMA channel
 * @segment: DMA transaction segment
 */
static void xilinx_vdma_free_tx_segment(struct xilinx_dma_chan *chan,
					struct xilinx_vdma_tx_segment *segment)
{
	dma_pool_free(chan->desc_pool, segment, segment->phys);
}

/**
 * xilinx_dma_tx_descriptor - Allocate transaction descriptor
 * @chan: Driver specific DMA channel
 *
 * Return: The allocated descriptor on success and NULL on failure.
 */
static struct xilinx_dma_tx_descriptor *
xilinx_dma_alloc_tx_descriptor(struct xilinx_dma_chan *chan)
{
	struct xilinx_dma_tx_descriptor *desc;

	desc = kzalloc(sizeof(*desc), GFP_KERNEL);
	if (!desc)
		return NULL;

	INIT_LIST_HEAD(&desc->segments);

	return desc;
}

/**
 * xilinx_dma_free_tx_descriptor - Free transaction descriptor
 * @chan: Driver specific DMA channel
 * @desc: DMA transaction descriptor
 */
static void
xilinx_dma_free_tx_descriptor(struct xilinx_dma_chan *chan,
			       struct xilinx_dma_tx_descriptor *desc)
{
	struct xilinx_vdma_tx_segment *segment, *next;
	struct xilinx_cdma_tx_segment *cdma_segment, *cdma_next;
	struct xilinx_axidma_tx_segment *axidma_segment, *axidma_next;

	if (!desc)
		return;

	if (chan->xdev->dma_config->dmatype == XDMA_TYPE_VDMA) {
		list_for_each_entry_safe(segment, next, &desc->segments, node) {
			list_del(&segment->node);
			xilinx_vdma_free_tx_segment(chan, segment);
		}
	} else if (chan->xdev->dma_config->dmatype == XDMA_TYPE_CDMA) {
		list_for_each_entry_safe(cdma_segment, cdma_next,
					 &desc->segments, node) {
			list_del(&cdma_segment->node);
			xilinx_cdma_free_tx_segment(chan, cdma_segment);
		}
	} else {
		list_for_each_entry_safe(axidma_segment, axidma_next,
					 &desc->segments, node) {
			list_del(&axidma_segment->node);
			xilinx_dma_free_tx_segment(chan, axidma_segment);
		}
	}

	kfree(desc);
}

/* Required functions */

/**
 * xilinx_dma_free_desc_list - Free descriptors list
 * @chan: Driver specific DMA channel
 * @list: List to parse and delete the descriptor
 */
static void xilinx_dma_free_desc_list(struct xilinx_dma_chan *chan,
					struct list_head *list)
{
	struct xilinx_dma_tx_descriptor *desc, *next;

	list_for_each_entry_safe(desc, next, list, node) {
		list_del(&desc->node);
		xilinx_dma_free_tx_descriptor(chan, desc);
	}
}

/**
 * xilinx_dma_free_descriptors - Free channel descriptors
 * @chan: Driver specific DMA channel
 */
static void xilinx_dma_free_descriptors(struct xilinx_dma_chan *chan)
{
	unsigned long flags;

	spin_lock_irqsave(&chan->lock, flags);

	xilinx_dma_free_desc_list(chan, &chan->pending_list);
	xilinx_dma_free_desc_list(chan, &chan->done_list);
	xilinx_dma_free_desc_list(chan, &chan->active_list);

	spin_unlock_irqrestore(&chan->lock, flags);
}

/**
 * xilinx_dma_free_chan_resources - Free channel resources
 * @dchan: DMA channel
 */
static void xilinx_dma_free_chan_resources(struct dma_chan *dchan)
{
	struct xilinx_dma_chan *chan = to_xilinx_chan(dchan);
	unsigned long flags;

	dev_dbg(chan->dev, "Free all channel resources.\n");

	xilinx_dma_free_descriptors(chan);

	if (chan->xdev->dma_config->dmatype == XDMA_TYPE_AXIDMA) {
		spin_lock_irqsave(&chan->lock, flags);
		INIT_LIST_HEAD(&chan->free_seg_list);
		spin_unlock_irqrestore(&chan->lock, flags);

		/* Free memory that is allocated for BD */
		dma_free_coherent(chan->dev, sizeof(*chan->seg_v) *
				  XILINX_DMA_NUM_DESCS, chan->seg_v,
				  chan->seg_p);

		/* Free Memory that is allocated for cyclic DMA Mode */
		dma_free_coherent(chan->dev, sizeof(*chan->cyclic_seg_v),
				  chan->cyclic_seg_v, chan->cyclic_seg_p);
	}

	if (chan->xdev->dma_config->dmatype != XDMA_TYPE_AXIDMA) {
		dma_pool_destroy(chan->desc_pool);
		chan->desc_pool = NULL;
	}
}

/**
 * xilinx_dma_chan_handle_cyclic - Cyclic dma callback
 * @chan: Driver specific dma channel
 * @desc: dma transaction descriptor
 * @flags: flags for spin lock
 */
static void xilinx_dma_chan_handle_cyclic(struct xilinx_dma_chan *chan,
					  struct xilinx_dma_tx_descriptor *desc,
					  unsigned long *flags)
{
	dma_async_tx_callback callback;
	void *callback_param;

	callback = desc->async_tx.callback;
	callback_param = desc->async_tx.callback_param;
	if (callback) {
		spin_unlock_irqrestore(&chan->lock, *flags);
		callback(callback_param);
		spin_lock_irqsave(&chan->lock, *flags);
	}
}

/**
 * xilinx_dma_chan_desc_cleanup - Clean channel descriptors
 * @chan: Driver specific DMA channel
 */
static void xilinx_dma_chan_desc_cleanup(struct xilinx_dma_chan *chan)
{
	struct xilinx_dma_tx_descriptor *desc, *next;
	unsigned long flags;

	spin_lock_irqsave(&chan->lock, flags);

	list_for_each_entry_safe(desc, next, &chan->done_list, node) {
		dma_async_tx_callback callback;
		void *callback_param;

		if (desc->cyclic) {
			xilinx_dma_chan_handle_cyclic(chan, desc, &flags);
			break;
		}

		/* Remove from the list of running transactions */
		list_del(&desc->node);

		/* Run the link descriptor callback function */
		callback = desc->async_tx.callback;
		callback_param = desc->async_tx.callback_param;
		if (callback) {
			spin_unlock_irqrestore(&chan->lock, flags);
			callback(callback_param);
			spin_lock_irqsave(&chan->lock, flags);
		}

		/* Run any dependencies, then free the descriptor */
		dma_run_dependencies(&desc->async_tx);
		xilinx_dma_free_tx_descriptor(chan, desc);
	}

	spin_unlock_irqrestore(&chan->lock, flags);
}

/**
 * xilinx_dma_do_tasklet - Schedule completion tasklet
 * @data: Pointer to the Xilinx DMA channel structure
 */
static void xilinx_dma_do_tasklet(unsigned long data)
{
	struct xilinx_dma_chan *chan = (struct xilinx_dma_chan *)data;

	xilinx_dma_chan_desc_cleanup(chan);
}

/**
 * xilinx_dma_alloc_chan_resources - Allocate channel resources
 * @dchan: DMA channel
 *
 * Return: '0' on success and failure value on error
 */
static int xilinx_dma_alloc_chan_resources(struct dma_chan *dchan)
{
	struct xilinx_dma_chan *chan = to_xilinx_chan(dchan);
	int i;

	/* Has this channel already been allocated? */
	if (chan->desc_pool)
		return 0;

	/*
	 * We need the descriptor to be aligned to 64bytes
	 * for meeting Xilinx VDMA specification requirement.
	 */
	if (chan->xdev->dma_config->dmatype == XDMA_TYPE_AXIDMA) {
		/* Allocate the buffer descriptors. */
		chan->seg_v = dma_zalloc_coherent(chan->dev,
						  sizeof(*chan->seg_v) *
						  XILINX_DMA_NUM_DESCS,
						  &chan->seg_p, GFP_KERNEL);
		if (!chan->seg_v) {
			dev_err(chan->dev,
				"unable to allocate channel %d descriptors\n",
				chan->id);
			return -ENOMEM;
		}
		/*
		 * For cyclic DMA mode we need to program the tail Descriptor
		 * register with a value which is not a part of the BD chain
		 * so allocating a desc segment during channel allocation for
		 * programming tail descriptor.
		 */
		chan->cyclic_seg_v = dma_zalloc_coherent(chan->dev,
					sizeof(*chan->cyclic_seg_v),
					&chan->cyclic_seg_p, GFP_KERNEL);
		if (!chan->cyclic_seg_v) {
			dev_err(chan->dev,
				"unable to allocate desc segment for cyclic DMA\n");
			dma_free_coherent(chan->dev, sizeof(*chan->seg_v) *
				XILINX_DMA_NUM_DESCS, chan->seg_v,
				chan->seg_p);
			return -ENOMEM;
		}
		chan->cyclic_seg_v->phys = chan->cyclic_seg_p;

		for (i = 0; i < XILINX_DMA_NUM_DESCS; i++) {
			chan->seg_v[i].hw.next_desc =
			lower_32_bits(chan->seg_p + sizeof(*chan->seg_v) *
				((i + 1) % XILINX_DMA_NUM_DESCS));
			chan->seg_v[i].hw.next_desc_msb =
			upper_32_bits(chan->seg_p + sizeof(*chan->seg_v) *
				((i + 1) % XILINX_DMA_NUM_DESCS));
			chan->seg_v[i].phys = chan->seg_p +
				sizeof(*chan->seg_v) * i;
			list_add_tail(&chan->seg_v[i].node,
				      &chan->free_seg_list);
		}
	} else if (chan->xdev->dma_config->dmatype == XDMA_TYPE_CDMA) {
		chan->desc_pool = dma_pool_create("xilinx_cdma_desc_pool",
				   chan->dev,
				   sizeof(struct xilinx_cdma_tx_segment),
				   __alignof__(struct xilinx_cdma_tx_segment),
				   0);
	} else {
		chan->desc_pool = dma_pool_create("xilinx_vdma_desc_pool",
				     chan->dev,
				     sizeof(struct xilinx_vdma_tx_segment),
				     __alignof__(struct xilinx_vdma_tx_segment),
				     0);
	}

	if (!chan->desc_pool &&
	    (chan->xdev->dma_config->dmatype != XDMA_TYPE_AXIDMA)) {
		dev_err(chan->dev,
			"unable to allocate channel %d descriptor pool\n",
			chan->id);
		return -ENOMEM;
	}

	dma_cookie_init(dchan);

	if (chan->xdev->dma_config->dmatype == XDMA_TYPE_AXIDMA) {
		/* For AXI DMA resetting once channel will reset the
		 * other channel as well so enable the interrupts here.
		 */
		dma_ctrl_set(chan, XILINX_DMA_REG_DMACR,
			      XILINX_DMA_DMAXR_ALL_IRQ_MASK);
	}

	if ((chan->xdev->dma_config->dmatype == XDMA_TYPE_CDMA) && chan->has_sg)
		dma_ctrl_set(chan, XILINX_DMA_REG_DMACR,
			     XILINX_CDMA_CR_SGMODE);

	return 0;
}

/**
 * xilinx_dma_tx_status - Get DMA transaction status
 * @dchan: DMA channel
 * @cookie: Transaction identifier
 * @txstate: Transaction state
 *
 * Return: DMA transaction status
 */
static enum dma_status xilinx_dma_tx_status(struct dma_chan *dchan,
					dma_cookie_t cookie,
					struct dma_tx_state *txstate)
{
	struct xilinx_dma_chan *chan = to_xilinx_chan(dchan);
	struct xilinx_dma_tx_descriptor *desc;
	struct xilinx_axidma_tx_segment *segment;
	struct xilinx_axidma_desc_hw *hw;
	enum dma_status ret;
	unsigned long flags;
	u32 residue = 0;

	ret = dma_cookie_status(dchan, cookie, txstate);
	if (ret == DMA_COMPLETE || !txstate)
		return ret;

	if (chan->xdev->dma_config->dmatype == XDMA_TYPE_AXIDMA) {
		spin_lock_irqsave(&chan->lock, flags);

		desc = list_last_entry(&chan->active_list,
				       struct xilinx_dma_tx_descriptor, node);
		if (chan->has_sg) {
			list_for_each_entry(segment, &desc->segments, node) {
				hw = &segment->hw;
				residue += (hw->control - hw->status) &
					   chan->xdev->max_buffer_len;
			}
		}
		spin_unlock_irqrestore(&chan->lock, flags);

		chan->residue = residue;
		dma_set_residue(txstate, chan->residue);
	}

	return ret;
}

/**
<<<<<<< HEAD
 * xilinx_dma_stop_transfer - Halt DMA channel
=======
 * xilinx_dma_is_running - Check if DMA channel is running
 * @chan: Driver specific DMA channel
 *
 * Return: '1' if running, '0' if not.
 */
static bool xilinx_dma_is_running(struct xilinx_dma_chan *chan)
{
	return !(dma_ctrl_read(chan, XILINX_DMA_REG_DMASR) &
		 XILINX_DMA_DMASR_HALTED) &&
		(dma_ctrl_read(chan, XILINX_DMA_REG_DMACR) &
		 XILINX_DMA_DMACR_RUNSTOP);
}

/**
 * xilinx_dma_is_idle - Check if DMA channel is idle
 * @chan: Driver specific DMA channel
 *
 * Return: '1' if idle, '0' if not.
 */
static bool xilinx_dma_is_idle(struct xilinx_dma_chan *chan)
{
	return dma_ctrl_read(chan, XILINX_DMA_REG_DMASR) &
		XILINX_DMA_DMASR_IDLE;
}

/**
 * xilinx_dma_halt - Halt DMA channel
>>>>>>> 1b12f42a
 * @chan: Driver specific DMA channel
 *
 * Return: '0' on DMA stop and and failure value on error
 */
static void xilinx_dma_halt(struct xilinx_dma_chan *chan)
{
	int err;
	u32 val;

	dma_ctrl_clr(chan, XILINX_DMA_REG_DMACR, XILINX_DMA_DMACR_RUNSTOP);

	/* Wait for the hardware to halt */
<<<<<<< HEAD
	return xilinx_dma_poll_timeout(chan, XILINX_DMA_REG_DMASR, val,
				       val & XILINX_DMA_DMASR_HALTED, 0,
				       XILINX_DMA_LOOP_COUNT);
}

/**
 * xilinx_cdma_stop_transfer - Wait for the current transfer to complete
 * @chan: Driver specific DMA channel
 *
 * Return: '0' on CDMA stop and failure value on error
 */
static int xilinx_cdma_stop_transfer(struct xilinx_dma_chan *chan)
{
	u32 val;
=======
	err = xilinx_dma_poll_timeout(chan, XILINX_DMA_REG_DMASR, val,
				      (val & XILINX_DMA_DMASR_HALTED), 0,
				      XILINX_DMA_LOOP_COUNT);
>>>>>>> 1b12f42a

	if (err) {
		dev_err(chan->dev, "Cannot stop channel %p: %x\n",
			chan, dma_ctrl_read(chan, XILINX_DMA_REG_DMASR));
		chan->err = true;
	}
}

/**
 * xilinx_dma_start - Start DMA channel
 * @chan: Driver specific DMA channel
 */
static void xilinx_dma_start(struct xilinx_dma_chan *chan)
{
	int err;
	u32 val;

	dma_ctrl_set(chan, XILINX_DMA_REG_DMACR, XILINX_DMA_DMACR_RUNSTOP);

	/* Wait for the hardware to start */
	err = xilinx_dma_poll_timeout(chan, XILINX_DMA_REG_DMASR, val,
				      !(val & XILINX_DMA_DMASR_HALTED), 0,
				      XILINX_DMA_LOOP_COUNT);

	if (err) {
		dev_err(chan->dev, "Cannot start channel %p: %x\n",
			chan, dma_ctrl_read(chan, XILINX_DMA_REG_DMASR));

		chan->err = true;
	}
}

/**
 * xilinx_vdma_start_transfer - Starts VDMA transfer
 * @chan: Driver specific channel struct pointer
 */
static void xilinx_vdma_start_transfer(struct xilinx_dma_chan *chan)
{
	struct xilinx_vdma_config *config = &chan->config;
	struct xilinx_dma_tx_descriptor *desc, *tail_desc;
	u32 reg, j;
	struct xilinx_vdma_tx_segment *tail_segment;

	/* This function was invoked with lock held */
	if (chan->err)
		return;

	if (!chan->idle)
		return;

	if (list_empty(&chan->pending_list))
		return;

	desc = list_first_entry(&chan->pending_list,
				struct xilinx_dma_tx_descriptor, node);
	tail_desc = list_last_entry(&chan->pending_list,
				    struct xilinx_dma_tx_descriptor, node);

	tail_segment = list_last_entry(&tail_desc->segments,
				       struct xilinx_vdma_tx_segment, node);

	/*
	 * If hardware is idle, then all descriptors on the running lists are
	 * done, start new transfers
	 */
	if (chan->has_sg)
		dma_ctrl_write(chan, XILINX_DMA_REG_CURDESC,
				desc->async_tx.phys);

	/* Configure the hardware using info in the config structure */
	if (chan->has_vflip) {
		reg = dma_read(chan, XILINX_VDMA_REG_ENABLE_VERTICAL_FLIP);
		reg &= ~XILINX_VDMA_ENABLE_VERTICAL_FLIP;
		reg |= config->vflip_en;
		dma_write(chan, XILINX_VDMA_REG_ENABLE_VERTICAL_FLIP,
				reg);
	}

	reg = dma_ctrl_read(chan, XILINX_DMA_REG_DMACR);

	if (config->frm_cnt_en)
		reg |= XILINX_DMA_DMACR_FRAMECNT_EN;
	else
		reg &= ~XILINX_DMA_DMACR_FRAMECNT_EN;

	/*
	 * With SG, start with circular mode, so that BDs can be fetched.
	 * In direct register mode, if not parking, enable circular mode
	 */
	if (chan->has_sg || !config->park)
		reg |= XILINX_DMA_DMACR_CIRC_EN;

	if (config->park)
		reg &= ~XILINX_DMA_DMACR_CIRC_EN;

	dma_ctrl_write(chan, XILINX_DMA_REG_DMACR, reg);

	j = chan->desc_submitcount;
	reg = dma_read(chan, XILINX_DMA_REG_PARK_PTR);
	if (chan->direction == DMA_MEM_TO_DEV) {
		reg &= ~XILINX_DMA_PARK_PTR_RD_REF_MASK;
		reg |= j << XILINX_DMA_PARK_PTR_RD_REF_SHIFT;
	} else {
		reg &= ~XILINX_DMA_PARK_PTR_WR_REF_MASK;
		reg |= j << XILINX_DMA_PARK_PTR_WR_REF_SHIFT;
	}
	dma_write(chan, XILINX_DMA_REG_PARK_PTR, reg);

	/* Start the hardware */
	xilinx_dma_start(chan);

	if (chan->err)
		return;

	/* Start the transfer */
	if (chan->has_sg) {
		dma_ctrl_write(chan, XILINX_DMA_REG_TAILDESC,
				tail_segment->phys);
		list_splice_tail_init(&chan->pending_list, &chan->active_list);
		chan->desc_pendingcount = 0;
	} else {
		struct xilinx_vdma_tx_segment *segment, *last = NULL;
		int i = 0;

		list_for_each_entry(desc, &chan->pending_list, node) {
			segment = list_first_entry(&desc->segments,
					   struct xilinx_vdma_tx_segment, node);
			if (chan->ext_addr)
				vdma_desc_write_64(chan,
				  XILINX_VDMA_REG_START_ADDRESS_64(i++),
				  segment->hw.buf_addr,
				  segment->hw.buf_addr_msb);
			else
				vdma_desc_write(chan,
				    XILINX_VDMA_REG_START_ADDRESS(i++),
				    segment->hw.buf_addr);

			last = segment;
		}

		if (!last)
			return;

		/* HW expects these parameters to be same for one transaction */
		vdma_desc_write(chan, XILINX_DMA_REG_HSIZE, last->hw.hsize);
		vdma_desc_write(chan, XILINX_DMA_REG_FRMDLY_STRIDE,
				last->hw.stride);
		vdma_desc_write(chan, XILINX_DMA_REG_VSIZE, last->hw.vsize);

<<<<<<< HEAD
		chan->desc_submitcount++;
		chan->desc_pendingcount--;
		list_del(&desc->node);
		list_add_tail(&desc->node, &chan->active_list);
		if (chan->desc_submitcount == chan->num_frms)
			chan->desc_submitcount = 0;
	}

	chan->idle = false;
=======
	list_splice_tail_init(&chan->pending_list, &chan->active_list);
	chan->desc_pendingcount = 0;
>>>>>>> 1b12f42a
}

/**
 * xilinx_cdma_start_transfer - Starts cdma transfer
 * @chan: Driver specific channel struct pointer
 */
static void xilinx_cdma_start_transfer(struct xilinx_dma_chan *chan)
{
	struct xilinx_dma_tx_descriptor *head_desc, *tail_desc;
	struct xilinx_cdma_tx_segment *tail_segment;
	u32 ctrl_reg = dma_read(chan, XILINX_DMA_REG_DMACR);

	if (chan->err)
		return;

	if (!chan->idle)
		return;

	if (list_empty(&chan->pending_list))
		return;

	head_desc = list_first_entry(&chan->pending_list,
				     struct xilinx_dma_tx_descriptor, node);
	tail_desc = list_last_entry(&chan->pending_list,
				    struct xilinx_dma_tx_descriptor, node);
	tail_segment = list_last_entry(&tail_desc->segments,
				       struct xilinx_cdma_tx_segment, node);

	if (chan->desc_pendingcount <= XILINX_DMA_COALESCE_MAX) {
		ctrl_reg &= ~XILINX_DMA_CR_COALESCE_MAX;
		ctrl_reg |= chan->desc_pendingcount <<
				XILINX_DMA_CR_COALESCE_SHIFT;
		dma_ctrl_write(chan, XILINX_DMA_REG_DMACR, ctrl_reg);
	}

	if (chan->has_sg) {
		dma_ctrl_clr(chan, XILINX_DMA_REG_DMACR,
			     XILINX_CDMA_CR_SGMODE);

		dma_ctrl_set(chan, XILINX_DMA_REG_DMACR,
			     XILINX_CDMA_CR_SGMODE);

		xilinx_write(chan, XILINX_DMA_REG_CURDESC,
			     head_desc->async_tx.phys);

		/* Update tail ptr register which will start the transfer */
		xilinx_write(chan, XILINX_DMA_REG_TAILDESC,
			     tail_segment->phys);
	} else {
		/* In simple mode */
		struct xilinx_cdma_tx_segment *segment;
		struct xilinx_cdma_desc_hw *hw;

		segment = list_first_entry(&head_desc->segments,
					   struct xilinx_cdma_tx_segment,
					   node);

		hw = &segment->hw;

		xilinx_write(chan, XILINX_CDMA_REG_SRCADDR, hw->src_addr);
		xilinx_write(chan, XILINX_CDMA_REG_DSTADDR, hw->dest_addr);

		/* Start the transfer */
		dma_ctrl_write(chan, XILINX_DMA_REG_BTT,
				hw->control & chan->xdev->max_buffer_len);
	}

	list_splice_tail_init(&chan->pending_list, &chan->active_list);
	chan->desc_pendingcount = 0;
	chan->idle = false;
}

/**
 * xilinx_dma_start_transfer - Starts DMA transfer
 * @chan: Driver specific channel struct pointer
 */
static void xilinx_dma_start_transfer(struct xilinx_dma_chan *chan)
{
	struct xilinx_dma_tx_descriptor *head_desc, *tail_desc;
	struct xilinx_axidma_tx_segment *tail_segment;
	u32 reg;

	if (chan->err)
		return;

	if (!chan->idle)
		return;

	if (list_empty(&chan->pending_list))
		return;

	head_desc = list_first_entry(&chan->pending_list,
				     struct xilinx_dma_tx_descriptor, node);
	tail_desc = list_last_entry(&chan->pending_list,
				    struct xilinx_dma_tx_descriptor, node);
	tail_segment = list_last_entry(&tail_desc->segments,
				       struct xilinx_axidma_tx_segment, node);

	reg = dma_ctrl_read(chan, XILINX_DMA_REG_DMACR);

	if (chan->desc_pendingcount <= XILINX_DMA_COALESCE_MAX) {
		reg &= ~XILINX_DMA_CR_COALESCE_MAX;
		reg |= chan->desc_pendingcount <<
				  XILINX_DMA_CR_COALESCE_SHIFT;
		dma_ctrl_write(chan, XILINX_DMA_REG_DMACR, reg);
	}

	if (chan->has_sg && !chan->xdev->mcdma)
		xilinx_write(chan, XILINX_DMA_REG_CURDESC,
			     head_desc->async_tx.phys);

	if (chan->has_sg && chan->xdev->mcdma) {
		if (chan->direction == DMA_MEM_TO_DEV) {
			dma_ctrl_write(chan, XILINX_DMA_REG_CURDESC,
				       head_desc->async_tx.phys);
		} else {
			if (!chan->tdest) {
				dma_ctrl_write(chan, XILINX_DMA_REG_CURDESC,
				       head_desc->async_tx.phys);
			} else {
				dma_ctrl_write(chan,
					XILINX_DMA_MCRX_CDESC(chan->tdest),
				       head_desc->async_tx.phys);
			}
		}
	}

	xilinx_dma_start(chan);

	if (chan->err)
		return;

	/* Start the transfer */
	if (chan->has_sg && !chan->xdev->mcdma) {
		if (chan->cyclic)
			xilinx_write(chan, XILINX_DMA_REG_TAILDESC,
				     chan->cyclic_seg_v->phys);
		else
			xilinx_write(chan, XILINX_DMA_REG_TAILDESC,
				     tail_segment->phys);
	} else if (chan->has_sg && chan->xdev->mcdma) {
		if (chan->direction == DMA_MEM_TO_DEV) {
			dma_ctrl_write(chan, XILINX_DMA_REG_TAILDESC,
			       tail_segment->phys);
		} else {
			if (!chan->tdest) {
				dma_ctrl_write(chan, XILINX_DMA_REG_TAILDESC,
					       tail_segment->phys);
			} else {
				dma_ctrl_write(chan,
					XILINX_DMA_MCRX_TDESC(chan->tdest),
					tail_segment->phys);
			}
		}
	} else {
		struct xilinx_axidma_tx_segment *segment;
		struct xilinx_axidma_desc_hw *hw;

		segment = list_first_entry(&head_desc->segments,
					   struct xilinx_axidma_tx_segment,
					   node);
		hw = &segment->hw;

		xilinx_write(chan, XILINX_DMA_REG_SRCDSTADDR, hw->buf_addr);

		/* Start the transfer */
		dma_ctrl_write(chan, XILINX_DMA_REG_BTT,
			       hw->control & chan->xdev->max_buffer_len);
	}

	list_splice_tail_init(&chan->pending_list, &chan->active_list);
	chan->desc_pendingcount = 0;
	chan->idle = false;
}

/**
 * xilinx_dma_issue_pending - Issue pending transactions
 * @dchan: DMA channel
 */
static void xilinx_dma_issue_pending(struct dma_chan *dchan)
{
	struct xilinx_dma_chan *chan = to_xilinx_chan(dchan);
	unsigned long flags;

	spin_lock_irqsave(&chan->lock, flags);
	chan->start_transfer(chan);
	spin_unlock_irqrestore(&chan->lock, flags);
}

/**
 * xilinx_dma_complete_descriptor - Mark the active descriptor as complete
 * @chan : xilinx DMA channel
 *
 * CONTEXT: hardirq
 */
static void xilinx_dma_complete_descriptor(struct xilinx_dma_chan *chan)
{
	struct xilinx_dma_tx_descriptor *desc, *next;

	/* This function was invoked with lock held */
	if (list_empty(&chan->active_list))
		return;

	list_for_each_entry_safe(desc, next, &chan->active_list, node) {
		list_del(&desc->node);
		if (!desc->cyclic)
			dma_cookie_complete(&desc->async_tx);
		list_add_tail(&desc->node, &chan->done_list);
	}
}

/**
 * xilinx_dma_reset - Reset DMA channel
 * @chan: Driver specific DMA channel
 *
 * Return: '0' on success and failure value on error
 */
static int xilinx_dma_reset(struct xilinx_dma_chan *chan)
{
	int err;
	u32 tmp;

	dma_ctrl_set(chan, XILINX_DMA_REG_DMACR, XILINX_DMA_DMACR_RESET);

	/* Wait for the hardware to finish reset */
	err = xilinx_dma_poll_timeout(chan, XILINX_DMA_REG_DMACR, tmp,
				      !(tmp & XILINX_DMA_DMACR_RESET), 0,
				      XILINX_DMA_LOOP_COUNT);

	if (err) {
		dev_err(chan->dev, "reset timeout, cr %x, sr %x\n",
			dma_ctrl_read(chan, XILINX_DMA_REG_DMACR),
			dma_ctrl_read(chan, XILINX_DMA_REG_DMASR));
		return -ETIMEDOUT;
	}

	chan->err = false;
	chan->idle = true;
	chan->desc_submitcount = 0;

	return err;
}

/**
 * xilinx_dma_chan_reset - Reset DMA channel and enable interrupts
 * @chan: Driver specific DMA channel
 *
 * Return: '0' on success and failure value on error
 */
static int xilinx_dma_chan_reset(struct xilinx_dma_chan *chan)
{
	int err;

	/* Reset VDMA */
	err = xilinx_dma_reset(chan);
	if (err)
		return err;

	/* Enable interrupts */
	dma_ctrl_set(chan, XILINX_DMA_REG_DMACR,
		      XILINX_DMA_DMAXR_ALL_IRQ_MASK);

	return 0;
}

/**
 * xilinx_dma_irq_handler - DMA Interrupt handler
 * @irq: IRQ number
 * @data: Pointer to the Xilinx DMA channel structure
 *
 * Return: IRQ_HANDLED/IRQ_NONE
 */
static irqreturn_t xilinx_dma_irq_handler(int irq, void *data)
{
	struct xilinx_dma_chan *chan = data;
	u32 status;

	/* Read the status and ack the interrupts. */
	status = dma_ctrl_read(chan, XILINX_DMA_REG_DMASR);
	if (!(status & XILINX_DMA_DMAXR_ALL_IRQ_MASK))
		return IRQ_NONE;

	dma_ctrl_write(chan, XILINX_DMA_REG_DMASR,
			status & XILINX_DMA_DMAXR_ALL_IRQ_MASK);

	if (status & XILINX_DMA_DMASR_ERR_IRQ) {
		/*
		 * An error occurred. If C_FLUSH_ON_FSYNC is enabled and the
		 * error is recoverable, ignore it. Otherwise flag the error.
		 *
		 * Only recoverable errors can be cleared in the DMASR register,
		 * make sure not to write to other error bits to 1.
		 */
		u32 errors = status & XILINX_DMA_DMASR_ALL_ERR_MASK;

		dma_ctrl_write(chan, XILINX_DMA_REG_DMASR,
				errors & XILINX_DMA_DMASR_ERR_RECOVER_MASK);

		if (!chan->flush_on_fsync ||
		    (errors & ~XILINX_DMA_DMASR_ERR_RECOVER_MASK)) {
			dev_err(chan->dev,
				"Channel %p has errors %x, cdr %x tdr %x\n",
				chan, errors,
				dma_ctrl_read(chan, XILINX_DMA_REG_CURDESC),
				dma_ctrl_read(chan, XILINX_DMA_REG_TAILDESC));
			chan->err = true;
		}
	}

	if (status & XILINX_DMA_DMASR_DLY_CNT_IRQ) {
		/*
		 * Device takes too long to do the transfer when user requires
		 * responsiveness.
		 */
		dev_dbg(chan->dev, "Inter-packet latency too long\n");
	}

	if (status & XILINX_DMA_DMASR_FRM_CNT_IRQ) {
		spin_lock(&chan->lock);
		xilinx_dma_complete_descriptor(chan);
		chan->idle = true;
		chan->start_transfer(chan);
		spin_unlock(&chan->lock);
	}

	tasklet_schedule(&chan->tasklet);
	return IRQ_HANDLED;
}

/**
 * append_desc_queue - Queuing descriptor
 * @chan: Driver specific dma channel
 * @desc: dma transaction descriptor
 */
static void append_desc_queue(struct xilinx_dma_chan *chan,
			      struct xilinx_dma_tx_descriptor *desc)
{
	struct xilinx_vdma_tx_segment *tail_segment;
	struct xilinx_dma_tx_descriptor *tail_desc;
	struct xilinx_axidma_tx_segment *axidma_tail_segment;
	struct xilinx_cdma_tx_segment *cdma_tail_segment;

	if (list_empty(&chan->pending_list))
		goto append;

	/*
	 * Add the hardware descriptor to the chain of hardware descriptors
	 * that already exists in memory.
	 */
	tail_desc = list_last_entry(&chan->pending_list,
				    struct xilinx_dma_tx_descriptor, node);
	if (chan->xdev->dma_config->dmatype == XDMA_TYPE_VDMA) {
		tail_segment = list_last_entry(&tail_desc->segments,
					       struct xilinx_vdma_tx_segment,
					       node);
		tail_segment->hw.next_desc = (u32)desc->async_tx.phys;
	} else if (chan->xdev->dma_config->dmatype == XDMA_TYPE_CDMA) {
		cdma_tail_segment = list_last_entry(&tail_desc->segments,
						struct xilinx_cdma_tx_segment,
						node);
		cdma_tail_segment->hw.next_desc = (u32)desc->async_tx.phys;
	} else {
		axidma_tail_segment = list_last_entry(&tail_desc->segments,
					       struct xilinx_axidma_tx_segment,
					       node);
		axidma_tail_segment->hw.next_desc = (u32)desc->async_tx.phys;
	}

	/*
	 * Add the software descriptor and all children to the list
	 * of pending transactions
	 */
append:
	list_add_tail(&desc->node, &chan->pending_list);
	chan->desc_pendingcount++;

	if (chan->xdev->dma_config->dmatype == XDMA_TYPE_VDMA
	    && unlikely(chan->desc_pendingcount > chan->num_frms)) {
		dev_dbg(chan->dev, "desc pendingcount is too high\n");
		chan->desc_pendingcount = chan->num_frms;
	}
}

/**
 * xilinx_dma_tx_submit - Submit DMA transaction
 * @tx: Async transaction descriptor
 *
 * Return: cookie value on success and failure value on error
 */
static dma_cookie_t xilinx_dma_tx_submit(struct dma_async_tx_descriptor *tx)
{
	struct xilinx_dma_tx_descriptor *desc = to_dma_tx_descriptor(tx);
	struct xilinx_dma_chan *chan = to_xilinx_chan(tx->chan);
	dma_cookie_t cookie;
	unsigned long flags;
	int err;

	if (chan->cyclic) {
		xilinx_dma_free_tx_descriptor(chan, desc);
		return -EBUSY;
	}

	if (chan->err) {
		/*
		 * If reset fails, need to hard reset the system.
		 * Channel is no longer functional
		 */
		err = xilinx_dma_chan_reset(chan);
		if (err < 0)
			return err;
	}

	spin_lock_irqsave(&chan->lock, flags);

	cookie = dma_cookie_assign(tx);

	/* Put this transaction onto the tail of the pending queue */
	append_desc_queue(chan, desc);

	if (desc->cyclic)
		chan->cyclic = true;

	spin_unlock_irqrestore(&chan->lock, flags);

	return cookie;
}

/**
 * xilinx_vdma_dma_prep_interleaved - prepare a descriptor for a
 *	DMA_SLAVE transaction
 * @dchan: DMA channel
 * @xt: Interleaved template pointer
 * @flags: transfer ack flags
 *
 * Return: Async transaction descriptor on success and NULL on failure
 */
static struct dma_async_tx_descriptor *
xilinx_vdma_dma_prep_interleaved(struct dma_chan *dchan,
				 struct dma_interleaved_template *xt,
				 unsigned long flags)
{
	struct xilinx_dma_chan *chan = to_xilinx_chan(dchan);
	struct xilinx_dma_tx_descriptor *desc;
	struct xilinx_vdma_tx_segment *segment;
	struct xilinx_vdma_desc_hw *hw;

	if (!is_slave_direction(xt->dir))
		return NULL;

	if (!xt->numf || !xt->sgl[0].size)
		return NULL;

	if (xt->frame_size != 1)
		return NULL;

	/* Allocate a transaction descriptor. */
	desc = xilinx_dma_alloc_tx_descriptor(chan);
	if (!desc)
		return NULL;

	dma_async_tx_descriptor_init(&desc->async_tx, &chan->common);
	desc->async_tx.tx_submit = xilinx_dma_tx_submit;
	async_tx_ack(&desc->async_tx);

	/* Allocate the link descriptor from DMA pool */
	segment = xilinx_vdma_alloc_tx_segment(chan);
	if (!segment)
		goto error;

	/* Fill in the hardware descriptor */
	hw = &segment->hw;
	hw->vsize = xt->numf;
	hw->hsize = xt->sgl[0].size;
	hw->stride = (xt->sgl[0].icg + xt->sgl[0].size) <<
			XILINX_DMA_FRMDLY_STRIDE_STRIDE_SHIFT;
	hw->stride |= chan->config.frm_dly <<
			XILINX_DMA_FRMDLY_STRIDE_FRMDLY_SHIFT;

	if (xt->dir != DMA_MEM_TO_DEV) {
		if (chan->ext_addr) {
			hw->buf_addr = lower_32_bits(xt->dst_start);
			hw->buf_addr_msb = upper_32_bits(xt->dst_start);
		} else {
			hw->buf_addr = xt->dst_start;
		}
	} else {
		if (chan->ext_addr) {
			hw->buf_addr = lower_32_bits(xt->src_start);
			hw->buf_addr_msb = upper_32_bits(xt->src_start);
		} else {
			hw->buf_addr = xt->src_start;
		}
	}

	/* Insert the segment into the descriptor segments list. */
	list_add_tail(&segment->node, &desc->segments);

	/* Link the last hardware descriptor with the first. */
	segment = list_first_entry(&desc->segments,
				   struct xilinx_vdma_tx_segment, node);
	desc->async_tx.phys = segment->phys;

	return &desc->async_tx;

error:
	xilinx_dma_free_tx_descriptor(chan, desc);
	return NULL;
}

/**
 * xilinx_cdma_prep_memcpy - prepare descriptors for a memcpy transaction
 * @dchan: DMA channel
 * @dma_dst: destination address
 * @dma_src: source address
 * @len: transfer length
 * @flags: transfer ack flags
 *
 * Return: Async transaction descriptor on success and NULL on failure
 */
static struct dma_async_tx_descriptor *
xilinx_cdma_prep_memcpy(struct dma_chan *dchan, dma_addr_t dma_dst,
			dma_addr_t dma_src, size_t len, unsigned long flags)
{
	struct xilinx_dma_chan *chan = to_xilinx_chan(dchan);
	struct xilinx_dma_tx_descriptor *desc;
	struct xilinx_cdma_tx_segment *segment, *prev;
	struct xilinx_cdma_desc_hw *hw;

	if (!len || len > chan->xdev->max_buffer_len)
		return NULL;

	desc = xilinx_dma_alloc_tx_descriptor(chan);
	if (!desc)
		return NULL;

	dma_async_tx_descriptor_init(&desc->async_tx, &chan->common);
	desc->async_tx.tx_submit = xilinx_dma_tx_submit;

	/* Allocate the link descriptor from DMA pool */
	segment = xilinx_cdma_alloc_tx_segment(chan);
	if (!segment)
		goto error;

	hw = &segment->hw;
	hw->control = len;
	hw->src_addr = dma_src;
	hw->dest_addr = dma_dst;
	if (chan->ext_addr) {
		hw->src_addr_msb = upper_32_bits(dma_src);
		hw->dest_addr_msb = upper_32_bits(dma_dst);
	}

	/* Fill the previous next descriptor with current */
	prev = list_last_entry(&desc->segments,
			       struct xilinx_cdma_tx_segment, node);
	prev->hw.next_desc = segment->phys;

	/* Insert the segment into the descriptor segments list. */
	list_add_tail(&segment->node, &desc->segments);

	prev = segment;

	/* Link the last hardware descriptor with the first. */
	segment = list_first_entry(&desc->segments,
				struct xilinx_cdma_tx_segment, node);
	desc->async_tx.phys = segment->phys;
	prev->hw.next_desc = segment->phys;

	return &desc->async_tx;

error:
	xilinx_dma_free_tx_descriptor(chan, desc);
	return NULL;
}

/**
 * xilinx_cdma_prep_sg - prepare descriptors for a memory sg transaction
 * @dchan: DMA channel
 * @dst_sg: Destination scatter list
 * @dst_sg_len: Number of entries in destination scatter list
 * @src_sg: Source scatter list
 * @src_sg_len: Number of entries in source scatter list
 * @flags: transfer ack flags
 *
 * Return: Async transaction descriptor on success and NULL on failure
 */
static struct dma_async_tx_descriptor *xilinx_cdma_prep_sg(
			struct dma_chan *dchan, struct scatterlist *dst_sg,
			unsigned int dst_sg_len, struct scatterlist *src_sg,
			unsigned int src_sg_len, unsigned long flags)
{
	struct xilinx_dma_chan *chan = to_xilinx_chan(dchan);
	struct xilinx_dma_tx_descriptor *desc;
	struct xilinx_cdma_tx_segment *segment, *prev = NULL;
	struct xilinx_cdma_desc_hw *hw;
	size_t len, dst_avail, src_avail;
	dma_addr_t dma_dst, dma_src;

	if (unlikely(dst_sg_len == 0 || src_sg_len == 0))
		return NULL;

	if (unlikely(dst_sg == NULL || src_sg == NULL))
		return NULL;

	desc = xilinx_dma_alloc_tx_descriptor(chan);
	if (!desc)
		return NULL;

	dma_async_tx_descriptor_init(&desc->async_tx, &chan->common);
	desc->async_tx.tx_submit = xilinx_dma_tx_submit;

	dst_avail = sg_dma_len(dst_sg);
	src_avail = sg_dma_len(src_sg);
	/*
	 * loop until there is either no more source or no more destination
	 * scatterlist entry
	 */
	while (true) {
		len = min_t(size_t, src_avail, dst_avail);
		len = min_t(size_t, len, chan->xdev->max_buffer_len);
		if (len == 0)
			goto fetch;

		/* Allocate the link descriptor from DMA pool */
		segment = xilinx_cdma_alloc_tx_segment(chan);
		if (!segment)
			goto error;

		dma_dst = sg_dma_address(dst_sg) + sg_dma_len(dst_sg) -
			dst_avail;
		dma_src = sg_dma_address(src_sg) + sg_dma_len(src_sg) -
			src_avail;
		hw = &segment->hw;
		hw->control = len;
		hw->src_addr = dma_src;
		hw->dest_addr = dma_dst;
		if (chan->ext_addr) {
			hw->src_addr_msb = upper_32_bits(dma_src);
			hw->dest_addr_msb = upper_32_bits(dma_dst);
		}

		if (prev)
			prev->hw.next_desc = segment->phys;

		prev = segment;
		dst_avail -= len;
		src_avail -= len;
		list_add_tail(&segment->node, &desc->segments);

fetch:
		/* Fetch the next dst scatterlist entry */
		if (dst_avail == 0) {
			if (dst_sg_len == 0)
				break;
			dst_sg = sg_next(dst_sg);
			if (dst_sg == NULL)
				break;
			dst_sg_len--;
			dst_avail = sg_dma_len(dst_sg);
		}
		/* Fetch the next src scatterlist entry */
		if (src_avail == 0) {
			if (src_sg_len == 0)
				break;
			src_sg = sg_next(src_sg);
			if (src_sg == NULL)
				break;
			src_sg_len--;
			src_avail = sg_dma_len(src_sg);
		}
	}

	/* Link the last hardware descriptor with the first. */
	segment = list_first_entry(&desc->segments,
				struct xilinx_cdma_tx_segment, node);
	desc->async_tx.phys = segment->phys;
	prev->hw.next_desc = segment->phys;

	return &desc->async_tx;

error:
	xilinx_dma_free_tx_descriptor(chan, desc);
	return NULL;
}

/**
 * xilinx_dma_prep_slave_sg - prepare descriptors for a DMA_SLAVE transaction
 * @dchan: DMA channel
 * @sgl: scatterlist to transfer to/from
 * @sg_len: number of entries in @scatterlist
 * @direction: DMA direction
 * @flags: transfer ack flags
 * @context: APP words of the descriptor
 *
 * Return: Async transaction descriptor on success and NULL on failure
 */
static struct dma_async_tx_descriptor *xilinx_dma_prep_slave_sg(
	struct dma_chan *dchan, struct scatterlist *sgl, unsigned int sg_len,
	enum dma_transfer_direction direction, unsigned long flags,
	void *context)
{
	struct xilinx_dma_chan *chan = to_xilinx_chan(dchan);
	struct xilinx_dma_tx_descriptor *desc;
	struct xilinx_axidma_tx_segment *segment = NULL;
	u32 *app_w = (u32 *)context;
	struct scatterlist *sg;
	size_t copy;
	size_t sg_used;
	unsigned int i;

	if (!is_slave_direction(direction))
		return NULL;

	/* Allocate a transaction descriptor. */
	desc = xilinx_dma_alloc_tx_descriptor(chan);
	if (!desc)
		return NULL;

	dma_async_tx_descriptor_init(&desc->async_tx, &chan->common);
	desc->async_tx.tx_submit = xilinx_dma_tx_submit;

	/* Build transactions using information in the scatter gather list */
	for_each_sg(sgl, sg, sg_len, i) {
		sg_used = 0;

		/* Loop until the entire scatterlist entry is used */
		while (sg_used < sg_dma_len(sg)) {
			struct xilinx_axidma_desc_hw *hw;

			/* Get a free segment */
			segment = xilinx_axidma_alloc_tx_segment(chan);
			if (!segment)
				goto error;

			/*
			 * Calculate the maximum number of bytes to transfer,
			 * making sure it is less than the hw limit
			 */
			copy = min_t(size_t, sg_dma_len(sg) - sg_used,
				     chan->xdev->max_buffer_len);
			hw = &segment->hw;

			/* Fill in the descriptor */
			xilinx_axidma_buf(chan, hw, sg_dma_address(sg),
					  sg_used, 0);

			hw->control = copy;

			if (chan->direction == DMA_MEM_TO_DEV) {
				if (app_w)
					memcpy(hw->app, app_w, sizeof(u32) *
					       XILINX_DMA_NUM_APP_WORDS);
			}

			sg_used += copy;

			/*
			 * Insert the segment into the descriptor segments
			 * list.
			 */
			list_add_tail(&segment->node, &desc->segments);
		}
	}

	segment = list_first_entry(&desc->segments,
				   struct xilinx_axidma_tx_segment, node);
	desc->async_tx.phys = segment->phys;

	/* For the last DMA_MEM_TO_DEV transfer, set EOP */
	if (chan->direction == DMA_MEM_TO_DEV) {
		segment->hw.control |= XILINX_DMA_BD_SOP;
		segment = list_last_entry(&desc->segments,
					  struct xilinx_axidma_tx_segment,
					  node);
		segment->hw.control |= XILINX_DMA_BD_EOP;
	}

	return &desc->async_tx;

error:
	xilinx_dma_free_tx_descriptor(chan, desc);
	return NULL;
}

/**
 * xilinx_dma_prep_dma_cyclic - prepare descriptors for a DMA_SLAVE transaction
 * @dchan: DMA channel
 * @buf_addr: Physical address of the buffer
 * @buf_len: Total length of the cyclic buffers
 * @period_len: length of individual cyclic buffer
 * @direction: DMA direction
 * @flags: transfer ack flags
 *
 * Return: Async transaction descriptor on success and NULL on failure
 */
static struct dma_async_tx_descriptor *xilinx_dma_prep_dma_cyclic(
	struct dma_chan *dchan, dma_addr_t buf_addr, size_t buf_len,
	size_t period_len, enum dma_transfer_direction direction,
	unsigned long flags)
{
	struct xilinx_dma_chan *chan = to_xilinx_chan(dchan);
	struct xilinx_dma_tx_descriptor *desc;
	struct xilinx_axidma_tx_segment *segment, *head_segment, *prev = NULL;
	size_t copy, sg_used;
	unsigned int num_periods;
	int i;
	u32 reg;

	if (!period_len)
		return NULL;

	num_periods = buf_len / period_len;

	if (!num_periods)
		return NULL;

	if (!is_slave_direction(direction))
		return NULL;

	/* Allocate a transaction descriptor. */
	desc = xilinx_dma_alloc_tx_descriptor(chan);
	if (!desc)
		return NULL;

	chan->direction = direction;
	dma_async_tx_descriptor_init(&desc->async_tx, &chan->common);
	desc->async_tx.tx_submit = xilinx_dma_tx_submit;

	for (i = 0; i < num_periods; ++i) {
		sg_used = 0;

		while (sg_used < period_len) {
			struct xilinx_axidma_desc_hw *hw;

			/* Get a free segment */
			segment = xilinx_axidma_alloc_tx_segment(chan);
			if (!segment)
				goto error;

			/*
			 * Calculate the maximum number of bytes to transfer,
			 * making sure it is less than the hw limit
			 */
			copy = min_t(size_t, period_len - sg_used,
				     chan->xdev->max_buffer_len);
			hw = &segment->hw;
			xilinx_axidma_buf(chan, hw, buf_addr, sg_used,
					  period_len * i);
			hw->control = copy;

			if (prev)
				prev->hw.next_desc = segment->phys;

			prev = segment;
			sg_used += copy;

			/*
			 * Insert the segment into the descriptor segments
			 * list.
			 */
			list_add_tail(&segment->node, &desc->segments);
		}
	}

	head_segment = list_first_entry(&desc->segments,
				   struct xilinx_axidma_tx_segment, node);
	desc->async_tx.phys = head_segment->phys;

	desc->cyclic = true;
	reg = dma_ctrl_read(chan, XILINX_DMA_REG_DMACR);
	reg |= XILINX_DMA_CR_CYCLIC_BD_EN_MASK;
	dma_ctrl_write(chan, XILINX_DMA_REG_DMACR, reg);

	segment = list_last_entry(&desc->segments,
				  struct xilinx_axidma_tx_segment,
				  node);
	segment->hw.next_desc = (u32) head_segment->phys;

	/* For the last DMA_MEM_TO_DEV transfer, set EOP */
	if (direction == DMA_MEM_TO_DEV) {
		head_segment->hw.control |= XILINX_DMA_BD_SOP;
		segment->hw.control |= XILINX_DMA_BD_EOP;
	}

	return &desc->async_tx;

error:
	xilinx_dma_free_tx_descriptor(chan, desc);
	return NULL;
}

/**
 * xilinx_dma_prep_interleaved - prepare a descriptor for a
 *	DMA_SLAVE transaction
 * @dchan: DMA channel
 * @xt: Interleaved template pointer
 * @flags: transfer ack flags
 *
 * Return: Async transaction descriptor on success and NULL on failure
 */
static struct dma_async_tx_descriptor *
xilinx_dma_prep_interleaved(struct dma_chan *dchan,
				 struct dma_interleaved_template *xt,
				 unsigned long flags)
{
	struct xilinx_dma_chan *chan = to_xilinx_chan(dchan);
	struct xilinx_dma_tx_descriptor *desc;
	struct xilinx_axidma_tx_segment *segment;
	struct xilinx_axidma_desc_hw *hw;

	if (!is_slave_direction(xt->dir))
		return NULL;

	if (!xt->numf || !xt->sgl[0].size)
		return NULL;

	if (xt->frame_size != 1)
		return NULL;

	/* Allocate a transaction descriptor. */
	desc = xilinx_dma_alloc_tx_descriptor(chan);
	if (!desc)
		return NULL;

	chan->direction = xt->dir;
	dma_async_tx_descriptor_init(&desc->async_tx, &chan->common);
	desc->async_tx.tx_submit = xilinx_dma_tx_submit;

	/* Get a free segment */
	segment = xilinx_axidma_alloc_tx_segment(chan);
	if (!segment)
		goto error;

	hw = &segment->hw;

	/* Fill in the descriptor */
	if (xt->dir != DMA_MEM_TO_DEV)
		hw->buf_addr = xt->dst_start;
	else
		hw->buf_addr = xt->src_start;

	hw->mcdma_control = chan->tdest & XILINX_DMA_BD_TDEST_MASK;
	hw->vsize_stride = (xt->numf << XILINX_DMA_BD_VSIZE_SHIFT) &
			    XILINX_DMA_BD_VSIZE_MASK;
	hw->vsize_stride |= (xt->sgl[0].icg + xt->sgl[0].size) &
			    XILINX_DMA_BD_STRIDE_MASK;
	hw->control = xt->sgl[0].size & XILINX_DMA_BD_HSIZE_MASK;

	/*
	 * Insert the segment into the descriptor segments
	 * list.
	 */
	list_add_tail(&segment->node, &desc->segments);


	segment = list_first_entry(&desc->segments,
				   struct xilinx_axidma_tx_segment, node);
	desc->async_tx.phys = segment->phys;

	/* For the last DMA_MEM_TO_DEV transfer, set EOP */
	if (xt->dir == DMA_MEM_TO_DEV) {
		segment->hw.control |= XILINX_DMA_BD_SOP;
		segment = list_last_entry(&desc->segments,
					  struct xilinx_axidma_tx_segment,
					  node);
		segment->hw.control |= XILINX_DMA_BD_EOP;
	}

	return &desc->async_tx;

error:
	xilinx_dma_free_tx_descriptor(chan, desc);
	return NULL;
}

/**
 * xilinx_dma_terminate_all - Halt the channel and free descriptors
 * @dchan: Driver specific DMA Channel pointer
 *
 * Return: '0' always.
 */
static int xilinx_dma_terminate_all(struct dma_chan *dchan)
{
	struct xilinx_dma_chan *chan = to_xilinx_chan(dchan);
	u32 reg;

	if (chan->cyclic)
		xilinx_dma_chan_reset(chan);

	/* Halt the DMA engine */
	xilinx_dma_halt(chan);

	/* Remove and free all of the descriptors in the lists */
	xilinx_dma_free_descriptors(chan);

	if (chan->cyclic) {
		reg = dma_ctrl_read(chan, XILINX_DMA_REG_DMACR);
		reg &= ~XILINX_DMA_CR_CYCLIC_BD_EN_MASK;
		dma_ctrl_write(chan, XILINX_DMA_REG_DMACR, reg);
		chan->cyclic = false;
	}

	if ((chan->xdev->dma_config->dmatype == XDMA_TYPE_CDMA) && chan->has_sg)
		dma_ctrl_clr(chan, XILINX_DMA_REG_DMACR,
			     XILINX_CDMA_CR_SGMODE);

	chan->idle = true;
	return 0;
}

/**
 * xilinx_dma_channel_set_config - Configure VDMA channel
 * Run-time configuration for Axi VDMA, supports:
 * . halt the channel
 * . configure interrupt coalescing and inter-packet delay threshold
 * . start/stop parking
 * . enable genlock
 *
 * @dchan: DMA channel
 * @cfg: VDMA device configuration pointer
 *
 * Return: '0' on success and failure value on error
 */
int xilinx_vdma_channel_set_config(struct dma_chan *dchan,
					struct xilinx_vdma_config *cfg)
{
	struct xilinx_dma_chan *chan = to_xilinx_chan(dchan);
	u32 dmacr;

	if (cfg->reset)
		return xilinx_dma_chan_reset(chan);

	dmacr = dma_ctrl_read(chan, XILINX_DMA_REG_DMACR);

	chan->config.frm_dly = cfg->frm_dly;
	chan->config.park = cfg->park;

	/* genlock settings */
	chan->config.gen_lock = cfg->gen_lock;
	chan->config.master = cfg->master;

	if (cfg->gen_lock && chan->genlock) {
		dmacr |= XILINX_DMA_DMACR_GENLOCK_EN;
		dmacr |= cfg->master << XILINX_DMA_DMACR_MASTER_SHIFT;
	}

	chan->config.frm_cnt_en = cfg->frm_cnt_en;
	chan->config.vflip_en = cfg->vflip_en;

	if (cfg->park)
		chan->config.park_frm = cfg->park_frm;
	else
		chan->config.park_frm = -1;

	chan->config.coalesc = cfg->coalesc;
	chan->config.delay = cfg->delay;

	if (cfg->coalesc <= XILINX_DMA_DMACR_FRAME_COUNT_MAX) {
		dmacr |= cfg->coalesc << XILINX_DMA_DMACR_FRAME_COUNT_SHIFT;
		chan->config.coalesc = cfg->coalesc;
	}

	if (cfg->delay <= XILINX_DMA_DMACR_DELAY_MAX) {
		dmacr |= cfg->delay << XILINX_DMA_DMACR_DELAY_SHIFT;
		chan->config.delay = cfg->delay;
	}

	/* FSync Source selection */
	dmacr &= ~XILINX_DMA_DMACR_FSYNCSRC_MASK;
	dmacr |= cfg->ext_fsync << XILINX_DMA_DMACR_FSYNCSRC_SHIFT;

	dma_ctrl_write(chan, XILINX_DMA_REG_DMACR, dmacr);

	return 0;
}
EXPORT_SYMBOL(xilinx_vdma_channel_set_config);

/* -----------------------------------------------------------------------------
 * Probe and remove
 */

/**
 * xilinx_dma_chan_remove - Per Channel remove function
 * @chan: Driver specific DMA channel
 */
static void xilinx_dma_chan_remove(struct xilinx_dma_chan *chan)
{
	/* Disable all interrupts */
	dma_ctrl_clr(chan, XILINX_DMA_REG_DMACR,
		      XILINX_DMA_DMAXR_ALL_IRQ_MASK);

	if (chan->irq > 0)
		free_irq(chan->irq, chan);

	tasklet_kill(&chan->tasklet);

	list_del(&chan->common.device_node);
}

static int axidma_clk_init(struct platform_device *pdev, struct clk **axi_clk,
			    struct clk **tx_clk, struct clk **rx_clk,
			    struct clk **sg_clk, struct clk **tmp_clk)
{
	int err;

	*tmp_clk = NULL;

	*axi_clk = devm_clk_get(&pdev->dev, "s_axi_lite_aclk");
	if (IS_ERR(*axi_clk)) {
		err = PTR_ERR(*axi_clk);
		dev_err(&pdev->dev, "failed to get axi_aclk (%u)\n", err);
		return err;
	}

	*tx_clk = devm_clk_get(&pdev->dev, "m_axi_mm2s_aclk");
	if (IS_ERR(*tx_clk))
		*tx_clk = NULL;

	*rx_clk = devm_clk_get(&pdev->dev, "m_axi_s2mm_aclk");
	if (IS_ERR(*rx_clk))
		*rx_clk = NULL;

	*sg_clk = devm_clk_get(&pdev->dev, "m_axi_sg_aclk");
	if (IS_ERR(*sg_clk))
		*sg_clk = NULL;

	err = clk_prepare_enable(*axi_clk);
	if (err) {
		dev_err(&pdev->dev, "failed to enable axi_clk (%u)\n", err);
		return err;
	}

	err = clk_prepare_enable(*tx_clk);
	if (err) {
		dev_err(&pdev->dev, "failed to enable tx_clk (%u)\n", err);
		goto err_disable_axiclk;
	}

	err = clk_prepare_enable(*rx_clk);
	if (err) {
		dev_err(&pdev->dev, "failed to enable rx_clk (%u)\n", err);
		goto err_disable_txclk;
	}

	err = clk_prepare_enable(*sg_clk);
	if (err) {
		dev_err(&pdev->dev, "failed to enable sg_clk (%u)\n", err);
		goto err_disable_rxclk;
	}

	return 0;

err_disable_rxclk:
	clk_disable_unprepare(*rx_clk);
err_disable_txclk:
	clk_disable_unprepare(*tx_clk);
err_disable_axiclk:
	clk_disable_unprepare(*axi_clk);

	return err;
}

static int axicdma_clk_init(struct platform_device *pdev, struct clk **axi_clk,
			    struct clk **dev_clk, struct clk **tmp_clk,
			    struct clk **tmp1_clk, struct clk **tmp2_clk)
{
	int err;

	*tmp_clk = NULL;
	*tmp1_clk = NULL;
	*tmp2_clk = NULL;

	*axi_clk = devm_clk_get(&pdev->dev, "s_axi_lite_aclk");
	if (IS_ERR(*axi_clk)) {
		err = PTR_ERR(*axi_clk);
		dev_err(&pdev->dev, "failed to get axi_clk (%u)\n", err);
		return err;
	}

	*dev_clk = devm_clk_get(&pdev->dev, "m_axi_aclk");
	if (IS_ERR(*dev_clk)) {
		err = PTR_ERR(*dev_clk);
		dev_err(&pdev->dev, "failed to get dev_clk (%u)\n", err);
		return err;
	}

	err = clk_prepare_enable(*axi_clk);
	if (err) {
		dev_err(&pdev->dev, "failed to enable axi_clk (%u)\n", err);
		return err;
	}

	err = clk_prepare_enable(*dev_clk);
	if (err) {
		dev_err(&pdev->dev, "failed to enable dev_clk (%u)\n", err);
		goto err_disable_axiclk;
	}

	return 0;

err_disable_axiclk:
	clk_disable_unprepare(*axi_clk);

	return err;
}

static int axivdma_clk_init(struct platform_device *pdev, struct clk **axi_clk,
			    struct clk **tx_clk, struct clk **txs_clk,
			    struct clk **rx_clk, struct clk **rxs_clk)
{
	int err;

	return 0;

	*axi_clk = devm_clk_get(&pdev->dev, "s_axi_lite_aclk");
	if (IS_ERR(*axi_clk)) {
		err = PTR_ERR(*axi_clk);
		dev_err(&pdev->dev, "failed to get axi_aclk (%u)\n", err);
		return err;
	}

	*tx_clk = devm_clk_get(&pdev->dev, "m_axi_mm2s_aclk");
	if (IS_ERR(*tx_clk))
		*tx_clk = NULL;

	*txs_clk = devm_clk_get(&pdev->dev, "m_axis_mm2s_aclk");
	if (IS_ERR(*txs_clk))
		*txs_clk = NULL;

	*rx_clk = devm_clk_get(&pdev->dev, "m_axi_s2mm_aclk");
	if (IS_ERR(*rx_clk))
		*rx_clk = NULL;

	*rxs_clk = devm_clk_get(&pdev->dev, "s_axis_s2mm_aclk");
	if (IS_ERR(*rxs_clk))
		*rxs_clk = NULL;

	err = clk_prepare_enable(*axi_clk);
	if (err) {
		dev_err(&pdev->dev, "failed to enable axi_clk (%u)\n", err);
		return err;
	}

	err = clk_prepare_enable(*tx_clk);
	if (err) {
		dev_err(&pdev->dev, "failed to enable tx_clk (%u)\n", err);
		goto err_disable_axiclk;
	}

	err = clk_prepare_enable(*txs_clk);
	if (err) {
		dev_err(&pdev->dev, "failed to enable txs_clk (%u)\n", err);
		goto err_disable_txclk;
	}

	err = clk_prepare_enable(*rx_clk);
	if (err) {
		dev_err(&pdev->dev, "failed to enable rx_clk (%u)\n", err);
		goto err_disable_txsclk;
	}

	err = clk_prepare_enable(*rxs_clk);
	if (err) {
		dev_err(&pdev->dev, "failed to enable rxs_clk (%u)\n", err);
		goto err_disable_rxclk;
	}

	return 0;

err_disable_rxclk:
	clk_disable_unprepare(*rx_clk);
err_disable_txsclk:
	clk_disable_unprepare(*txs_clk);
err_disable_txclk:
	clk_disable_unprepare(*tx_clk);
err_disable_axiclk:
	clk_disable_unprepare(*axi_clk);

	return err;
}

static void xdma_disable_allclks(struct xilinx_dma_device *xdev)
{
	clk_disable_unprepare(xdev->rxs_clk);
	clk_disable_unprepare(xdev->rx_clk);
	clk_disable_unprepare(xdev->txs_clk);
	clk_disable_unprepare(xdev->tx_clk);
	clk_disable_unprepare(xdev->axi_clk);
}

/**
 * xilinx_dma_chan_probe - Per Channel Probing
 * It get channel features from the device tree entry and
 * initialize special channel handling routines
 *
 * @xdev: Driver specific device structure
 * @node: Device node
 * @chan_id: DMA Channel id
 *
 * Return: '0' on success and failure value on error
 */
static int xilinx_dma_chan_probe(struct xilinx_dma_device *xdev,
				  struct device_node *node, int chan_id)
{
	struct xilinx_dma_chan *chan;
	bool has_dre = false;
	u32 value, width;
	int err;

	/* Allocate and initialize the channel structure */
	chan = devm_kzalloc(xdev->dev, sizeof(*chan), GFP_KERNEL);
	if (!chan)
		return -ENOMEM;

	chan->dev = xdev->dev;
	chan->xdev = xdev;
	chan->has_sg = xdev->has_sg;
	chan->desc_pendingcount = 0x0;
	chan->ext_addr = xdev->ext_addr;
	/* This variable enusres that descripotrs are not
	 * Submited when dma engine is in progress. This variable is
	 * Added to avoid pollling for a bit in the status register to
	 * Know dma state in the driver hot path.
	 */
	chan->idle = true;

	spin_lock_init(&chan->lock);
	INIT_LIST_HEAD(&chan->pending_list);
	INIT_LIST_HEAD(&chan->done_list);
	INIT_LIST_HEAD(&chan->active_list);
	INIT_LIST_HEAD(&chan->free_seg_list);

	/* Retrieve the channel properties from the device tree */
	has_dre = of_property_read_bool(node, "xlnx,include-dre");

	chan->genlock = of_property_read_bool(node, "xlnx,genlock-mode");

	err = of_property_read_u32(node, "xlnx,datawidth", &value);
	if (err) {
		dev_err(xdev->dev, "missing xlnx,datawidth property\n");
		return err;
	}
	width = value >> 3; /* Convert bits to bytes */

	/* If data width is greater than 8 bytes, DRE is not in hw */
	if (width > 8)
		has_dre = false;

	if (!has_dre)
		xdev->common.copy_align = fls(width - 1);

	if (of_device_is_compatible(node, "xlnx,axi-vdma-mm2s-channel") ||
	    of_device_is_compatible(node, "xlnx,axi-dma-mm2s-channel") ||
	    of_device_is_compatible(node, "xlnx,axi-cdma-channel")) {
		chan->direction = DMA_MEM_TO_DEV;
		chan->id = chan_id;
		chan->tdest = chan_id;
		xdev->common.directions = BIT(DMA_MEM_TO_DEV);

		chan->ctrl_offset = XILINX_DMA_MM2S_CTRL_OFFSET;
		if (xdev->dma_config->dmatype == XDMA_TYPE_VDMA) {
			chan->config.park = 1;
			chan->desc_offset = XILINX_VDMA_MM2S_DESC_OFFSET;

			if (xdev->flush_on_fsync == XILINX_DMA_FLUSH_BOTH ||
			    xdev->flush_on_fsync == XILINX_DMA_FLUSH_MM2S)
				chan->flush_on_fsync = true;
		}
	} else if (of_device_is_compatible(node,
					   "xlnx,axi-vdma-s2mm-channel") ||
		   of_device_is_compatible(node,
					   "xlnx,axi-dma-s2mm-channel")) {
		chan->direction = DMA_DEV_TO_MEM;
		chan->id = chan_id;
		chan->tdest = chan_id - xdev->nr_channels;
		xdev->common.directions |= BIT(DMA_DEV_TO_MEM);
		chan->has_vflip = of_property_read_bool(node,
					"xlnx,enable-vert-flip");
		if (chan->has_vflip) {
			chan->config.vflip_en = dma_read(chan,
				XILINX_VDMA_REG_ENABLE_VERTICAL_FLIP) &
				XILINX_VDMA_ENABLE_VERTICAL_FLIP;
		}

		chan->ctrl_offset = XILINX_DMA_S2MM_CTRL_OFFSET;
		if (xdev->dma_config->dmatype == XDMA_TYPE_VDMA) {
			chan->config.park = 1;
			chan->desc_offset = XILINX_VDMA_S2MM_DESC_OFFSET;

			if (xdev->flush_on_fsync == XILINX_DMA_FLUSH_BOTH ||
			    xdev->flush_on_fsync == XILINX_DMA_FLUSH_S2MM)
				chan->flush_on_fsync = true;
		}
	} else {
		dev_err(xdev->dev, "Invalid channel compatible node\n");
		return -EINVAL;
	}

	/* Request the interrupt */
	chan->irq = irq_of_parse_and_map(node, 0);
	err = request_irq(chan->irq, xilinx_dma_irq_handler, IRQF_SHARED,
			  "xilinx-dma-controller", chan);
	if (err) {
		dev_err(xdev->dev, "unable to request IRQ %d\n", chan->irq);
		return err;
	}

	if (xdev->dma_config->dmatype == XDMA_TYPE_AXIDMA)
		chan->start_transfer = xilinx_dma_start_transfer;
	else if (xdev->dma_config->dmatype == XDMA_TYPE_CDMA)
		chan->start_transfer = xilinx_cdma_start_transfer;
	else
		chan->start_transfer = xilinx_vdma_start_transfer;

	/* Initialize the tasklet */
	tasklet_init(&chan->tasklet, xilinx_dma_do_tasklet,
			(unsigned long)chan);

	/*
	 * Initialize the DMA channel and add it to the DMA engine channels
	 * list.
	 */
	chan->common.device = &xdev->common;

	list_add_tail(&chan->common.device_node, &xdev->common.channels);
	xdev->chan[chan->id] = chan;

	/* Reset the channel */
	err = xilinx_dma_chan_reset(chan);
	if (err < 0) {
		dev_err(xdev->dev, "Reset channel failed\n");
		return err;
	}

	return 0;
}

/**
 * xilinx_dma_child_probe - Per child node probe
 * It get number of dma-channels per child node from
 * device-tree and initializes all the channels.
 *
 * @xdev: Driver specific device structure
 * @node: Device node
 *
 * Return: 0 always.
 */
static int xilinx_dma_child_probe(struct xilinx_dma_device *xdev,
				    struct device_node *node)
{
	int ret, i, nr_channels = 1;

	ret = of_property_read_u32(node, "dma-channels", &nr_channels);
	if ((ret < 0) && xdev->mcdma)
		dev_warn(xdev->dev, "missing dma-channels property\n");

	for (i = 0; i < nr_channels; i++)
		xilinx_dma_chan_probe(xdev, node, xdev->chan_id++);

	xdev->nr_channels += nr_channels;

	return 0;
}

/**
 * of_dma_xilinx_xlate - Translation function
 * @dma_spec: Pointer to DMA specifier as found in the device tree
 * @ofdma: Pointer to DMA controller data
 *
 * Return: DMA channel pointer on success and NULL on error
 */
static struct dma_chan *of_dma_xilinx_xlate(struct of_phandle_args *dma_spec,
						struct of_dma *ofdma)
{
	struct xilinx_dma_device *xdev = ofdma->of_dma_data;
	int chan_id = dma_spec->args[0];

	if (chan_id >= xdev->nr_channels || !xdev->chan[chan_id])
		return NULL;

	return dma_get_slave_channel(&xdev->chan[chan_id]->common);
}

static const struct xilinx_dma_ip_config axidma_config = {
	.dmatype = XDMA_TYPE_AXIDMA,
	.clk_init = axidma_clk_init,
};

static const struct xilinx_dma_ip_config axicdma_config = {
	.dmatype = XDMA_TYPE_CDMA,
	.clk_init = axicdma_clk_init,
};

static const struct xilinx_dma_ip_config axivdma_config = {
	.dmatype = XDMA_TYPE_VDMA,
	.clk_init = axivdma_clk_init,
};

static const struct of_device_id xilinx_dma_of_ids[] = {
	{ .compatible = "xlnx,axi-dma-1.00.a", .data = &axidma_config },
	{ .compatible = "xlnx,axi-cdma-1.00.a", .data = &axicdma_config },
	{ .compatible = "xlnx,axi-vdma-1.00.a", .data = &axivdma_config },
	{}
};
MODULE_DEVICE_TABLE(of, xilinx_dma_of_ids);

/**
 * xilinx_dma_probe - Driver probe function
 * @pdev: Pointer to the platform_device structure
 *
 * Return: '0' on success and failure value on error
 */
static int xilinx_dma_probe(struct platform_device *pdev)
{
	int (*clk_init)(struct platform_device *, struct clk **, struct clk **,
			struct clk **, struct clk **, struct clk **)
					= axivdma_clk_init;
	struct device_node *node = pdev->dev.of_node;
	struct xilinx_dma_device *xdev;
	struct device_node *child, *np = pdev->dev.of_node;
	struct resource *io;
	u32 num_frames, addr_width, len_width;
	int i, err;

	/* Allocate and initialize the DMA engine structure */
	xdev = devm_kzalloc(&pdev->dev, sizeof(*xdev), GFP_KERNEL);
	if (!xdev)
		return -ENOMEM;

	xdev->dev = &pdev->dev;
	if (np) {
		const struct of_device_id *match;

		match = of_match_node(xilinx_dma_of_ids, np);
		if (match && match->data) {
			xdev->dma_config = match->data;
			clk_init = xdev->dma_config->clk_init;
		}
	}

	err = clk_init(pdev, &xdev->axi_clk, &xdev->tx_clk, &xdev->txs_clk,
		       &xdev->rx_clk, &xdev->rxs_clk);
	if (err)
		return err;

	/* Request and map I/O memory */
	io = platform_get_resource(pdev, IORESOURCE_MEM, 0);
	xdev->regs = devm_ioremap_resource(&pdev->dev, io);
	if (IS_ERR(xdev->regs))
		return PTR_ERR(xdev->regs);

	/* Retrieve the DMA engine properties from the device tree */
	xdev->has_sg = of_property_read_bool(node, "xlnx,include-sg");
	xdev->max_buffer_len = GENMASK(XILINX_DMA_MAX_TRANS_LEN_MAX - 1, 0);

	if (xdev->dma_config->dmatype == XDMA_TYPE_AXIDMA) {
		xdev->mcdma = of_property_read_bool(node, "xlnx,mcdma");
		if (!of_property_read_u32(node, "xlnx,sg-length-width",
					  &len_width)) {
			if (len_width < XILINX_DMA_MAX_TRANS_LEN_MIN ||
			    len_width > XILINX_DMA_MAX_TRANS_LEN_MAX) {
				dev_warn(xdev->dev,
					 "invalid xlnx,sg-length-width property value using default width\n");
			} else {
				xdev->max_buffer_len = GENMASK(len_width - 1,
							       0);
			}
		}
	}

	if (xdev->dma_config->dmatype == XDMA_TYPE_VDMA) {
		err = of_property_read_u32(node, "xlnx,num-fstores",
					   &num_frames);
		if (err < 0) {
			dev_err(xdev->dev,
				"missing xlnx,num-fstores property\n");
			return err;
		}

		err = of_property_read_u32(node, "xlnx,flush-fsync",
					   &xdev->flush_on_fsync);
		if (err < 0)
			dev_warn(xdev->dev,
				 "missing xlnx,flush-fsync property\n");
	}

	err = of_property_read_u32(node, "xlnx,addrwidth", &addr_width);
	if (err < 0)
		dev_warn(xdev->dev, "missing xlnx,addrwidth property\n");

	if (addr_width > 32)
		xdev->ext_addr = true;
	else
		xdev->ext_addr = false;

	/* Set the dma mask bits */
	dma_set_mask(xdev->dev, DMA_BIT_MASK(addr_width));

	/* Initialize the DMA engine */
	xdev->common.dev = &pdev->dev;

	INIT_LIST_HEAD(&xdev->common.channels);
	if (!(xdev->dma_config->dmatype == XDMA_TYPE_CDMA)) {
		dma_cap_set(DMA_SLAVE, xdev->common.cap_mask);
		dma_cap_set(DMA_PRIVATE, xdev->common.cap_mask);
		dma_cap_set(DMA_INTERLEAVE, xdev->common.cap_mask);
	}

	xdev->common.dst_addr_widths = BIT(addr_width / 8);
	xdev->common.src_addr_widths = BIT(addr_width / 8);
	xdev->common.device_alloc_chan_resources =
				xilinx_dma_alloc_chan_resources;
	xdev->common.device_free_chan_resources =
				xilinx_dma_free_chan_resources;
	xdev->common.device_terminate_all = xilinx_dma_terminate_all;
	xdev->common.device_tx_status = xilinx_dma_tx_status;
	xdev->common.device_issue_pending = xilinx_dma_issue_pending;
	if (xdev->dma_config->dmatype == XDMA_TYPE_AXIDMA) {
		dma_cap_set(DMA_CYCLIC, xdev->common.cap_mask);
		xdev->common.device_prep_slave_sg = xilinx_dma_prep_slave_sg;
		xdev->common.device_prep_dma_cyclic =
					  xilinx_dma_prep_dma_cyclic;
		xdev->common.device_prep_interleaved_dma =
					xilinx_dma_prep_interleaved;
		/* Residue calculation is supported by only AXI DMA */
		xdev->common.residue_granularity =
					  DMA_RESIDUE_GRANULARITY_SEGMENT;
	} else if (xdev->dma_config->dmatype == XDMA_TYPE_CDMA) {
		dma_cap_set(DMA_MEMCPY, xdev->common.cap_mask);
		dma_cap_set(DMA_SG, xdev->common.cap_mask);
		xdev->common.device_prep_dma_memcpy = xilinx_cdma_prep_memcpy;
		xdev->common.device_prep_dma_sg = xilinx_cdma_prep_sg;
	} else {
		xdev->common.device_prep_interleaved_dma =
				xilinx_vdma_dma_prep_interleaved;
	}

	platform_set_drvdata(pdev, xdev);

	/* Initialize the channels */
	for_each_child_of_node(node, child) {
		err = xilinx_dma_child_probe(xdev, child);
		if (err < 0)
			goto disable_clks;
	}

	if (xdev->dma_config->dmatype == XDMA_TYPE_VDMA) {
		for (i = 0; i < xdev->nr_channels; i++)
			if (xdev->chan[i])
				xdev->chan[i]->num_frms = num_frames;
	}

	/* Register the DMA engine with the core */
	dma_async_device_register(&xdev->common);

	err = of_dma_controller_register(node, of_dma_xilinx_xlate,
					 xdev);
	if (err < 0) {
		dev_err(&pdev->dev, "Unable to register DMA to DT\n");
		dma_async_device_unregister(&xdev->common);
		goto error;
	}

	if (xdev->dma_config->dmatype == XDMA_TYPE_AXIDMA)
		dev_info(&pdev->dev, "Xilinx AXI DMA Engine Driver Probed!!\n");
	else if (xdev->dma_config->dmatype == XDMA_TYPE_CDMA)
		dev_info(&pdev->dev, "Xilinx AXI CDMA Engine Driver Probed!!\n");
	else
		dev_info(&pdev->dev, "Xilinx AXI VDMA Engine Driver Probed!!\n");

	return 0;

disable_clks:
	xdma_disable_allclks(xdev);
error:
	for (i = 0; i < xdev->nr_channels; i++)
		if (xdev->chan[i])
			xilinx_dma_chan_remove(xdev->chan[i]);

	return err;
}

/**
 * xilinx_dma_remove - Driver remove function
 * @pdev: Pointer to the platform_device structure
 *
 * Return: Always '0'
 */
static int xilinx_dma_remove(struct platform_device *pdev)
{
	struct xilinx_dma_device *xdev = platform_get_drvdata(pdev);
	int i;

	of_dma_controller_free(pdev->dev.of_node);

	dma_async_device_unregister(&xdev->common);

	for (i = 0; i < xdev->nr_channels; i++)
		if (xdev->chan[i])
			xilinx_dma_chan_remove(xdev->chan[i]);

	xdma_disable_allclks(xdev);

	return 0;
}

static struct platform_driver xilinx_vdma_driver = {
	.driver = {
		.name = "xilinx-vdma",
		.of_match_table = xilinx_dma_of_ids,
	},
	.probe = xilinx_dma_probe,
	.remove = xilinx_dma_remove,
};

module_platform_driver(xilinx_vdma_driver);

MODULE_AUTHOR("Xilinx, Inc.");
MODULE_DESCRIPTION("Xilinx VDMA driver");
MODULE_LICENSE("GPL v2");<|MERGE_RESOLUTION|>--- conflicted
+++ resolved
@@ -341,12 +341,6 @@
  * @cyclic_seg_v: Statically allocated segment base for cyclic transfers
  * @cyclic_seg_p: Physical allocated segments base for cyclic dma
  * @start_transfer: Differentiate b/w DMA IP's transfer
-<<<<<<< HEAD
- * @stop_transfer: Differentiate b/w DMA IP's quiesce
- * @tdest: TDEST value for mcdma
- * @has_vflip: S2MM vertical flip
-=======
->>>>>>> 1b12f42a
  */
 struct xilinx_dma_chan {
 	struct xilinx_dma_device *xdev;
@@ -1008,9 +1002,6 @@
 }
 
 /**
-<<<<<<< HEAD
- * xilinx_dma_stop_transfer - Halt DMA channel
-=======
  * xilinx_dma_is_running - Check if DMA channel is running
  * @chan: Driver specific DMA channel
  *
@@ -1038,7 +1029,6 @@
 
 /**
  * xilinx_dma_halt - Halt DMA channel
->>>>>>> 1b12f42a
  * @chan: Driver specific DMA channel
  *
  * Return: '0' on DMA stop and and failure value on error
@@ -1051,26 +1041,9 @@
 	dma_ctrl_clr(chan, XILINX_DMA_REG_DMACR, XILINX_DMA_DMACR_RUNSTOP);
 
 	/* Wait for the hardware to halt */
-<<<<<<< HEAD
-	return xilinx_dma_poll_timeout(chan, XILINX_DMA_REG_DMASR, val,
-				       val & XILINX_DMA_DMASR_HALTED, 0,
-				       XILINX_DMA_LOOP_COUNT);
-}
-
-/**
- * xilinx_cdma_stop_transfer - Wait for the current transfer to complete
- * @chan: Driver specific DMA channel
- *
- * Return: '0' on CDMA stop and failure value on error
- */
-static int xilinx_cdma_stop_transfer(struct xilinx_dma_chan *chan)
-{
-	u32 val;
-=======
 	err = xilinx_dma_poll_timeout(chan, XILINX_DMA_REG_DMASR, val,
 				      (val & XILINX_DMA_DMASR_HALTED), 0,
 				      XILINX_DMA_LOOP_COUNT);
->>>>>>> 1b12f42a
 
 	if (err) {
 		dev_err(chan->dev, "Cannot stop channel %p: %x\n",
@@ -1220,20 +1193,8 @@
 				last->hw.stride);
 		vdma_desc_write(chan, XILINX_DMA_REG_VSIZE, last->hw.vsize);
 
-<<<<<<< HEAD
-		chan->desc_submitcount++;
-		chan->desc_pendingcount--;
-		list_del(&desc->node);
-		list_add_tail(&desc->node, &chan->active_list);
-		if (chan->desc_submitcount == chan->num_frms)
-			chan->desc_submitcount = 0;
-	}
-
-	chan->idle = false;
-=======
 	list_splice_tail_init(&chan->pending_list, &chan->active_list);
 	chan->desc_pendingcount = 0;
->>>>>>> 1b12f42a
 }
 
 /**
