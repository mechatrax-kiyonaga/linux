--- conflicted
+++ resolved
@@ -77,7 +77,6 @@
 #define _RING_CTL_BUF_SIZE(ctl) (((ctl) & RB_TAIL_SIZE_MASK) + \
 		I915_GTT_PAGE_SIZE)
 
-<<<<<<< HEAD
 #define PCH_GPIO_BASE	_MMIO(0xc5010)
 
 #define PCH_GMBUS0	_MMIO(0xc5100)
@@ -86,7 +85,7 @@
 #define PCH_GMBUS3	_MMIO(0xc510c)
 #define PCH_GMBUS4	_MMIO(0xc5110)
 #define PCH_GMBUS5	_MMIO(0xc5120)
-=======
+
 #define TRVATTL3PTRDW(i)	_MMIO(0x4de0 + (i) * 4)
 #define TRNULLDETCT		_MMIO(0x4de8)
 #define TRINVTILEDETCT		_MMIO(0x4dec)
@@ -95,6 +94,5 @@
 #define RING_EXCC(base)		_MMIO((base) + 0x28)
 #define RING_GFX_MODE(base)	_MMIO((base) + 0x29c)
 #define VF_GUARDBAND		_MMIO(0x83a4)
->>>>>>> 69ca5af4
 
 #endif