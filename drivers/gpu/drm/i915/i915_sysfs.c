/*
 * Copyright © 2012 Intel Corporation
 *
 * Permission is hereby granted, free of charge, to any person obtaining a
 * copy of this software and associated documentation files (the "Software"),
 * to deal in the Software without restriction, including without limitation
 * the rights to use, copy, modify, merge, publish, distribute, sublicense,
 * and/or sell copies of the Software, and to permit persons to whom the
 * Software is furnished to do so, subject to the following conditions:
 *
 * The above copyright notice and this permission notice (including the next
 * paragraph) shall be included in all copies or substantial portions of the
 * Software.
 *
 * THE SOFTWARE IS PROVIDED "AS IS", WITHOUT WARRANTY OF ANY KIND, EXPRESS OR
 * IMPLIED, INCLUDING BUT NOT LIMITED TO THE WARRANTIES OF MERCHANTABILITY,
 * FITNESS FOR A PARTICULAR PURPOSE AND NONINFRINGEMENT.  IN NO EVENT SHALL
 * THE AUTHORS OR COPYRIGHT HOLDERS BE LIABLE FOR ANY CLAIM, DAMAGES OR OTHER
 * LIABILITY, WHETHER IN AN ACTION OF CONTRACT, TORT OR OTHERWISE, ARISING
 * FROM, OUT OF OR IN CONNECTION WITH THE SOFTWARE OR THE USE OR OTHER DEALINGS
 * IN THE SOFTWARE.
 *
 * Authors:
 *    Ben Widawsky <ben@bwidawsk.net>
 *
 */

#include <linux/device.h>
#include <linux/module.h>
#include <linux/stat.h>
#include <linux/sysfs.h>
#include "intel_drv.h"
#include "i915_drv.h"

static inline struct drm_i915_private *kdev_minor_to_i915(struct device *kdev)
{
	struct drm_minor *minor = dev_get_drvdata(kdev);
	return to_i915(minor->dev);
}

#ifdef CONFIG_PM
static u32 calc_residency(struct drm_i915_private *dev_priv,
			  i915_reg_t reg)
{
	u64 res;

	intel_runtime_pm_get(dev_priv);
	res = intel_rc6_residency_us(dev_priv, reg);
	intel_runtime_pm_put(dev_priv);

	return DIV_ROUND_CLOSEST_ULL(res, 1000);
}

static ssize_t
show_rc6_mask(struct device *kdev, struct device_attribute *attr, char *buf)
{
	struct drm_i915_private *dev_priv = kdev_minor_to_i915(kdev);
	unsigned int mask;

	mask = 0;
	if (HAS_RC6(dev_priv))
		mask |= BIT(0);
	if (HAS_RC6p(dev_priv))
		mask |= BIT(1);
	if (HAS_RC6pp(dev_priv))
		mask |= BIT(2);

	return snprintf(buf, PAGE_SIZE, "%x\n", mask);
}

static ssize_t
show_rc6_ms(struct device *kdev, struct device_attribute *attr, char *buf)
{
	struct drm_i915_private *dev_priv = kdev_minor_to_i915(kdev);
	u32 rc6_residency = calc_residency(dev_priv, GEN6_GT_GFX_RC6);
	return snprintf(buf, PAGE_SIZE, "%u\n", rc6_residency);
}

static ssize_t
show_rc6p_ms(struct device *kdev, struct device_attribute *attr, char *buf)
{
	struct drm_i915_private *dev_priv = kdev_minor_to_i915(kdev);
	u32 rc6p_residency = calc_residency(dev_priv, GEN6_GT_GFX_RC6p);
	return snprintf(buf, PAGE_SIZE, "%u\n", rc6p_residency);
}

static ssize_t
show_rc6pp_ms(struct device *kdev, struct device_attribute *attr, char *buf)
{
	struct drm_i915_private *dev_priv = kdev_minor_to_i915(kdev);
	u32 rc6pp_residency = calc_residency(dev_priv, GEN6_GT_GFX_RC6pp);
	return snprintf(buf, PAGE_SIZE, "%u\n", rc6pp_residency);
}

static ssize_t
show_media_rc6_ms(struct device *kdev, struct device_attribute *attr, char *buf)
{
	struct drm_i915_private *dev_priv = kdev_minor_to_i915(kdev);
	u32 rc6_residency = calc_residency(dev_priv, VLV_GT_MEDIA_RC6);
	return snprintf(buf, PAGE_SIZE, "%u\n", rc6_residency);
}

static DEVICE_ATTR(rc6_enable, S_IRUGO, show_rc6_mask, NULL);
static DEVICE_ATTR(rc6_residency_ms, S_IRUGO, show_rc6_ms, NULL);
static DEVICE_ATTR(rc6p_residency_ms, S_IRUGO, show_rc6p_ms, NULL);
static DEVICE_ATTR(rc6pp_residency_ms, S_IRUGO, show_rc6pp_ms, NULL);
static DEVICE_ATTR(media_rc6_residency_ms, S_IRUGO, show_media_rc6_ms, NULL);

static struct attribute *rc6_attrs[] = {
	&dev_attr_rc6_enable.attr,
	&dev_attr_rc6_residency_ms.attr,
	NULL
};

static const struct attribute_group rc6_attr_group = {
	.name = power_group_name,
	.attrs =  rc6_attrs
};

static struct attribute *rc6p_attrs[] = {
	&dev_attr_rc6p_residency_ms.attr,
	&dev_attr_rc6pp_residency_ms.attr,
	NULL
};

static const struct attribute_group rc6p_attr_group = {
	.name = power_group_name,
	.attrs =  rc6p_attrs
};

static struct attribute *media_rc6_attrs[] = {
	&dev_attr_media_rc6_residency_ms.attr,
	NULL
};

static const struct attribute_group media_rc6_attr_group = {
	.name = power_group_name,
	.attrs =  media_rc6_attrs
};
#endif

static int l3_access_valid(struct drm_i915_private *dev_priv, loff_t offset)
{
	if (!HAS_L3_DPF(dev_priv))
		return -EPERM;

	if (offset % 4 != 0)
		return -EINVAL;

	if (offset >= GEN7_L3LOG_SIZE)
		return -ENXIO;

	return 0;
}

static ssize_t
i915_l3_read(struct file *filp, struct kobject *kobj,
	     struct bin_attribute *attr, char *buf,
	     loff_t offset, size_t count)
{
	struct device *kdev = kobj_to_dev(kobj);
	struct drm_i915_private *dev_priv = kdev_minor_to_i915(kdev);
	struct drm_device *dev = &dev_priv->drm;
	int slice = (int)(uintptr_t)attr->private;
	int ret;

	count = round_down(count, 4);

	ret = l3_access_valid(dev_priv, offset);
	if (ret)
		return ret;

	count = min_t(size_t, GEN7_L3LOG_SIZE - offset, count);

	ret = i915_mutex_lock_interruptible(dev);
	if (ret)
		return ret;

	if (dev_priv->l3_parity.remap_info[slice])
		memcpy(buf,
		       dev_priv->l3_parity.remap_info[slice] + (offset/4),
		       count);
	else
		memset(buf, 0, count);

	mutex_unlock(&dev->struct_mutex);

	return count;
}

static ssize_t
i915_l3_write(struct file *filp, struct kobject *kobj,
	      struct bin_attribute *attr, char *buf,
	      loff_t offset, size_t count)
{
	struct device *kdev = kobj_to_dev(kobj);
	struct drm_i915_private *dev_priv = kdev_minor_to_i915(kdev);
	struct drm_device *dev = &dev_priv->drm;
	struct i915_gem_context *ctx;
	int slice = (int)(uintptr_t)attr->private;
	u32 **remap_info;
	int ret;

	ret = l3_access_valid(dev_priv, offset);
	if (ret)
		return ret;

	ret = i915_mutex_lock_interruptible(dev);
	if (ret)
		return ret;

	remap_info = &dev_priv->l3_parity.remap_info[slice];
	if (!*remap_info) {
		*remap_info = kzalloc(GEN7_L3LOG_SIZE, GFP_KERNEL);
		if (!*remap_info) {
			ret = -ENOMEM;
			goto out;
		}
	}

	/* TODO: Ideally we really want a GPU reset here to make sure errors
	 * aren't propagated. Since I cannot find a stable way to reset the GPU
	 * at this point it is left as a TODO.
	*/
	memcpy(*remap_info + (offset/4), buf, count);

	/* NB: We defer the remapping until we switch to the context */
	list_for_each_entry(ctx, &dev_priv->contexts.list, link)
		ctx->remap_slice |= (1<<slice);

	ret = count;

out:
	mutex_unlock(&dev->struct_mutex);

	return ret;
}

static const struct bin_attribute dpf_attrs = {
	.attr = {.name = "l3_parity", .mode = (S_IRUSR | S_IWUSR)},
	.size = GEN7_L3LOG_SIZE,
	.read = i915_l3_read,
	.write = i915_l3_write,
	.mmap = NULL,
	.private = (void *)0
};

static const struct bin_attribute dpf_attrs_1 = {
	.attr = {.name = "l3_parity_slice_1", .mode = (S_IRUSR | S_IWUSR)},
	.size = GEN7_L3LOG_SIZE,
	.read = i915_l3_read,
	.write = i915_l3_write,
	.mmap = NULL,
	.private = (void *)1
};

static ssize_t gt_act_freq_mhz_show(struct device *kdev,
				    struct device_attribute *attr, char *buf)
{
	struct drm_i915_private *dev_priv = kdev_minor_to_i915(kdev);
	int ret;

	intel_runtime_pm_get(dev_priv);

	mutex_lock(&dev_priv->pcu_lock);
	if (IS_VALLEYVIEW(dev_priv) || IS_CHERRYVIEW(dev_priv)) {
		u32 freq;
		freq = vlv_punit_read(dev_priv, PUNIT_REG_GPU_FREQ_STS);
		ret = intel_gpu_freq(dev_priv, (freq >> 8) & 0xff);
	} else {
		ret = intel_gpu_freq(dev_priv,
				     intel_get_cagf(dev_priv,
						    I915_READ(GEN6_RPSTAT1)));
	}
	mutex_unlock(&dev_priv->pcu_lock);

	intel_runtime_pm_put(dev_priv);

	return snprintf(buf, PAGE_SIZE, "%d\n", ret);
}

static ssize_t gt_cur_freq_mhz_show(struct device *kdev,
				    struct device_attribute *attr, char *buf)
{
	struct drm_i915_private *dev_priv = kdev_minor_to_i915(kdev);

	return snprintf(buf, PAGE_SIZE, "%d\n",
			intel_gpu_freq(dev_priv,
				       dev_priv->gt_pm.rps.cur_freq));
}

static ssize_t gt_boost_freq_mhz_show(struct device *kdev, struct device_attribute *attr, char *buf)
{
	struct drm_i915_private *dev_priv = kdev_minor_to_i915(kdev);

	return snprintf(buf, PAGE_SIZE, "%d\n",
			intel_gpu_freq(dev_priv,
				       dev_priv->gt_pm.rps.boost_freq));
}

static ssize_t gt_boost_freq_mhz_store(struct device *kdev,
				       struct device_attribute *attr,
				       const char *buf, size_t count)
{
	struct drm_i915_private *dev_priv = kdev_minor_to_i915(kdev);
	struct intel_rps *rps = &dev_priv->gt_pm.rps;
	bool boost = false;
	ssize_t ret;
	u32 val;

	ret = kstrtou32(buf, 0, &val);
	if (ret)
		return ret;

	/* Validate against (static) hardware limits */
	val = intel_freq_opcode(dev_priv, val);
	if (val < rps->min_freq || val > rps->max_freq)
		return -EINVAL;

	mutex_lock(&dev_priv->pcu_lock);
	if (val != rps->boost_freq) {
		rps->boost_freq = val;
		boost = atomic_read(&rps->num_waiters);
	}
	mutex_unlock(&dev_priv->pcu_lock);
	if (boost)
		schedule_work(&rps->work);

	return count;
}

static ssize_t vlv_rpe_freq_mhz_show(struct device *kdev,
				     struct device_attribute *attr, char *buf)
{
	struct drm_i915_private *dev_priv = kdev_minor_to_i915(kdev);

	return snprintf(buf, PAGE_SIZE, "%d\n",
			intel_gpu_freq(dev_priv,
				       dev_priv->gt_pm.rps.efficient_freq));
}

static ssize_t gt_max_freq_mhz_show(struct device *kdev, struct device_attribute *attr, char *buf)
{
	struct drm_i915_private *dev_priv = kdev_minor_to_i915(kdev);

	return snprintf(buf, PAGE_SIZE, "%d\n",
			intel_gpu_freq(dev_priv,
				       dev_priv->gt_pm.rps.max_freq_softlimit));
}

static ssize_t gt_max_freq_mhz_store(struct device *kdev,
				     struct device_attribute *attr,
				     const char *buf, size_t count)
{
	struct drm_i915_private *dev_priv = kdev_minor_to_i915(kdev);
	struct intel_rps *rps = &dev_priv->gt_pm.rps;
	u32 val;
	ssize_t ret;

	ret = kstrtou32(buf, 0, &val);
	if (ret)
		return ret;

	intel_runtime_pm_get(dev_priv);

	mutex_lock(&dev_priv->pcu_lock);

	val = intel_freq_opcode(dev_priv, val);

	if (val < rps->min_freq ||
	    val > rps->max_freq ||
	    val < rps->min_freq_softlimit) {
		mutex_unlock(&dev_priv->pcu_lock);
		intel_runtime_pm_put(dev_priv);
		return -EINVAL;
	}

	if (val > rps->rp0_freq)
		DRM_DEBUG("User requested overclocking to %d\n",
			  intel_gpu_freq(dev_priv, val));

	rps->max_freq_softlimit = val;

	val = clamp_t(int, rps->cur_freq,
		      rps->min_freq_softlimit,
		      rps->max_freq_softlimit);

	/* We still need *_set_rps to process the new max_delay and
	 * update the interrupt limits and PMINTRMSK even though
	 * frequency request may be unchanged. */
	ret = intel_set_rps(dev_priv, val);

	mutex_unlock(&dev_priv->pcu_lock);

	intel_runtime_pm_put(dev_priv);

	return ret ?: count;
}

static ssize_t gt_min_freq_mhz_show(struct device *kdev, struct device_attribute *attr, char *buf)
{
	struct drm_i915_private *dev_priv = kdev_minor_to_i915(kdev);

	return snprintf(buf, PAGE_SIZE, "%d\n",
			intel_gpu_freq(dev_priv,
				       dev_priv->gt_pm.rps.min_freq_softlimit));
}

static ssize_t gt_min_freq_mhz_store(struct device *kdev,
				     struct device_attribute *attr,
				     const char *buf, size_t count)
{
	struct drm_i915_private *dev_priv = kdev_minor_to_i915(kdev);
	struct intel_rps *rps = &dev_priv->gt_pm.rps;
	u32 val;
	ssize_t ret;

	ret = kstrtou32(buf, 0, &val);
	if (ret)
		return ret;

	intel_runtime_pm_get(dev_priv);

	mutex_lock(&dev_priv->pcu_lock);

	val = intel_freq_opcode(dev_priv, val);

	if (val < rps->min_freq ||
	    val > rps->max_freq ||
	    val > rps->max_freq_softlimit) {
		mutex_unlock(&dev_priv->pcu_lock);
		intel_runtime_pm_put(dev_priv);
		return -EINVAL;
	}

	rps->min_freq_softlimit = val;

	val = clamp_t(int, rps->cur_freq,
		      rps->min_freq_softlimit,
		      rps->max_freq_softlimit);

	/* We still need *_set_rps to process the new min_delay and
	 * update the interrupt limits and PMINTRMSK even though
	 * frequency request may be unchanged. */
	ret = intel_set_rps(dev_priv, val);

	mutex_unlock(&dev_priv->pcu_lock);

	intel_runtime_pm_put(dev_priv);

	return ret ?: count;
}

static DEVICE_ATTR_RO(gt_act_freq_mhz);
static DEVICE_ATTR_RO(gt_cur_freq_mhz);
static DEVICE_ATTR_RW(gt_boost_freq_mhz);
static DEVICE_ATTR_RW(gt_max_freq_mhz);
static DEVICE_ATTR_RW(gt_min_freq_mhz);

static DEVICE_ATTR_RO(vlv_rpe_freq_mhz);

static ssize_t gt_rp_mhz_show(struct device *kdev, struct device_attribute *attr, char *buf);
static DEVICE_ATTR(gt_RP0_freq_mhz, S_IRUGO, gt_rp_mhz_show, NULL);
static DEVICE_ATTR(gt_RP1_freq_mhz, S_IRUGO, gt_rp_mhz_show, NULL);
static DEVICE_ATTR(gt_RPn_freq_mhz, S_IRUGO, gt_rp_mhz_show, NULL);

/* For now we have a static number of RP states */
static ssize_t gt_rp_mhz_show(struct device *kdev, struct device_attribute *attr, char *buf)
{
	struct drm_i915_private *dev_priv = kdev_minor_to_i915(kdev);
	struct intel_rps *rps = &dev_priv->gt_pm.rps;
	u32 val;

	if (attr == &dev_attr_gt_RP0_freq_mhz)
		val = intel_gpu_freq(dev_priv, rps->rp0_freq);
	else if (attr == &dev_attr_gt_RP1_freq_mhz)
		val = intel_gpu_freq(dev_priv, rps->rp1_freq);
	else if (attr == &dev_attr_gt_RPn_freq_mhz)
		val = intel_gpu_freq(dev_priv, rps->min_freq);
	else
		BUG();

	return snprintf(buf, PAGE_SIZE, "%d\n", val);
}

static const struct attribute * const gen6_attrs[] = {
	&dev_attr_gt_act_freq_mhz.attr,
	&dev_attr_gt_cur_freq_mhz.attr,
	&dev_attr_gt_boost_freq_mhz.attr,
	&dev_attr_gt_max_freq_mhz.attr,
	&dev_attr_gt_min_freq_mhz.attr,
	&dev_attr_gt_RP0_freq_mhz.attr,
	&dev_attr_gt_RP1_freq_mhz.attr,
	&dev_attr_gt_RPn_freq_mhz.attr,
	NULL,
};

static const struct attribute * const vlv_attrs[] = {
	&dev_attr_gt_act_freq_mhz.attr,
	&dev_attr_gt_cur_freq_mhz.attr,
	&dev_attr_gt_boost_freq_mhz.attr,
	&dev_attr_gt_max_freq_mhz.attr,
	&dev_attr_gt_min_freq_mhz.attr,
	&dev_attr_gt_RP0_freq_mhz.attr,
	&dev_attr_gt_RP1_freq_mhz.attr,
	&dev_attr_gt_RPn_freq_mhz.attr,
	&dev_attr_vlv_rpe_freq_mhz.attr,
	NULL,
};

#if IS_ENABLED(CONFIG_DRM_I915_CAPTURE_ERROR)

static ssize_t error_state_read(struct file *filp, struct kobject *kobj,
				struct bin_attribute *attr, char *buf,
				loff_t off, size_t count)
{

	struct device *kdev = kobj_to_dev(kobj);
	struct drm_i915_private *i915 = kdev_minor_to_i915(kdev);
	struct i915_gpu_state *gpu;
	ssize_t ret;

	gpu = i915_first_error_state(i915);
<<<<<<< HEAD
	if (gpu) {
=======
	if (IS_ERR(gpu)) {
		ret = PTR_ERR(gpu);
	} else if (gpu) {
>>>>>>> f17b5f06
		ret = i915_gpu_state_copy_to_buffer(gpu, buf, off, count);
		i915_gpu_state_put(gpu);
	} else {
		const char *str = "No error state collected\n";
		size_t len = strlen(str);

		ret = min_t(size_t, count, len - off);
		memcpy(buf, str + off, ret);
	}

	return ret;
}

static ssize_t error_state_write(struct file *file, struct kobject *kobj,
				 struct bin_attribute *attr, char *buf,
				 loff_t off, size_t count)
{
	struct device *kdev = kobj_to_dev(kobj);
	struct drm_i915_private *dev_priv = kdev_minor_to_i915(kdev);

	DRM_DEBUG_DRIVER("Resetting error state\n");
	i915_reset_error_state(dev_priv);

	return count;
}

static const struct bin_attribute error_state_attr = {
	.attr.name = "error",
	.attr.mode = S_IRUSR | S_IWUSR,
	.size = 0,
	.read = error_state_read,
	.write = error_state_write,
};

static void i915_setup_error_capture(struct device *kdev)
{
	if (sysfs_create_bin_file(&kdev->kobj, &error_state_attr))
		DRM_ERROR("error_state sysfs setup failed\n");
}

static void i915_teardown_error_capture(struct device *kdev)
{
	sysfs_remove_bin_file(&kdev->kobj, &error_state_attr);
}
#else
static void i915_setup_error_capture(struct device *kdev) {}
static void i915_teardown_error_capture(struct device *kdev) {}
#endif

void i915_setup_sysfs(struct drm_i915_private *dev_priv)
{
	struct device *kdev = dev_priv->drm.primary->kdev;
	int ret;

#ifdef CONFIG_PM
	if (HAS_RC6(dev_priv)) {
		ret = sysfs_merge_group(&kdev->kobj,
					&rc6_attr_group);
		if (ret)
			DRM_ERROR("RC6 residency sysfs setup failed\n");
	}
	if (HAS_RC6p(dev_priv)) {
		ret = sysfs_merge_group(&kdev->kobj,
					&rc6p_attr_group);
		if (ret)
			DRM_ERROR("RC6p residency sysfs setup failed\n");
	}
	if (IS_VALLEYVIEW(dev_priv) || IS_CHERRYVIEW(dev_priv)) {
		ret = sysfs_merge_group(&kdev->kobj,
					&media_rc6_attr_group);
		if (ret)
			DRM_ERROR("Media RC6 residency sysfs setup failed\n");
	}
#endif
	if (HAS_L3_DPF(dev_priv)) {
		ret = device_create_bin_file(kdev, &dpf_attrs);
		if (ret)
			DRM_ERROR("l3 parity sysfs setup failed\n");

		if (NUM_L3_SLICES(dev_priv) > 1) {
			ret = device_create_bin_file(kdev,
						     &dpf_attrs_1);
			if (ret)
				DRM_ERROR("l3 parity slice 1 setup failed\n");
		}
	}

	ret = 0;
	if (IS_VALLEYVIEW(dev_priv) || IS_CHERRYVIEW(dev_priv))
		ret = sysfs_create_files(&kdev->kobj, vlv_attrs);
	else if (INTEL_GEN(dev_priv) >= 6)
		ret = sysfs_create_files(&kdev->kobj, gen6_attrs);
	if (ret)
		DRM_ERROR("RPS sysfs setup failed\n");

	i915_setup_error_capture(kdev);
}

void i915_teardown_sysfs(struct drm_i915_private *dev_priv)
{
	struct device *kdev = dev_priv->drm.primary->kdev;

	i915_teardown_error_capture(kdev);

	if (IS_VALLEYVIEW(dev_priv) || IS_CHERRYVIEW(dev_priv))
		sysfs_remove_files(&kdev->kobj, vlv_attrs);
	else
		sysfs_remove_files(&kdev->kobj, gen6_attrs);
	device_remove_bin_file(kdev,  &dpf_attrs_1);
	device_remove_bin_file(kdev,  &dpf_attrs);
#ifdef CONFIG_PM
	sysfs_unmerge_group(&kdev->kobj, &rc6_attr_group);
	sysfs_unmerge_group(&kdev->kobj, &rc6p_attr_group);
#endif
}<|MERGE_RESOLUTION|>--- conflicted
+++ resolved
@@ -521,13 +521,9 @@
 	ssize_t ret;
 
 	gpu = i915_first_error_state(i915);
-<<<<<<< HEAD
-	if (gpu) {
-=======
 	if (IS_ERR(gpu)) {
 		ret = PTR_ERR(gpu);
 	} else if (gpu) {
->>>>>>> f17b5f06
 		ret = i915_gpu_state_copy_to_buffer(gpu, buf, off, count);
 		i915_gpu_state_put(gpu);
 	} else {
