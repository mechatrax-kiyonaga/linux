# SPDX-License-Identifier: GPL-2.0

ccflags-y := -Iinclude/drm

<<<<<<< HEAD
=======
adv7511-y := adv7511_core.o adv7511_audio.o
>>>>>>> 1b12f42a
obj-$(CONFIG_DRM_I2C_ADV7511_LEGACY) += adv7511.o

ch7006-y := ch7006_drv.o ch7006_mode.o
obj-$(CONFIG_DRM_I2C_CH7006) += ch7006.o

sil164-y := sil164_drv.o
obj-$(CONFIG_DRM_I2C_SIL164) += sil164.o

tda998x-y := tda998x_drv.o
obj-$(CONFIG_DRM_I2C_NXP_TDA998X) += tda998x.o<|MERGE_RESOLUTION|>--- conflicted
+++ resolved
@@ -2,10 +2,7 @@
 
 ccflags-y := -Iinclude/drm
 
-<<<<<<< HEAD
-=======
 adv7511-y := adv7511_core.o adv7511_audio.o
->>>>>>> 1b12f42a
 obj-$(CONFIG_DRM_I2C_ADV7511_LEGACY) += adv7511.o
 
 ch7006-y := ch7006_drv.o ch7006_mode.o
