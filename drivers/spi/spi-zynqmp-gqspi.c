/*
 * Xilinx Zynq UltraScale+ MPSoC Quad-SPI (QSPI) controller driver
 * (master mode only)
 *
 * Copyright (C) 2009 - 2015 Xilinx, Inc.
 *
 * This program is free software; you can redistribute it and/or modify it
 * under the terms of the GNU General Public License version 2 as published
 * by the Free Software Foundation; either version 2 of the License, or
 * (at your option) any later version.
 */

#include <linux/clk.h>
#include <linux/delay.h>
#include <linux/dma-mapping.h>
#include <linux/dmaengine.h>
#include <linux/interrupt.h>
#include <linux/io.h>
#include <linux/module.h>
#include <linux/of_irq.h>
#include <linux/of_address.h>
#include <linux/platform_device.h>
#include <linux/pm_runtime.h>
#include <linux/spi/spi.h>
#include <linux/spinlock.h>
#include <linux/workqueue.h>
#include <linux/firmware/xilinx/zynqmp/firmware.h>

/* Generic QSPI register offsets */
#define GQSPI_CONFIG_OFST		0x00000100
#define GQSPI_ISR_OFST			0x00000104
#define GQSPI_IDR_OFST			0x0000010C
#define GQSPI_IER_OFST			0x00000108
#define GQSPI_IMASK_OFST		0x00000110
#define GQSPI_EN_OFST			0x00000114
#define GQSPI_TXD_OFST			0x0000011C
#define GQSPI_RXD_OFST			0x00000120
#define GQSPI_TX_THRESHOLD_OFST		0x00000128
#define GQSPI_RX_THRESHOLD_OFST		0x0000012C
#define GQSPI_LPBK_DLY_ADJ_OFST		0x00000138
#define GQSPI_GEN_FIFO_OFST		0x00000140
#define GQSPI_SEL_OFST			0x00000144
#define GQSPI_GF_THRESHOLD_OFST		0x00000150
#define GQSPI_FIFO_CTRL_OFST		0x0000014C
#define GQSPI_QSPIDMA_DST_CTRL_OFST	0x0000080C
#define GQSPI_QSPIDMA_DST_SIZE_OFST	0x00000804
#define GQSPI_QSPIDMA_DST_STS_OFST	0x00000808
#define GQSPI_QSPIDMA_DST_I_STS_OFST	0x00000814
#define GQSPI_QSPIDMA_DST_I_EN_OFST	0x00000818
#define GQSPI_QSPIDMA_DST_I_DIS_OFST	0x0000081C
#define GQSPI_QSPIDMA_DST_I_MASK_OFST	0x00000820
#define GQSPI_QSPIDMA_DST_ADDR_OFST	0x00000800
#define GQSPI_QSPIDMA_DST_ADDR_MSB_OFST 0x00000828
#define GQSPI_DATA_DLY_ADJ_OFST		0x000001F8

/* GQSPI register bit masks */
#define GQSPI_SEL_MASK				0x00000001
#define GQSPI_EN_MASK				0x00000001
#define GQSPI_LPBK_DLY_ADJ_USE_LPBK_MASK	0x00000020
#define GQSPI_ISR_WR_TO_CLR_MASK		0x00000002
#define GQSPI_IDR_ALL_MASK			0x00000FBE
#define GQSPI_CFG_MODE_EN_MASK			0xC0000000
#define GQSPI_CFG_GEN_FIFO_START_MODE_MASK	0x20000000
#define GQSPI_CFG_ENDIAN_MASK			0x04000000
#define GQSPI_CFG_EN_POLL_TO_MASK		0x00100000
#define GQSPI_CFG_WP_HOLD_MASK			0x00080000
#define GQSPI_CFG_BAUD_RATE_DIV_MASK		0x00000038
#define GQSPI_CFG_CLK_PHA_MASK			0x00000004
#define GQSPI_CFG_CLK_POL_MASK			0x00000002
#define GQSPI_CFG_START_GEN_FIFO_MASK		0x10000000
#define GQSPI_GENFIFO_IMM_DATA_MASK		0x000000FF
#define GQSPI_GENFIFO_DATA_XFER			0x00000100
#define GQSPI_GENFIFO_EXP			0x00000200
#define GQSPI_GENFIFO_MODE_SPI			0x00000400
#define GQSPI_GENFIFO_MODE_DUALSPI		0x00000800
#define GQSPI_GENFIFO_MODE_QUADSPI		0x00000C00
#define GQSPI_GENFIFO_MODE_MASK			0x00000C00
#define GQSPI_GENFIFO_CS_LOWER			0x00001000
#define GQSPI_GENFIFO_CS_UPPER			0x00002000
#define GQSPI_GENFIFO_BUS_LOWER			0x00004000
#define GQSPI_GENFIFO_BUS_UPPER			0x00008000
#define GQSPI_GENFIFO_BUS_BOTH			0x0000C000
#define GQSPI_GENFIFO_BUS_MASK			0x0000C000
#define GQSPI_GENFIFO_TX			0x00010000
#define GQSPI_GENFIFO_RX			0x00020000
#define GQSPI_GENFIFO_STRIPE			0x00040000
#define GQSPI_GENFIFO_POLL			0x00080000
#define GQSPI_GENFIFO_EXP_START			0x00000100
#define GQSPI_FIFO_CTRL_RST_RX_FIFO_MASK	0x00000004
#define GQSPI_FIFO_CTRL_RST_TX_FIFO_MASK	0x00000002
#define GQSPI_FIFO_CTRL_RST_GEN_FIFO_MASK	0x00000001
#define GQSPI_ISR_RXEMPTY_MASK			0x00000800
#define GQSPI_ISR_GENFIFOFULL_MASK		0x00000400
#define GQSPI_ISR_GENFIFONOT_FULL_MASK		0x00000200
#define GQSPI_ISR_TXEMPTY_MASK			0x00000100
#define GQSPI_ISR_GENFIFOEMPTY_MASK		0x00000080
#define GQSPI_ISR_RXFULL_MASK			0x00000020
#define GQSPI_ISR_RXNEMPTY_MASK			0x00000010
#define GQSPI_ISR_TXFULL_MASK			0x00000008
#define GQSPI_ISR_TXNOT_FULL_MASK		0x00000004
#define GQSPI_ISR_POLL_TIME_EXPIRE_MASK		0x00000002
#define GQSPI_IER_TXNOT_FULL_MASK		0x00000004
#define GQSPI_IER_RXEMPTY_MASK			0x00000800
#define GQSPI_IER_POLL_TIME_EXPIRE_MASK		0x00000002
#define GQSPI_IER_RXNEMPTY_MASK			0x00000010
#define GQSPI_IER_GENFIFOEMPTY_MASK		0x00000080
#define GQSPI_IER_TXEMPTY_MASK			0x00000100
#define GQSPI_QSPIDMA_DST_INTR_ALL_MASK		0x000000FE
#define GQSPI_QSPIDMA_DST_STS_WTC		0x0000E000
#define GQSPI_CFG_MODE_EN_DMA_MASK		0x80000000
#define GQSPI_ISR_IDR_MASK			0x00000994
#define GQSPI_QSPIDMA_DST_I_EN_DONE_MASK	0x00000002
#define GQSPI_QSPIDMA_DST_I_STS_DONE_MASK	0x00000002
#define GQSPI_IRQ_MASK				0x00000980

#define GQSPI_CFG_BAUD_RATE_DIV_SHIFT		3
#define GQSPI_GENFIFO_CS_SETUP			0x4
#define GQSPI_GENFIFO_CS_HOLD			0x3
#define GQSPI_TXD_DEPTH				64
#define GQSPI_RX_FIFO_THRESHOLD			32
#define GQSPI_RX_FIFO_FILL	(GQSPI_RX_FIFO_THRESHOLD * 4)
#define GQSPI_TX_FIFO_THRESHOLD_RESET_VAL	32
#define GQSPI_TX_FIFO_FILL	(GQSPI_TXD_DEPTH -\
				GQSPI_TX_FIFO_THRESHOLD_RESET_VAL)
#define GQSPI_GEN_FIFO_THRESHOLD_RESET_VAL	0X10
#define GQSPI_QSPIDMA_DST_CTRL_RESET_VAL	0x803FFA00
#define GQSPI_SELECT_FLASH_CS_LOWER		0x1
#define GQSPI_SELECT_FLASH_CS_UPPER		0x2
#define GQSPI_SELECT_FLASH_CS_BOTH		0x3
#define GQSPI_SELECT_FLASH_BUS_LOWER		0x1
#define GQSPI_SELECT_FLASH_BUS_UPPER		0x2
#define GQSPI_SELECT_FLASH_BUS_BOTH		0x3
#define GQSPI_BAUD_DIV_MAX	7	/* Baud rate divisor maximum */
#define GQSPI_BAUD_DIV_SHIFT	2	/* Baud rate divisor shift */
#define GQSPI_SELECT_MODE_SPI		0x1
#define GQSPI_SELECT_MODE_DUALSPI	0x2
#define GQSPI_SELECT_MODE_QUADSPI	0x4
#define GQSPI_DMA_UNALIGN		0x3
#define GQSPI_DEFAULT_NUM_CS	1	/* Default number of chip selects */
#define GQSPI_RX_BUS_WIDTH_QUAD		0x4
#define GQSPI_RX_BUS_WIDTH_DUAL		0x2
#define GQSPI_RX_BUS_WIDTH_SINGLE	0x1
#define GQSPI_TX_BUS_WIDTH_QUAD		0x4
#define GQSPI_TX_BUS_WIDTH_DUAL		0x2
#define GQSPI_TX_BUS_WIDTH_SINGLE	0x1
#define GQSPI_LPBK_DLY_ADJ_LPBK_SHIFT	5
#define GQSPI_LPBK_DLY_ADJ_DLY_1	0x2
#define GQSPI_LPBK_DLY_ADJ_DLY_1_SHIFT	3
#define GQSPI_LPBK_DLY_ADJ_DLY_0	0x3
#define GQSPI_USE_DATA_DLY		0x1
#define GQSPI_USE_DATA_DLY_SHIFT	31
#define GQSPI_DATA_DLY_ADJ_VALUE	0x2
#define GQSPI_DATA_DLY_ADJ_SHIFT	28
#define TAP_DLY_BYPASS_LQSPI_RX_VALUE	0x1
#define TAP_DLY_BYPASS_LQSPI_RX_SHIFT	2

#define GQSPI_FREQ_40MHZ	40000000
#define GQSPI_FREQ_100MHZ	100000000
#define GQSPI_FREQ_150MHZ	150000000
#define IOU_TAPDLY_BYPASS_MASK	0x7

#define SPI_AUTOSUSPEND_TIMEOUT		3000
enum mode_type {GQSPI_MODE_IO, GQSPI_MODE_DMA};

/**
 * struct zynqmp_qspi - Defines qspi driver instance
 * @regs:		Virtual address of the QSPI controller registers
 * @refclk:		Pointer to the peripheral clock
 * @pclk:		Pointer to the APB clock
 * @irq:		IRQ number
 * @dev:		Pointer to struct device
 * @txbuf:		Pointer to the TX buffer
 * @rxbuf:		Pointer to the RX buffer
 * @bytes_to_transfer:	Number of bytes left to transfer
 * @bytes_to_receive:	Number of bytes left to receive
 * @genfifocs:		Used for chip select
 * @genfifobus:		Used to select the upper or lower bus
 * @dma_rx_bytes:	Remaining bytes to receive by DMA mode
 * @dma_addr:		DMA address after mapping the kernel buffer
 * @rx_bus_width:	Used to represent number of data wires
 * @genfifoentry:	Used for storing the genfifoentry instruction.
 * @isinstr:		To determine whether the transfer is instruction
 * @mode:		Defines the mode in which QSPI is operating
 * @speed_hz:		Current SPI bus clock speed in hz
 * @io_mode:		Defines the operating mode, either IO or dma
 */
struct zynqmp_qspi {
	void __iomem *regs;
	struct clk *refclk;
	struct clk *pclk;
	int irq;
	struct device *dev;
	const void *txbuf;
	void *rxbuf;
	int bytes_to_transfer;
	int bytes_to_receive;
	u32 genfifocs;
	u32 genfifobus;
	u32 dma_rx_bytes;
	dma_addr_t dma_addr;
	u32 rx_bus_width;
	u32 tx_bus_width;
	u32 genfifoentry;
	bool isinstr;
	enum mode_type mode;
	u32 speed_hz;
	bool io_mode;
};

/**
 * zynqmp_gqspi_read -	For GQSPI controller read operation
 * @xqspi:	Pointer to the zynqmp_qspi structure
 * @offset:	Offset from where to read
 *
 * Return: Value read from the qspi register
 */
static u32 zynqmp_gqspi_read(struct zynqmp_qspi *xqspi, u32 offset)
{
	return readl_relaxed(xqspi->regs + offset);
}

/**
 * zynqmp_gqspi_write -	For GQSPI controller write operation
 * @xqspi:	Pointer to the zynqmp_qspi structure
 * @offset:	Offset where to write
 * @val:	Value to be written
 */
static inline void zynqmp_gqspi_write(struct zynqmp_qspi *xqspi, u32 offset,
				      u32 val)
{
	writel_relaxed(val, (xqspi->regs + offset));
}

/**
 * zynqmp_gqspi_selectslave -	For selection of slave device
 * @instanceptr:	Pointer to the zynqmp_qspi structure
 * @slavecs:	For chip select
 * @slavebus:	To check which bus is selected- upper or lower
 */
static void zynqmp_gqspi_selectslave(struct zynqmp_qspi *instanceptr,
				     u8 slavecs, u8 slavebus)
{
	/*
	 * Bus and CS lines selected here will be updated in the instance and
	 * used for subsequent GENFIFO entries during transfer.
	 */

	/* Choose slave select line */
	switch (slavecs) {
	case GQSPI_SELECT_FLASH_CS_BOTH:
		instanceptr->genfifocs = GQSPI_GENFIFO_CS_LOWER |
			GQSPI_GENFIFO_CS_UPPER;
		break;
	case GQSPI_SELECT_FLASH_CS_UPPER:
		instanceptr->genfifocs = GQSPI_GENFIFO_CS_UPPER;
		break;
	case GQSPI_SELECT_FLASH_CS_LOWER:
		instanceptr->genfifocs = GQSPI_GENFIFO_CS_LOWER;
		break;
	default:
		dev_warn(instanceptr->dev, "Invalid slave select\n");
	}

	/* Choose the bus */
	switch (slavebus) {
	case GQSPI_SELECT_FLASH_BUS_BOTH:
		instanceptr->genfifobus = GQSPI_GENFIFO_BUS_LOWER |
			GQSPI_GENFIFO_BUS_UPPER;
		break;
	case GQSPI_SELECT_FLASH_BUS_UPPER:
		instanceptr->genfifobus = GQSPI_GENFIFO_BUS_UPPER;
		break;
	case GQSPI_SELECT_FLASH_BUS_LOWER:
		instanceptr->genfifobus = GQSPI_GENFIFO_BUS_LOWER;
		break;
	default:
		dev_warn(instanceptr->dev, "Invalid slave bus\n");
	}
}

/**
 * zynqmp_qspi_set_tapdelay -	To configure qspi tap delays
 * @xqspi:		Pointer to the zynqmp_qspi structure
 * @baudrateval:	Buadrate to configure
 */
static void zynqmp_qspi_set_tapdelay(struct zynqmp_qspi *xqspi, u32 baudrateval)
{
	u32 lpbkdlyadj = 0, datadlyadj = 0, clk_rate;
	u32 reqhz = 0;
	const struct zynqmp_eemi_ops *eemi_ops = zynqmp_pm_get_eemi_ops();

	if (!eemi_ops || !eemi_ops->ioctl)
		return;

	clk_rate = clk_get_rate(xqspi->refclk);
	reqhz = (clk_rate / (GQSPI_BAUD_DIV_SHIFT << baudrateval));

	if (reqhz < GQSPI_FREQ_40MHZ) {
		eemi_ops->ioctl(NODE_QSPI, IOCTL_SET_TAPDELAY_BYPASS,
			       PM_TAPDELAY_QSPI, PM_TAPDELAY_BYPASS_ENABLE,
			       NULL);
	} else if (reqhz < GQSPI_FREQ_100MHZ) {
		eemi_ops->ioctl(NODE_QSPI, IOCTL_SET_TAPDELAY_BYPASS,
			       PM_TAPDELAY_QSPI, PM_TAPDELAY_BYPASS_ENABLE,
			       NULL);
		lpbkdlyadj = zynqmp_gqspi_read(xqspi, GQSPI_LPBK_DLY_ADJ_OFST);
		lpbkdlyadj |= (GQSPI_LPBK_DLY_ADJ_USE_LPBK_MASK);
		datadlyadj = zynqmp_gqspi_read(xqspi, GQSPI_DATA_DLY_ADJ_OFST);
		datadlyadj |= ((GQSPI_USE_DATA_DLY << GQSPI_USE_DATA_DLY_SHIFT)
				| (GQSPI_DATA_DLY_ADJ_VALUE <<
					GQSPI_DATA_DLY_ADJ_SHIFT));
	} else if (reqhz < GQSPI_FREQ_150MHZ) {
		lpbkdlyadj = zynqmp_gqspi_read(xqspi, GQSPI_LPBK_DLY_ADJ_OFST);
		lpbkdlyadj |= ((GQSPI_LPBK_DLY_ADJ_USE_LPBK_MASK) |
				GQSPI_LPBK_DLY_ADJ_DLY_0);
	}

	zynqmp_gqspi_write(xqspi, GQSPI_LPBK_DLY_ADJ_OFST, lpbkdlyadj);
	zynqmp_gqspi_write(xqspi, GQSPI_DATA_DLY_ADJ_OFST, datadlyadj);
}

/**
 * zynqmp_qspi_init_hw -	Initialize the hardware
 * @xqspi:	Pointer to the zynqmp_qspi structure
 *
 * The default settings of the QSPI controller's configurable parameters on
 * reset are
 *	- Master mode
 *	- TX threshold set to 1
 *	- RX threshold set to 1
 *	- Flash memory interface mode enabled
 * This function performs the following actions
 *	- Disable and clear all the interrupts
 *	- Enable manual slave select
 *	- Enable manual start
 *	- Deselect all the chip select lines
 *	- Set the little endian mode of TX FIFO and
 *	- Enable the QSPI controller
 */
static void zynqmp_qspi_init_hw(struct zynqmp_qspi *xqspi)
{
	u32 config_reg;

	/* Select the GQSPI mode */
	zynqmp_gqspi_write(xqspi, GQSPI_SEL_OFST, GQSPI_SEL_MASK);
	/* Clear and disable interrupts */
	zynqmp_gqspi_write(xqspi, GQSPI_ISR_OFST,
			   zynqmp_gqspi_read(xqspi, GQSPI_ISR_OFST) |
			   GQSPI_ISR_WR_TO_CLR_MASK);
	/* Clear the DMA STS */
	zynqmp_gqspi_write(xqspi, GQSPI_QSPIDMA_DST_I_STS_OFST,
			   zynqmp_gqspi_read(xqspi,
					     GQSPI_QSPIDMA_DST_I_STS_OFST));
	zynqmp_gqspi_write(xqspi, GQSPI_QSPIDMA_DST_STS_OFST,
			   zynqmp_gqspi_read(xqspi,
					     GQSPI_QSPIDMA_DST_STS_OFST) |
					     GQSPI_QSPIDMA_DST_STS_WTC);
	zynqmp_gqspi_write(xqspi, GQSPI_IDR_OFST, GQSPI_IDR_ALL_MASK);
	zynqmp_gqspi_write(xqspi,
			   GQSPI_QSPIDMA_DST_I_DIS_OFST,
			   GQSPI_QSPIDMA_DST_INTR_ALL_MASK);
	/* Disable the GQSPI */
	zynqmp_gqspi_write(xqspi, GQSPI_EN_OFST, 0x0);
	config_reg = zynqmp_gqspi_read(xqspi, GQSPI_CONFIG_OFST);
	config_reg &= ~GQSPI_CFG_MODE_EN_MASK;
	/* Manual start */
	config_reg |= GQSPI_CFG_GEN_FIFO_START_MODE_MASK;
	/* Little endian by default */
	config_reg &= ~GQSPI_CFG_ENDIAN_MASK;
	/* Disable poll time out */
	config_reg &= ~GQSPI_CFG_EN_POLL_TO_MASK;
	/* Set hold bit */
	config_reg |= GQSPI_CFG_WP_HOLD_MASK;
	/* Clear pre-scalar by default */
	config_reg &= ~GQSPI_CFG_BAUD_RATE_DIV_MASK;
	/* CPHA 0 */
	config_reg &= ~GQSPI_CFG_CLK_PHA_MASK;
	/* CPOL 0 */
	config_reg &= ~GQSPI_CFG_CLK_POL_MASK;
	zynqmp_gqspi_write(xqspi, GQSPI_CONFIG_OFST, config_reg);

	/* Clear the TX and RX FIFO */
	zynqmp_gqspi_write(xqspi, GQSPI_FIFO_CTRL_OFST,
			   GQSPI_FIFO_CTRL_RST_RX_FIFO_MASK |
			   GQSPI_FIFO_CTRL_RST_TX_FIFO_MASK |
			   GQSPI_FIFO_CTRL_RST_GEN_FIFO_MASK);
	/* Set by default to allow for high frequencies */
	zynqmp_gqspi_write(xqspi, GQSPI_LPBK_DLY_ADJ_OFST,
			   zynqmp_gqspi_read(xqspi, GQSPI_LPBK_DLY_ADJ_OFST) |
			   GQSPI_LPBK_DLY_ADJ_USE_LPBK_MASK);
	/* Reset thresholds */
	zynqmp_gqspi_write(xqspi, GQSPI_TX_THRESHOLD_OFST,
			   GQSPI_TX_FIFO_THRESHOLD_RESET_VAL);
	zynqmp_gqspi_write(xqspi, GQSPI_RX_THRESHOLD_OFST,
			   GQSPI_RX_FIFO_THRESHOLD);
	zynqmp_gqspi_write(xqspi, GQSPI_GF_THRESHOLD_OFST,
			   GQSPI_GEN_FIFO_THRESHOLD_RESET_VAL);
	zynqmp_gqspi_selectslave(xqspi,
				 GQSPI_SELECT_FLASH_CS_LOWER,
				 GQSPI_SELECT_FLASH_BUS_LOWER);
	if (!xqspi->io_mode) {
		/* Initialize DMA */
		zynqmp_gqspi_write(xqspi,
			GQSPI_QSPIDMA_DST_CTRL_OFST,
			GQSPI_QSPIDMA_DST_CTRL_RESET_VAL);
	}
	/* Enable the GQSPI */
	zynqmp_gqspi_write(xqspi, GQSPI_EN_OFST, GQSPI_EN_MASK);
}

/**
 * zynqmp_qspi_copy_read_data -	Copy data to RX buffer
 * @xqspi:	Pointer to the zynqmp_qspi structure
 * @data:	The variable where data is stored
 * @size:	Number of bytes to be copied from data to RX buffer
 */
static void zynqmp_qspi_copy_read_data(struct zynqmp_qspi *xqspi,
				       ulong data, u8 size)
{
	memcpy(xqspi->rxbuf, &data, size);
	xqspi->rxbuf += size;
	xqspi->bytes_to_receive -= size;
}

/**
 * zynqmp_prepare_transfer_hardware -	Prepares hardware for transfer.
 * @master:	Pointer to the spi_master structure which provides
 *		information about the controller.
 *
 * This function enables SPI master controller.
 *
 * Return:	0 on success; error value otherwise
 */
static int zynqmp_prepare_transfer_hardware(struct spi_master *master)
{
	struct zynqmp_qspi *xqspi = spi_master_get_devdata(master);

	zynqmp_gqspi_write(xqspi, GQSPI_EN_OFST, GQSPI_EN_MASK);
	return 0;
}

/**
 * zynqmp_unprepare_transfer_hardware -	Relaxes hardware after transfer
 * @master:	Pointer to the spi_master structure which provides
 *		information about the controller.
 *
 * This function disables the SPI master controller.
 *
 * Return:	Always 0
 */
static int zynqmp_unprepare_transfer_hardware(struct spi_master *master)
{
	struct zynqmp_qspi *xqspi = spi_master_get_devdata(master);

	zynqmp_gqspi_write(xqspi, GQSPI_EN_OFST, 0x0);
	return 0;
}

/**
 * zynqmp_qspi_chipselect -	Select or deselect the chip select line
 * @qspi:	Pointer to the spi_device structure
 * @is_high:	Select(0) or deselect (1) the chip select line
 */
static void zynqmp_qspi_chipselect(struct spi_device *qspi, bool is_high)
{
	struct zynqmp_qspi *xqspi = spi_master_get_devdata(qspi->master);
	ulong timeout;
	u32 genfifoentry = 0x0, statusreg;

	genfifoentry |= GQSPI_GENFIFO_MODE_SPI;

	if (qspi->master->flags & SPI_MASTER_BOTH_CS) {
		zynqmp_gqspi_selectslave(xqspi,
			GQSPI_SELECT_FLASH_CS_BOTH,
			GQSPI_SELECT_FLASH_BUS_BOTH);
	} else if (qspi->master->flags & SPI_MASTER_U_PAGE) {
		zynqmp_gqspi_selectslave(xqspi,
			GQSPI_SELECT_FLASH_CS_UPPER,
			GQSPI_SELECT_FLASH_BUS_LOWER);
	} else {
		zynqmp_gqspi_selectslave(xqspi,
			GQSPI_SELECT_FLASH_CS_LOWER,
			GQSPI_SELECT_FLASH_BUS_LOWER);
	}

	genfifoentry |= xqspi->genfifobus;

	if (!is_high) {
		genfifoentry |= xqspi->genfifocs;
		genfifoentry |= GQSPI_GENFIFO_CS_SETUP;
		xqspi->isinstr = true;
	} else {
		genfifoentry |= GQSPI_GENFIFO_CS_HOLD;
	}

	zynqmp_gqspi_write(xqspi, GQSPI_GEN_FIFO_OFST, genfifoentry);

	/* Dummy generic FIFO entry */
	zynqmp_gqspi_write(xqspi, GQSPI_GEN_FIFO_OFST, 0x0);

	/* Manually start the generic FIFO command */
	zynqmp_gqspi_write(xqspi, GQSPI_CONFIG_OFST,
			zynqmp_gqspi_read(xqspi, GQSPI_CONFIG_OFST) |
			GQSPI_CFG_START_GEN_FIFO_MASK);

	timeout = jiffies + msecs_to_jiffies(1000);

	/* Wait until the generic FIFO command is empty */
	do {
		statusreg = zynqmp_gqspi_read(xqspi, GQSPI_ISR_OFST);

		if ((statusreg & GQSPI_ISR_GENFIFOEMPTY_MASK) &&
			(statusreg & GQSPI_ISR_TXEMPTY_MASK))
			break;
		cpu_relax();
	} while (!time_after_eq(jiffies, timeout));

	if (time_after_eq(jiffies, timeout))
		dev_err(xqspi->dev, "Chip select timed out\n");
}

/**
 * zynqmp_qspi_setup_transfer -	Configure QSPI controller for specified
 *				transfer
 * @qspi:	Pointer to the spi_device structure
 * @transfer:	Pointer to the spi_transfer structure which provides
 *		information about next transfer setup parameters
 *
 * Sets the operational mode of QSPI controller for the next QSPI transfer and
 * sets the requested clock frequency.
 *
 * Return:	Always 0
 *
 * Note:
 *	If the requested frequency is not an exact match with what can be
 *	obtained using the pre-scalar value, the driver sets the clock
 *	frequency which is lower than the requested frequency (maximum lower)
 *	for the transfer.
 *
 *	If the requested frequency is higher or lower than that is supported
 *	by the QSPI controller the driver will set the highest or lowest
 *	frequency supported by controller.
 */
static int zynqmp_qspi_setup_transfer(struct spi_device *qspi,
				      struct spi_transfer *transfer)
{
	struct zynqmp_qspi *xqspi = spi_master_get_devdata(qspi->master);
	ulong clk_rate;
	u32 config_reg, req_hz, baud_rate_val = 0;

	if (transfer)
		req_hz = transfer->speed_hz;
	else
		req_hz = qspi->max_speed_hz;

	if (xqspi->speed_hz != req_hz) {
		/* Set the clock frequency */
		/* If req_hz == 0, default to lowest speed */
		clk_rate = clk_get_rate(xqspi->refclk);

		while ((baud_rate_val < GQSPI_BAUD_DIV_MAX) &&
		       (clk_rate /
			(GQSPI_BAUD_DIV_SHIFT << baud_rate_val)) > req_hz)
			baud_rate_val++;

		config_reg = zynqmp_gqspi_read(xqspi, GQSPI_CONFIG_OFST);

		/* Set the QSPI clock phase and clock polarity */
		config_reg &= (~GQSPI_CFG_CLK_PHA_MASK) &
			(~GQSPI_CFG_CLK_POL_MASK);

		if (qspi->mode & SPI_CPHA)
			config_reg |= GQSPI_CFG_CLK_PHA_MASK;
		if (qspi->mode & SPI_CPOL)
			config_reg |= GQSPI_CFG_CLK_POL_MASK;
		config_reg &= ~GQSPI_CFG_BAUD_RATE_DIV_MASK;
		config_reg |= (baud_rate_val << GQSPI_CFG_BAUD_RATE_DIV_SHIFT);
		zynqmp_gqspi_write(xqspi, GQSPI_CONFIG_OFST, config_reg);
		xqspi->speed_hz = clk_rate / (GQSPI_BAUD_DIV_SHIFT <<
				baud_rate_val);
		zynqmp_qspi_set_tapdelay(xqspi, baud_rate_val);
	}

	return 0;
}

/**
 * zynqmp_qspi_setup -	Configure the QSPI controller
 * @qspi:	Pointer to the spi_device structure
 *
 * Sets the operational mode of QSPI controller for the next QSPI transfer,
 * baud rate and divisor value to setup the requested qspi clock.
 *
 * Return:	0 on success; error value otherwise.
 */
static int zynqmp_qspi_setup(struct spi_device *qspi)
{
	if (qspi->master->busy)
		return -EBUSY;
	return 0;
}

/**
 * zynqmp_qspi_filltxfifo -	Fills the TX FIFO as long as there is room in
 *				the FIFO or the bytes required to be
 *				transmitted.
 * @xqspi:	Pointer to the zynqmp_qspi structure
 * @size:	Number of bytes to be copied from TX buffer to TX FIFO
 */
static void zynqmp_qspi_filltxfifo(struct zynqmp_qspi *xqspi, int size)
{
	u32 count = 0, intermediate;

	while ((xqspi->bytes_to_transfer > 0) && (count < size)) {
		memcpy(&intermediate, xqspi->txbuf, 4);
		zynqmp_gqspi_write(xqspi, GQSPI_TXD_OFST, intermediate);

		if (xqspi->bytes_to_transfer >= 4) {
			xqspi->txbuf += 4;
			xqspi->bytes_to_transfer -= 4;
		} else {
			xqspi->txbuf += xqspi->bytes_to_transfer;
			xqspi->bytes_to_transfer = 0;
		}
		count++;
	}
}

/**
 * zynqmp_qspi_readrxfifo -	Fills the RX FIFO as long as there is room in
 *				the FIFO.
 * @xqspi:	Pointer to the zynqmp_qspi structure
 * @size:	Number of bytes to be copied from RX buffer to RX FIFO
 */
static void zynqmp_qspi_readrxfifo(struct zynqmp_qspi *xqspi, u32 size)
{
	ulong data;
	int count = 0;

	while ((count < size) && (xqspi->bytes_to_receive > 0)) {
		if (xqspi->bytes_to_receive >= 4) {
			(*(u32 *) xqspi->rxbuf) =
				zynqmp_gqspi_read(xqspi, GQSPI_RXD_OFST);
			xqspi->rxbuf += 4;
			xqspi->bytes_to_receive -= 4;
			count += 4;
		} else {
			data = zynqmp_gqspi_read(xqspi, GQSPI_RXD_OFST);
			count += xqspi->bytes_to_receive;
			zynqmp_qspi_copy_read_data(xqspi, data,
						   xqspi->bytes_to_receive);
			xqspi->bytes_to_receive = 0;
		}
	}
}

/**
 * zynqmp_qspi_preparedummy -	Prepares the dummy entry
 *
 * @xqspi:	Pointer to the zynqmp_qspi structure
 * @transfer:	It is a pointer to the structure containing transfer data.
 * @genfifoentry:	genfifoentry is pointer to the variable in which
 *			GENFIFO	mask is returned to calling function
 */
static void zynqmp_qspi_preparedummy(struct zynqmp_qspi *xqspi,
					struct spi_transfer *transfer,
					u32 *genfifoentry)
{
	/* For dummy Tx and Rx are NULL */
	*genfifoentry &= ~(GQSPI_GENFIFO_TX | GQSPI_GENFIFO_RX);

	/* SPI mode */
	*genfifoentry &= ~GQSPI_GENFIFO_MODE_QUADSPI;
	if (xqspi->rx_bus_width == GQSPI_RX_BUS_WIDTH_QUAD ||
			xqspi->tx_bus_width == GQSPI_TX_BUS_WIDTH_QUAD)
		*genfifoentry |= GQSPI_GENFIFO_MODE_QUADSPI;
	else if (xqspi->rx_bus_width == GQSPI_RX_BUS_WIDTH_DUAL ||
			xqspi->tx_bus_width == GQSPI_TX_BUS_WIDTH_DUAL)
		*genfifoentry |= GQSPI_GENFIFO_MODE_DUALSPI;
	else
		*genfifoentry |= GQSPI_GENFIFO_MODE_SPI;

	/* Immediate data */
	*genfifoentry &= ~GQSPI_GENFIFO_IMM_DATA_MASK;

	if (transfer->dummy)
		*genfifoentry |= transfer->dummy;
}

/**
 * zynqmp_process_dma_irq -	Handler for DMA done interrupt of QSPI
 *				controller
 * @xqspi:	zynqmp_qspi instance pointer
 *
 * This function handles DMA interrupt only.
 */
static void zynqmp_process_dma_irq(struct zynqmp_qspi *xqspi)
{
	u32 config_reg, genfifoentry;

	dma_unmap_single(xqspi->dev, xqspi->dma_addr,
				xqspi->dma_rx_bytes, DMA_FROM_DEVICE);
	xqspi->rxbuf += xqspi->dma_rx_bytes;
	xqspi->bytes_to_receive -= xqspi->dma_rx_bytes;
	xqspi->dma_rx_bytes = 0;

	/* Disabling the DMA interrupts */
	zynqmp_gqspi_write(xqspi, GQSPI_QSPIDMA_DST_I_DIS_OFST,
					GQSPI_QSPIDMA_DST_I_EN_DONE_MASK);

	if (xqspi->bytes_to_receive > 0) {
		/* Switch to IO mode,for remaining bytes to receive */
		config_reg = zynqmp_gqspi_read(xqspi, GQSPI_CONFIG_OFST);
		config_reg &= ~GQSPI_CFG_MODE_EN_MASK;
		zynqmp_gqspi_write(xqspi, GQSPI_CONFIG_OFST, config_reg);

		/* Initiate the transfer of remaining bytes */
		genfifoentry = xqspi->genfifoentry;
		genfifoentry |= xqspi->bytes_to_receive;
		zynqmp_gqspi_write(xqspi, GQSPI_GEN_FIFO_OFST, genfifoentry);

		/* Dummy generic FIFO entry */
		zynqmp_gqspi_write(xqspi, GQSPI_GEN_FIFO_OFST, 0x0);

		/* Manual start */
		zynqmp_gqspi_write(xqspi, GQSPI_CONFIG_OFST,
			(zynqmp_gqspi_read(xqspi, GQSPI_CONFIG_OFST) |
			GQSPI_CFG_START_GEN_FIFO_MASK));

		/* Enable the RX interrupts for IO mode */
		zynqmp_gqspi_write(xqspi, GQSPI_IER_OFST,
				GQSPI_IER_GENFIFOEMPTY_MASK |
				GQSPI_IER_RXNEMPTY_MASK |
				GQSPI_IER_RXEMPTY_MASK);
	}
}

/**
 * zynqmp_qspi_irq -	Interrupt service routine of the QSPI controller
 * @irq:	IRQ number
 * @dev_id:	Pointer to the xqspi structure
 *
 * This function handles TX empty only.
 * On TX empty interrupt this function reads the received data from RX FIFO
 * and fills the TX FIFO if there is any data remaining to be transferred.
 *
 * Return:	IRQ_HANDLED when interrupt is handled
 *		IRQ_NONE otherwise.
 */
static irqreturn_t zynqmp_qspi_irq(int irq, void *dev_id)
{
	struct spi_master *master = dev_id;
	struct zynqmp_qspi *xqspi = spi_master_get_devdata(master);
	int ret = IRQ_NONE;
	u32 status, mask, dma_status = 0;

	status = zynqmp_gqspi_read(xqspi, GQSPI_ISR_OFST);
	zynqmp_gqspi_write(xqspi, GQSPI_ISR_OFST, status);
	mask = (status & ~(zynqmp_gqspi_read(xqspi, GQSPI_IMASK_OFST)));

	/* Read and clear DMA status */
	if (xqspi->mode == GQSPI_MODE_DMA) {
		dma_status =
			zynqmp_gqspi_read(xqspi, GQSPI_QSPIDMA_DST_I_STS_OFST);
		zynqmp_gqspi_write(xqspi, GQSPI_QSPIDMA_DST_I_STS_OFST,
								dma_status);
	}

	if (mask & GQSPI_ISR_TXNOT_FULL_MASK) {
		zynqmp_qspi_filltxfifo(xqspi, GQSPI_TX_FIFO_FILL);
		ret = IRQ_HANDLED;
	}

	if (dma_status & GQSPI_QSPIDMA_DST_I_STS_DONE_MASK) {
		zynqmp_process_dma_irq(xqspi);
		ret = IRQ_HANDLED;
	} else if ((mask & GQSPI_IER_RXNEMPTY_MASK)) {
		zynqmp_qspi_readrxfifo(xqspi, GQSPI_RX_FIFO_FILL);
		ret = IRQ_HANDLED;
	}
	if (!(mask & GQSPI_IER_RXEMPTY_MASK) &&
		(mask & GQSPI_IER_GENFIFOEMPTY_MASK)) {
		zynqmp_qspi_readrxfifo(xqspi, GQSPI_RX_FIFO_FILL);
		ret = IRQ_HANDLED;
	}

	if ((xqspi->bytes_to_receive == 0) && (xqspi->bytes_to_transfer == 0)
			&& ((status & GQSPI_IRQ_MASK) == GQSPI_IRQ_MASK)) {
		zynqmp_gqspi_write(xqspi, GQSPI_IDR_OFST, GQSPI_ISR_IDR_MASK);
		xqspi->isinstr = false;
		spi_finalize_current_transfer(master);
		ret = IRQ_HANDLED;
	}
	return ret;
}

/**
 * zynqmp_qspi_selectspimode -	Selects SPI mode - x1 or x2 or x4.
 * @xqspi:	xqspi is a pointer to the GQSPI instance
 * @spimode:	spimode - SPI or DUAL or QUAD.
 * Return:	Mask to set desired SPI mode in GENFIFO entry.
 */
static inline u32 zynqmp_qspi_selectspimode(struct zynqmp_qspi *xqspi,
						u8 spimode)
{
	u32 mask = 0;

	switch (spimode) {
	case GQSPI_SELECT_MODE_DUALSPI:
		mask = GQSPI_GENFIFO_MODE_DUALSPI;
		break;
	case GQSPI_SELECT_MODE_QUADSPI:
		mask = GQSPI_GENFIFO_MODE_QUADSPI;
		break;
	case GQSPI_SELECT_MODE_SPI:
		mask = GQSPI_GENFIFO_MODE_SPI;
		break;
	default:
		dev_warn(xqspi->dev, "Invalid SPI mode\n");
	}

	return mask;
}

/**
 * zynq_qspi_setuprxdma -	This function sets up the RX DMA operation
 * @xqspi:	xqspi is a pointer to the GQSPI instance.
 */
static void zynq_qspi_setuprxdma(struct zynqmp_qspi *xqspi)
{
	u32 rx_bytes, rx_rem, config_reg;
	dma_addr_t addr;
	u64 dma_align =  (u64)(uintptr_t)xqspi->rxbuf;

	if (((xqspi->bytes_to_receive < 8) || (xqspi->io_mode)) ||
<<<<<<< HEAD
		((dma_align & GQSPI_DMA_UNALIGN) != 0x0)) {
=======
		((dma_align & GQSPI_DMA_UNALIGN) != 0x0) ||
		is_vmalloc_addr(xqspi->rxbuf)) {
>>>>>>> 1b12f42a
		/* Setting to IO mode */
		config_reg = zynqmp_gqspi_read(xqspi, GQSPI_CONFIG_OFST);
		config_reg &= ~GQSPI_CFG_MODE_EN_MASK;
		zynqmp_gqspi_write(xqspi, GQSPI_CONFIG_OFST, config_reg);
		xqspi->mode = GQSPI_MODE_IO;
		xqspi->dma_rx_bytes = 0;
		return;
	}

	rx_rem = xqspi->bytes_to_receive % 4;
	rx_bytes = (xqspi->bytes_to_receive - rx_rem);

	addr = dma_map_single(xqspi->dev, (void *)xqspi->rxbuf,
						rx_bytes, DMA_FROM_DEVICE);
	if (dma_mapping_error(xqspi->dev, addr)) {
		dev_err(xqspi->dev, "ERR:rxdma:memory not mapped\n");
		return;
	}

	xqspi->dma_rx_bytes = rx_bytes;
	xqspi->dma_addr = addr;
	zynqmp_gqspi_write(xqspi, GQSPI_QSPIDMA_DST_ADDR_OFST,
				(u32)(addr & 0xffffffff));
	addr = ((addr >> 16) >> 16);
	zynqmp_gqspi_write(xqspi, GQSPI_QSPIDMA_DST_ADDR_MSB_OFST,
				((u32)addr) & 0xfff);

	/* Enabling the DMA mode */
	config_reg = zynqmp_gqspi_read(xqspi, GQSPI_CONFIG_OFST);
	config_reg &= ~GQSPI_CFG_MODE_EN_MASK;
	config_reg |= GQSPI_CFG_MODE_EN_DMA_MASK;
	zynqmp_gqspi_write(xqspi, GQSPI_CONFIG_OFST, config_reg);

	/* Switch to DMA mode */
	xqspi->mode = GQSPI_MODE_DMA;

	/* Write the number of bytes to transfer */
	zynqmp_gqspi_write(xqspi, GQSPI_QSPIDMA_DST_SIZE_OFST, rx_bytes);
}

/**
 * zynqmp_qspi_txrxsetup -	This function checks the TX/RX buffers in
 *				the transfer and sets up the GENFIFO entries,
 *				TX FIFO as required.
 * @xqspi:	xqspi is a pointer to the GQSPI instance.
 * @transfer:	It is a pointer to the structure containing transfer data.
 * @genfifoentry:	genfifoentry is pointer to the variable in which
 *			GENFIFO	mask is returned to calling function
 */
static void zynqmp_qspi_txrxsetup(struct zynqmp_qspi *xqspi,
				  struct spi_transfer *transfer,
				  u32 *genfifoentry)
{
	u32 config_reg;

	/* Transmit */
	if ((xqspi->txbuf != NULL) && (xqspi->rxbuf == NULL)) {
		/* Setup data to be TXed */
		*genfifoentry &= ~GQSPI_GENFIFO_RX;
		*genfifoentry |= GQSPI_GENFIFO_DATA_XFER;
		*genfifoentry |= GQSPI_GENFIFO_TX;
		*genfifoentry |=
			zynqmp_qspi_selectspimode(xqspi, transfer->tx_nbits);
		xqspi->bytes_to_transfer = transfer->len - (transfer->dummy/8);
		if (xqspi->mode == GQSPI_MODE_DMA) {
			config_reg = zynqmp_gqspi_read(xqspi,
							GQSPI_CONFIG_OFST);
			config_reg &= ~GQSPI_CFG_MODE_EN_MASK;
			zynqmp_gqspi_write(xqspi, GQSPI_CONFIG_OFST,
								config_reg);
			xqspi->mode = GQSPI_MODE_IO;
		}
		zynqmp_qspi_filltxfifo(xqspi, GQSPI_TXD_DEPTH);
		/* Discard RX data */
		xqspi->bytes_to_receive = 0;
	} else if ((xqspi->txbuf == NULL) && (xqspi->rxbuf != NULL)) {
		/* Receive */

		/* TX auto fill */
		*genfifoentry &= ~GQSPI_GENFIFO_TX;
		/* Setup RX */
		*genfifoentry |= GQSPI_GENFIFO_DATA_XFER;
		*genfifoentry |= GQSPI_GENFIFO_RX;
		*genfifoentry |=
			zynqmp_qspi_selectspimode(xqspi, transfer->rx_nbits);
		xqspi->bytes_to_transfer = 0;
		xqspi->bytes_to_receive = transfer->len;
		zynq_qspi_setuprxdma(xqspi);
	}
}

/**
 * zynqmp_qspi_start_transfer -	Initiates the QSPI transfer
 * @master:	Pointer to the spi_master structure which provides
 *		information about the controller.
 * @qspi:	Pointer to the spi_device structure
 * @transfer:	Pointer to the spi_transfer structure which provide information
 *		about next transfer parameters
 *
 * This function fills the TX FIFO, starts the QSPI transfer, and waits for the
 * transfer to be completed.
 *
 * Return:	Number of bytes transferred in the last transfer
 */
static int zynqmp_qspi_start_transfer(struct spi_master *master,
				      struct spi_device *qspi,
				      struct spi_transfer *transfer)
{
	struct zynqmp_qspi *xqspi = spi_master_get_devdata(master);
	u32 genfifoentry = 0x0, transfer_len;

	xqspi->txbuf = transfer->tx_buf;
	xqspi->rxbuf = transfer->rx_buf;

	zynqmp_qspi_setup_transfer(qspi, transfer);

	genfifoentry |= xqspi->genfifocs;
	genfifoentry |= xqspi->genfifobus;

	if ((!xqspi->isinstr) &&
		(master->flags & SPI_MASTER_DATA_STRIPE))
		genfifoentry |= GQSPI_GENFIFO_STRIPE;

	zynqmp_qspi_txrxsetup(xqspi, transfer, &genfifoentry);

	if (xqspi->mode == GQSPI_MODE_DMA)
		transfer_len = xqspi->dma_rx_bytes;
	else
		transfer_len = transfer->len - (transfer->dummy/8);

	xqspi->genfifoentry = genfifoentry;
	if ((transfer_len) < GQSPI_GENFIFO_IMM_DATA_MASK) {
		genfifoentry &= ~GQSPI_GENFIFO_IMM_DATA_MASK;
		genfifoentry |= transfer_len;
		zynqmp_gqspi_write(xqspi, GQSPI_GEN_FIFO_OFST, genfifoentry);
		if (transfer->dummy || transfer->tx_nbits >= 1) {
			zynqmp_qspi_preparedummy(xqspi, transfer,
					&genfifoentry);
			zynqmp_gqspi_write(xqspi, GQSPI_GEN_FIFO_OFST,
					genfifoentry);
		}
	} else {
		int tempcount = transfer_len;
		u32 exponent = 8;	/* 2^8 = 256 */
		u8 imm_data = tempcount & 0xFF;

		tempcount &= ~(tempcount & 0xFF);
		/* Immediate entry */
		if (tempcount != 0) {
			/* Exponent entries */
			genfifoentry |= GQSPI_GENFIFO_EXP;
			while (tempcount != 0) {
				if (tempcount & GQSPI_GENFIFO_EXP_START) {
					genfifoentry &=
					    ~GQSPI_GENFIFO_IMM_DATA_MASK;
					genfifoentry |= exponent;
					zynqmp_gqspi_write(xqspi,
							   GQSPI_GEN_FIFO_OFST,
							   genfifoentry);
				}
				tempcount = tempcount >> 1;
				exponent++;
			}
		}
		if (imm_data != 0) {
			genfifoentry &= ~GQSPI_GENFIFO_EXP;
			genfifoentry &= ~GQSPI_GENFIFO_IMM_DATA_MASK;
			if (imm_data % 4 != 0) {
				if (((imm_data + 4 - (imm_data % 4)) & 0xFF) == 0x00)
					imm_data = 0xFF;
				else
					imm_data = imm_data + 4 - (imm_data % 4);
			}
			genfifoentry |= (u8) (imm_data & 0xFF);
			zynqmp_gqspi_write(xqspi,
					   GQSPI_GEN_FIFO_OFST, genfifoentry);
		}
	}

	if ((xqspi->mode == GQSPI_MODE_IO) &&
			(xqspi->rxbuf != NULL)) {
		/* Dummy generic FIFO entry */
		zynqmp_gqspi_write(xqspi, GQSPI_GEN_FIFO_OFST, 0x0);
	}

	/* Since we are using manual mode */
	zynqmp_gqspi_write(xqspi, GQSPI_CONFIG_OFST,
			   zynqmp_gqspi_read(xqspi, GQSPI_CONFIG_OFST) |
			   GQSPI_CFG_START_GEN_FIFO_MASK);

	if (xqspi->txbuf != NULL)
		/* Enable interrupts for TX */
		zynqmp_gqspi_write(xqspi, GQSPI_IER_OFST,
				   GQSPI_IER_TXEMPTY_MASK |
					GQSPI_IER_GENFIFOEMPTY_MASK |
					GQSPI_IER_TXNOT_FULL_MASK);

	if (xqspi->rxbuf != NULL) {
		/* Enable interrupts for RX */
		if (xqspi->mode == GQSPI_MODE_DMA) {
			/* Enable DMA interrupts */
			zynqmp_gqspi_write(xqspi,
					GQSPI_QSPIDMA_DST_I_EN_OFST,
					GQSPI_QSPIDMA_DST_I_EN_DONE_MASK);
		} else {
			zynqmp_gqspi_write(xqspi, GQSPI_IER_OFST,
					GQSPI_IER_GENFIFOEMPTY_MASK |
					GQSPI_IER_RXNEMPTY_MASK |
					GQSPI_IER_RXEMPTY_MASK);
		}
	}

	return transfer->len;
}

/**
 * zynqmp_qspi_suspend -	Suspend method for the QSPI driver
 * @dev:	Address of the platform_device structure
 *
 * This function stops the QSPI driver queue and disables the QSPI controller
 *
 * Return:	Always 0
 */
static int __maybe_unused zynqmp_qspi_suspend(struct device *dev)
{
	struct platform_device *pdev = to_platform_device(dev);
	struct spi_master *master = platform_get_drvdata(pdev);

	spi_master_suspend(master);

	zynqmp_unprepare_transfer_hardware(master);

	return 0;
}

/**
 * zynqmp_qspi_resume -	Resume method for the QSPI driver
 * @dev:	Address of the platform_device structure
 *
 * The function starts the QSPI driver queue and initializes the QSPI
 * controller
 *
 * Return:	0 on success; error value otherwise
 */
static int __maybe_unused zynqmp_qspi_resume(struct device *dev)
{
	struct platform_device *pdev = to_platform_device(dev);
	struct spi_master *master = platform_get_drvdata(pdev);
	struct zynqmp_qspi *xqspi = spi_master_get_devdata(master);
	int ret = 0;

	ret = clk_enable(xqspi->pclk);
	if (ret) {
		dev_err(dev, "Cannot enable APB clock.\n");
		return ret;
	}

	ret = clk_enable(xqspi->refclk);
	if (ret) {
		dev_err(dev, "Cannot enable device clock.\n");
		clk_disable(xqspi->pclk);
		return ret;
	}

	zynqmp_qspi_init_hw(xqspi);
	spi_master_resume(master);

	clk_disable(xqspi->refclk);
	clk_disable(xqspi->pclk);

	return 0;
}

/**
 * zynqmp_runtime_suspend - Runtime suspend method for the SPI driver
 * @dev:	Address of the platform_device structure
 *
 * This function disables the clocks
 *
 * Return:	Always 0
 */
static int __maybe_unused zynqmp_runtime_suspend(struct device *dev)
{
	struct platform_device *pdev = to_platform_device(dev);
	struct spi_master *master = platform_get_drvdata(pdev);
	struct zynqmp_qspi *xqspi = spi_master_get_devdata(master);

	clk_disable(xqspi->refclk);
	clk_disable(xqspi->pclk);

	return 0;
}

/**
 * zynqmp_runtime_resume - Runtime resume method for the SPI driver
 * @dev:	Address of the platform_device structure
 *
 * This function enables the clocks
 *
 * Return:	0 on success and error value on error
 */
static int __maybe_unused zynqmp_runtime_resume(struct device *dev)
{
	struct platform_device *pdev = to_platform_device(dev);
	struct spi_master *master = platform_get_drvdata(pdev);
	struct zynqmp_qspi *xqspi = spi_master_get_devdata(master);
	int ret;

	ret = clk_enable(xqspi->pclk);
	if (ret) {
		dev_err(dev, "Cannot enable APB clock.\n");
		return ret;
	}

	ret = clk_enable(xqspi->refclk);
	if (ret) {
		dev_err(dev, "Cannot enable device clock.\n");
		clk_disable(xqspi->pclk);
		return ret;
	}

	return 0;
}

static const struct dev_pm_ops zynqmp_qspi_dev_pm_ops = {
	SET_RUNTIME_PM_OPS(zynqmp_runtime_suspend,
			   zynqmp_runtime_resume, NULL)
	SET_SYSTEM_SLEEP_PM_OPS(zynqmp_qspi_suspend, zynqmp_qspi_resume)
};

/**
 * zynqmp_qspi_probe -	Probe method for the QSPI driver
 * @pdev:	Pointer to the platform_device structure
 *
 * This function initializes the driver data structures and the hardware.
 *
 * Return:	0 on success; error value otherwise
 */
static int zynqmp_qspi_probe(struct platform_device *pdev)
{
	int ret = 0;
	struct spi_master *master;
	struct zynqmp_qspi *xqspi;
	struct resource *res;
	struct device *dev = &pdev->dev;
	struct device_node *nc;
	u32 num_cs;
	u32 rx_bus_width;
	u32 tx_bus_width;

	master = spi_alloc_master(&pdev->dev, sizeof(*xqspi));
	if (!master)
		return -ENOMEM;

	xqspi = spi_master_get_devdata(master);
	master->dev.of_node = pdev->dev.of_node;
	platform_set_drvdata(pdev, master);

	res = platform_get_resource(pdev, IORESOURCE_MEM, 0);
	xqspi->regs = devm_ioremap_resource(&pdev->dev, res);
	if (IS_ERR(xqspi->regs)) {
		ret = PTR_ERR(xqspi->regs);
		goto remove_master;
	}

	xqspi->dev = dev;
	xqspi->pclk = devm_clk_get(&pdev->dev, "pclk");
	if (IS_ERR(xqspi->pclk)) {
		dev_err(dev, "pclk clock not found.\n");
		ret = PTR_ERR(xqspi->pclk);
		goto remove_master;
	}

	ret = clk_prepare_enable(xqspi->pclk);
	if (ret) {
		dev_err(dev, "Unable to enable APB clock.\n");
		goto remove_master;
	}

	xqspi->refclk = devm_clk_get(&pdev->dev, "ref_clk");
	if (IS_ERR(xqspi->refclk)) {
		dev_err(dev, "ref_clk clock not found.\n");
		ret = PTR_ERR(xqspi->refclk);
		goto clk_dis_pclk;
	}

	ret = clk_prepare_enable(xqspi->refclk);
	if (ret) {
		dev_err(dev, "Unable to enable device clock.\n");
		goto clk_dis_pclk;
	}

	pm_runtime_use_autosuspend(&pdev->dev);
	pm_runtime_set_autosuspend_delay(&pdev->dev, SPI_AUTOSUSPEND_TIMEOUT);
	pm_runtime_set_active(&pdev->dev);
	pm_runtime_enable(&pdev->dev);

	if (of_property_read_bool(pdev->dev.of_node, "has-io-mode"))
		xqspi->io_mode = true;

	/* QSPI controller initializations */
	zynqmp_qspi_init_hw(xqspi);

	pm_runtime_mark_last_busy(&pdev->dev);
	pm_runtime_put_autosuspend(&pdev->dev);

	xqspi->irq = platform_get_irq(pdev, 0);
	if (xqspi->irq <= 0) {
		ret = -ENXIO;
		dev_err(dev, "irq resource not found\n");
		goto clk_dis_all;
	}
	ret = devm_request_irq(&pdev->dev, xqspi->irq, zynqmp_qspi_irq,
			       0, pdev->name, master);
	if (ret != 0) {
		ret = -ENXIO;
		dev_err(dev, "request_irq failed\n");
		goto clk_dis_all;
	}

	xqspi->rx_bus_width = GQSPI_RX_BUS_WIDTH_SINGLE;
	for_each_available_child_of_node(pdev->dev.of_node, nc) {
		ret = of_property_read_u32(nc, "spi-rx-bus-width",
					&rx_bus_width);
		if (!ret) {
			xqspi->rx_bus_width = rx_bus_width;
			break;
		}
	}
	if (ret)
		dev_err(dev, "rx bus width not found\n");

	xqspi->tx_bus_width = GQSPI_TX_BUS_WIDTH_SINGLE;
	for_each_available_child_of_node(pdev->dev.of_node, nc) {
		ret = of_property_read_u32(nc, "spi-tx-bus-width",
					&tx_bus_width);
		if (!ret) {
			xqspi->tx_bus_width = tx_bus_width;
			break;
		}
	}
	if (ret)
		dev_err(dev, "tx bus width not found\n");

	ret = of_property_read_u32(pdev->dev.of_node, "num-cs", &num_cs);
	if (ret < 0)
		master->num_chipselect = GQSPI_DEFAULT_NUM_CS;
	else
		master->num_chipselect = num_cs;

	dma_set_mask(&pdev->dev, DMA_BIT_MASK(44));
	master->setup = zynqmp_qspi_setup;
	master->set_cs = zynqmp_qspi_chipselect;
	master->transfer_one = zynqmp_qspi_start_transfer;
	master->prepare_transfer_hardware = zynqmp_prepare_transfer_hardware;
	master->unprepare_transfer_hardware =
					zynqmp_unprepare_transfer_hardware;
	master->max_speed_hz = clk_get_rate(xqspi->refclk) / 2;
	master->bits_per_word_mask = SPI_BPW_MASK(8);
	master->mode_bits = SPI_CPOL | SPI_CPHA | SPI_RX_DUAL | SPI_RX_QUAD |
			    SPI_TX_DUAL | SPI_TX_QUAD;
	xqspi->speed_hz = master->max_speed_hz;
	master->auto_runtime_pm = true;

	if (master->dev.parent == NULL)
		master->dev.parent = &master->dev;

	ret = spi_register_master(master);
	if (ret)
		goto clk_dis_all;

	dma_set_mask(&pdev->dev, DMA_BIT_MASK(44));

	return 0;

clk_dis_all:
	pm_runtime_set_suspended(&pdev->dev);
	pm_runtime_disable(&pdev->dev);
	clk_disable_unprepare(xqspi->refclk);
clk_dis_pclk:
	clk_disable_unprepare(xqspi->pclk);
remove_master:
	spi_master_put(master);

	return ret;
}

/**
 * zynqmp_qspi_remove -	Remove method for the QSPI driver
 * @pdev:	Pointer to the platform_device structure
 *
 * This function is called if a device is physically removed from the system or
 * if the driver module is being unloaded. It frees all resources allocated to
 * the device.
 *
 * Return:	0 Always
 */
static int zynqmp_qspi_remove(struct platform_device *pdev)
{
	struct spi_master *master = platform_get_drvdata(pdev);
	struct zynqmp_qspi *xqspi = spi_master_get_devdata(master);

	zynqmp_gqspi_write(xqspi, GQSPI_EN_OFST, 0x0);
	clk_disable_unprepare(xqspi->refclk);
	clk_disable_unprepare(xqspi->pclk);
	pm_runtime_set_suspended(&pdev->dev);
	pm_runtime_disable(&pdev->dev);

	spi_unregister_master(master);

	return 0;
}

static const struct of_device_id zynqmp_qspi_of_match[] = {
	{ .compatible = "xlnx,zynqmp-qspi-1.0", },
	{ /* End of table */ }
};

MODULE_DEVICE_TABLE(of, zynqmp_qspi_of_match);

static struct platform_driver zynqmp_qspi_driver = {
	.probe = zynqmp_qspi_probe,
	.remove = zynqmp_qspi_remove,
	.driver = {
		.name = "zynqmp-qspi",
		.of_match_table = zynqmp_qspi_of_match,
		.pm = &zynqmp_qspi_dev_pm_ops,
	},
};

module_platform_driver(zynqmp_qspi_driver);

MODULE_AUTHOR("Xilinx, Inc.");
MODULE_DESCRIPTION("Xilinx Zynqmp QSPI driver");
MODULE_LICENSE("GPL");<|MERGE_RESOLUTION|>--- conflicted
+++ resolved
@@ -833,12 +833,8 @@
 	u64 dma_align =  (u64)(uintptr_t)xqspi->rxbuf;
 
 	if (((xqspi->bytes_to_receive < 8) || (xqspi->io_mode)) ||
-<<<<<<< HEAD
-		((dma_align & GQSPI_DMA_UNALIGN) != 0x0)) {
-=======
 		((dma_align & GQSPI_DMA_UNALIGN) != 0x0) ||
 		is_vmalloc_addr(xqspi->rxbuf)) {
->>>>>>> 1b12f42a
 		/* Setting to IO mode */
 		config_reg = zynqmp_gqspi_read(xqspi, GQSPI_CONFIG_OFST);
 		config_reg &= ~GQSPI_CFG_MODE_EN_MASK;
