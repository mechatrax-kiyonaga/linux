// SPDX-License-Identifier: GPL-2.0
/*
 *    Copyright IBM Corp. 2007, 2009
 *    Author(s): Utz Bacher <utz.bacher@de.ibm.com>,
 *		 Frank Pavlic <fpavlic@de.ibm.com>,
 *		 Thomas Spatzier <tspat@de.ibm.com>,
 *		 Frank Blaschka <frank.blaschka@de.ibm.com>
 */

#define KMSG_COMPONENT "qeth"
#define pr_fmt(fmt) KMSG_COMPONENT ": " fmt

#include <linux/module.h>
#include <linux/moduleparam.h>
#include <linux/bitops.h>
#include <linux/string.h>
#include <linux/errno.h>
#include <linux/kernel.h>
#include <linux/etherdevice.h>
#include <linux/ip.h>
#include <linux/in.h>
#include <linux/ipv6.h>
#include <linux/inetdevice.h>
#include <linux/igmp.h>
#include <linux/slab.h>
#include <linux/if_ether.h>
#include <linux/if_vlan.h>
#include <linux/skbuff.h>

#include <net/ip.h>
#include <net/arp.h>
#include <net/route.h>
#include <net/ipv6.h>
#include <net/ip6_route.h>
#include <net/iucv/af_iucv.h>
#include <linux/hashtable.h>

#include "qeth_l3.h"

static int qeth_l3_register_addr_entry(struct qeth_card *,
		struct qeth_ipaddr *);
static int qeth_l3_deregister_addr_entry(struct qeth_card *,
		struct qeth_ipaddr *);

int qeth_l3_ipaddr_to_string(enum qeth_prot_versions proto, const u8 *addr,
			     char *buf)
{
	if (proto == QETH_PROT_IPV4)
		return sprintf(buf, "%pI4", addr);
	else
		return sprintf(buf, "%pI6", addr);
}

static struct qeth_ipaddr *qeth_l3_find_addr_by_ip(struct qeth_card *card,
						   struct qeth_ipaddr *query)
{
	u32 key = qeth_l3_ipaddr_hash(query);
	struct qeth_ipaddr *addr;

	if (query->is_multicast) {
		hash_for_each_possible(card->ip_mc_htable, addr, hnode, key)
			if (qeth_l3_addr_match_ip(addr, query))
				return addr;
	} else {
		hash_for_each_possible(card->ip_htable,  addr, hnode, key)
			if (qeth_l3_addr_match_ip(addr, query))
				return addr;
	}
	return NULL;
}

static void qeth_l3_convert_addr_to_bits(u8 *addr, u8 *bits, int len)
{
	int i, j;
	u8 octet;

	for (i = 0; i < len; ++i) {
		octet = addr[i];
		for (j = 7; j >= 0; --j) {
			bits[i*8 + j] = octet & 1;
			octet >>= 1;
		}
	}
}

static bool qeth_l3_is_addr_covered_by_ipato(struct qeth_card *card,
					     struct qeth_ipaddr *addr)
{
	struct qeth_ipato_entry *ipatoe;
	u8 addr_bits[128] = {0, };
	u8 ipatoe_bits[128] = {0, };
	int rc = 0;

	if (!card->ipato.enabled)
		return false;
	if (addr->type != QETH_IP_TYPE_NORMAL)
		return false;

	qeth_l3_convert_addr_to_bits((u8 *) &addr->u, addr_bits,
				  (addr->proto == QETH_PROT_IPV4)? 4:16);
	list_for_each_entry(ipatoe, &card->ipato.entries, entry) {
		if (addr->proto != ipatoe->proto)
			continue;
		qeth_l3_convert_addr_to_bits(ipatoe->addr, ipatoe_bits,
					  (ipatoe->proto == QETH_PROT_IPV4) ?
					  4 : 16);
		if (addr->proto == QETH_PROT_IPV4)
			rc = !memcmp(addr_bits, ipatoe_bits,
				     min(32, ipatoe->mask_bits));
		else
			rc = !memcmp(addr_bits, ipatoe_bits,
				     min(128, ipatoe->mask_bits));
		if (rc)
			break;
	}
	/* invert? */
	if ((addr->proto == QETH_PROT_IPV4) && card->ipato.invert4)
		rc = !rc;
	else if ((addr->proto == QETH_PROT_IPV6) && card->ipato.invert6)
		rc = !rc;

	return rc;
}

static int qeth_l3_delete_ip(struct qeth_card *card,
			     struct qeth_ipaddr *tmp_addr)
{
	int rc = 0;
	struct qeth_ipaddr *addr;

	if (tmp_addr->type == QETH_IP_TYPE_RXIP)
		QETH_CARD_TEXT(card, 2, "delrxip");
	else if (tmp_addr->type == QETH_IP_TYPE_VIPA)
		QETH_CARD_TEXT(card, 2, "delvipa");
	else
		QETH_CARD_TEXT(card, 2, "delip");

	if (tmp_addr->proto == QETH_PROT_IPV4)
		QETH_CARD_HEX(card, 4, &tmp_addr->u.a4.addr, 4);
	else {
		QETH_CARD_HEX(card, 4, &tmp_addr->u.a6.addr, 8);
		QETH_CARD_HEX(card, 4, ((char *)&tmp_addr->u.a6.addr) + 8, 8);
	}

	addr = qeth_l3_find_addr_by_ip(card, tmp_addr);
	if (!addr || !qeth_l3_addr_match_all(addr, tmp_addr))
		return -ENOENT;

	addr->ref_counter--;
	if (addr->type == QETH_IP_TYPE_NORMAL && addr->ref_counter > 0)
		return rc;

	if (qeth_card_hw_is_reachable(card))
		rc = qeth_l3_deregister_addr_entry(card, addr);

	hash_del(&addr->hnode);
	kfree(addr);

	return rc;
}

static int qeth_l3_add_ip(struct qeth_card *card, struct qeth_ipaddr *tmp_addr)
{
	int rc = 0;
	struct qeth_ipaddr *addr;
	char buf[40];

	if (tmp_addr->type == QETH_IP_TYPE_RXIP)
		QETH_CARD_TEXT(card, 2, "addrxip");
	else if (tmp_addr->type == QETH_IP_TYPE_VIPA)
		QETH_CARD_TEXT(card, 2, "addvipa");
	else
		QETH_CARD_TEXT(card, 2, "addip");

	if (tmp_addr->proto == QETH_PROT_IPV4)
		QETH_CARD_HEX(card, 4, &tmp_addr->u.a4.addr, 4);
	else {
		QETH_CARD_HEX(card, 4, &tmp_addr->u.a6.addr, 8);
		QETH_CARD_HEX(card, 4, ((char *)&tmp_addr->u.a6.addr) + 8, 8);
	}

	addr = qeth_l3_find_addr_by_ip(card, tmp_addr);
	if (addr) {
		if (tmp_addr->type != QETH_IP_TYPE_NORMAL)
			return -EADDRINUSE;
		if (qeth_l3_addr_match_all(addr, tmp_addr)) {
			addr->ref_counter++;
			return 0;
		}
		qeth_l3_ipaddr_to_string(tmp_addr->proto, (u8 *)&tmp_addr->u,
					 buf);
		dev_warn(&card->gdev->dev,
			 "Registering IP address %s failed\n", buf);
		return -EADDRINUSE;
	} else {
		addr = kmemdup(tmp_addr, sizeof(*tmp_addr), GFP_KERNEL);
		if (!addr)
			return -ENOMEM;

		if (qeth_l3_is_addr_covered_by_ipato(card, addr)) {
			QETH_CARD_TEXT(card, 2, "tkovaddr");
			addr->ipato = 1;
		}
		hash_add(card->ip_htable, &addr->hnode,
				qeth_l3_ipaddr_hash(addr));

		if (!qeth_card_hw_is_reachable(card)) {
			addr->disp_flag = QETH_DISP_ADDR_ADD;
			return 0;
		}

		rc = qeth_l3_register_addr_entry(card, addr);

		if (!rc || rc == -EADDRINUSE || rc == -ENETDOWN) {
			addr->disp_flag = QETH_DISP_ADDR_DO_NOTHING;
		} else {
			hash_del(&addr->hnode);
			kfree(addr);
		}
	}
	return rc;
}

static int qeth_l3_modify_ip(struct qeth_card *card, struct qeth_ipaddr *addr,
			     bool add)
{
	int rc;

	mutex_lock(&card->ip_lock);
	rc = add ? qeth_l3_add_ip(card, addr) : qeth_l3_delete_ip(card, addr);
	mutex_unlock(&card->ip_lock);

	return rc;
}

static void qeth_l3_drain_rx_mode_cache(struct qeth_card *card)
{
	struct qeth_ipaddr *addr;
	struct hlist_node *tmp;
	int i;

	hash_for_each_safe(card->ip_mc_htable, i, tmp, addr, hnode) {
		hash_del(&addr->hnode);
		kfree(addr);
	}
}

static void qeth_l3_clear_ip_htable(struct qeth_card *card, int recover)
{
	struct qeth_ipaddr *addr;
	struct hlist_node *tmp;
	int i;

	QETH_CARD_TEXT(card, 4, "clearip");

	mutex_lock(&card->ip_lock);

	hash_for_each_safe(card->ip_htable, i, tmp, addr, hnode) {
		if (!recover) {
			hash_del(&addr->hnode);
			kfree(addr);
			continue;
		}
		addr->disp_flag = QETH_DISP_ADDR_ADD;
	}

	mutex_unlock(&card->ip_lock);
}

static void qeth_l3_recover_ip(struct qeth_card *card)
{
	struct qeth_ipaddr *addr;
	struct hlist_node *tmp;
	int i;
	int rc;

	QETH_CARD_TEXT(card, 4, "recovrip");

	mutex_lock(&card->ip_lock);

	hash_for_each_safe(card->ip_htable, i, tmp, addr, hnode) {
		if (addr->disp_flag == QETH_DISP_ADDR_ADD) {
			rc = qeth_l3_register_addr_entry(card, addr);

			if (!rc) {
				addr->disp_flag = QETH_DISP_ADDR_DO_NOTHING;
			} else {
				hash_del(&addr->hnode);
				kfree(addr);
			}
		}
	}

	mutex_unlock(&card->ip_lock);
}

static int qeth_l3_setdelip_cb(struct qeth_card *card, struct qeth_reply *reply,
			       unsigned long data)
{
	struct qeth_ipa_cmd *cmd = (struct qeth_ipa_cmd *) data;

	switch (cmd->hdr.return_code) {
	case IPA_RC_SUCCESS:
		return 0;
	case IPA_RC_DUPLICATE_IP_ADDRESS:
		return -EADDRINUSE;
	case IPA_RC_MC_ADDR_NOT_FOUND:
		return -ENOENT;
	case IPA_RC_LAN_OFFLINE:
		return -ENETDOWN;
	default:
		return -EIO;
	}
}

static int qeth_l3_send_setdelmc(struct qeth_card *card,
			struct qeth_ipaddr *addr, int ipacmd)
{
	struct qeth_cmd_buffer *iob;
	struct qeth_ipa_cmd *cmd;

	QETH_CARD_TEXT(card, 4, "setdelmc");

	iob = qeth_ipa_alloc_cmd(card, ipacmd, addr->proto,
				 IPA_DATA_SIZEOF(setdelipm));
	if (!iob)
		return -ENOMEM;
	cmd = __ipa_cmd(iob);
	if (addr->proto == QETH_PROT_IPV6) {
		cmd->data.setdelipm.ip = addr->u.a6.addr;
		ipv6_eth_mc_map(&addr->u.a6.addr, cmd->data.setdelipm.mac);
	} else {
		cmd->data.setdelipm.ip.s6_addr32[3] = addr->u.a4.addr;
		ip_eth_mc_map(addr->u.a4.addr, cmd->data.setdelipm.mac);
	}

	return qeth_send_ipa_cmd(card, iob, qeth_l3_setdelip_cb, NULL);
}

static void qeth_l3_set_ipv6_prefix(struct in6_addr *prefix, unsigned int len)
{
	unsigned int i = 0;

	while (len && i < 4) {
		int mask_len = min_t(int, len, 32);

		prefix->s6_addr32[i] = inet_make_mask(mask_len);
		len -= mask_len;
		i++;
	}
}

static u32 qeth_l3_get_setdelip_flags(struct qeth_ipaddr *addr, bool set)
{
	switch (addr->type) {
	case QETH_IP_TYPE_RXIP:
		return (set) ? QETH_IPA_SETIP_TAKEOVER_FLAG : 0;
	case QETH_IP_TYPE_VIPA:
		return (set) ? QETH_IPA_SETIP_VIPA_FLAG :
			       QETH_IPA_DELIP_VIPA_FLAG;
	default:
		return (set && addr->ipato) ? QETH_IPA_SETIP_TAKEOVER_FLAG : 0;
	}
}

static int qeth_l3_send_setdelip(struct qeth_card *card,
				 struct qeth_ipaddr *addr,
				 enum qeth_ipa_cmds ipacmd)
{
	struct qeth_cmd_buffer *iob;
	struct qeth_ipa_cmd *cmd;
	u32 flags;

	QETH_CARD_TEXT(card, 4, "setdelip");

	iob = qeth_ipa_alloc_cmd(card, ipacmd, addr->proto,
				 IPA_DATA_SIZEOF(setdelip6));
	if (!iob)
		return -ENOMEM;
	cmd = __ipa_cmd(iob);

	flags = qeth_l3_get_setdelip_flags(addr, ipacmd == IPA_CMD_SETIP);
	QETH_CARD_TEXT_(card, 4, "flags%02X", flags);

	if (addr->proto == QETH_PROT_IPV6) {
		cmd->data.setdelip6.addr = addr->u.a6.addr;
		qeth_l3_set_ipv6_prefix(&cmd->data.setdelip6.prefix,
					addr->u.a6.pfxlen);
		cmd->data.setdelip6.flags = flags;
	} else {
		cmd->data.setdelip4.addr = addr->u.a4.addr;
		cmd->data.setdelip4.mask = addr->u.a4.mask;
		cmd->data.setdelip4.flags = flags;
	}

	return qeth_send_ipa_cmd(card, iob, qeth_l3_setdelip_cb, NULL);
}

static int qeth_l3_send_setrouting(struct qeth_card *card,
	enum qeth_routing_types type, enum qeth_prot_versions prot)
{
	int rc;
	struct qeth_ipa_cmd *cmd;
	struct qeth_cmd_buffer *iob;

	QETH_CARD_TEXT(card, 4, "setroutg");
	iob = qeth_ipa_alloc_cmd(card, IPA_CMD_SETRTG, prot,
				 IPA_DATA_SIZEOF(setrtg));
	if (!iob)
		return -ENOMEM;
	cmd = __ipa_cmd(iob);
	cmd->data.setrtg.type = (type);
	rc = qeth_send_ipa_cmd(card, iob, NULL, NULL);

	return rc;
}

static int qeth_l3_correct_routing_type(struct qeth_card *card,
		enum qeth_routing_types *type, enum qeth_prot_versions prot)
{
	if (IS_IQD(card)) {
		switch (*type) {
		case NO_ROUTER:
		case PRIMARY_CONNECTOR:
		case SECONDARY_CONNECTOR:
		case MULTICAST_ROUTER:
			return 0;
		default:
			goto out_inval;
		}
	} else {
		switch (*type) {
		case NO_ROUTER:
		case PRIMARY_ROUTER:
		case SECONDARY_ROUTER:
			return 0;
		case MULTICAST_ROUTER:
			if (qeth_is_ipafunc_supported(card, prot,
						      IPA_OSA_MC_ROUTER))
				return 0;
		default:
			goto out_inval;
		}
	}
out_inval:
	*type = NO_ROUTER;
	return -EINVAL;
}

int qeth_l3_setrouting_v4(struct qeth_card *card)
{
	int rc;

	QETH_CARD_TEXT(card, 3, "setrtg4");

	rc = qeth_l3_correct_routing_type(card, &card->options.route4.type,
				  QETH_PROT_IPV4);
	if (rc)
		return rc;

	rc = qeth_l3_send_setrouting(card, card->options.route4.type,
				  QETH_PROT_IPV4);
	if (rc) {
		card->options.route4.type = NO_ROUTER;
		QETH_DBF_MESSAGE(2, "Error (%#06x) while setting routing type on device %x. Type set to 'no router'.\n",
				 rc, CARD_DEVID(card));
	}
	return rc;
}

int qeth_l3_setrouting_v6(struct qeth_card *card)
{
	int rc = 0;

	QETH_CARD_TEXT(card, 3, "setrtg6");

	if (!qeth_is_supported(card, IPA_IPV6))
		return 0;
	rc = qeth_l3_correct_routing_type(card, &card->options.route6.type,
				  QETH_PROT_IPV6);
	if (rc)
		return rc;

	rc = qeth_l3_send_setrouting(card, card->options.route6.type,
				  QETH_PROT_IPV6);
	if (rc) {
		card->options.route6.type = NO_ROUTER;
		QETH_DBF_MESSAGE(2, "Error (%#06x) while setting routing type on device %x. Type set to 'no router'.\n",
				 rc, CARD_DEVID(card));
	}
	return rc;
}

/*
 * IP address takeover related functions
 */

/**
 * qeth_l3_update_ipato() - Update 'takeover' property, for all NORMAL IPs.
 *
 * Caller must hold ip_lock.
 */
void qeth_l3_update_ipato(struct qeth_card *card)
{
	struct qeth_ipaddr *addr;
	unsigned int i;

	hash_for_each(card->ip_htable, i, addr, hnode) {
		if (addr->type != QETH_IP_TYPE_NORMAL)
			continue;
		addr->ipato = qeth_l3_is_addr_covered_by_ipato(card, addr);
	}
}

static void qeth_l3_clear_ipato_list(struct qeth_card *card)
{
	struct qeth_ipato_entry *ipatoe, *tmp;

	mutex_lock(&card->ip_lock);

	list_for_each_entry_safe(ipatoe, tmp, &card->ipato.entries, entry) {
		list_del(&ipatoe->entry);
		kfree(ipatoe);
	}

	qeth_l3_update_ipato(card);
	mutex_unlock(&card->ip_lock);
}

int qeth_l3_add_ipato_entry(struct qeth_card *card,
				struct qeth_ipato_entry *new)
{
	struct qeth_ipato_entry *ipatoe;
	int rc = 0;

	QETH_CARD_TEXT(card, 2, "addipato");

	mutex_lock(&card->conf_mutex);
	mutex_lock(&card->ip_lock);

	list_for_each_entry(ipatoe, &card->ipato.entries, entry) {
		if (ipatoe->proto != new->proto)
			continue;
		if (!memcmp(ipatoe->addr, new->addr,
			    (ipatoe->proto == QETH_PROT_IPV4)? 4:16) &&
		    (ipatoe->mask_bits == new->mask_bits)) {
			rc = -EEXIST;
			break;
		}
	}

	if (!rc) {
		list_add_tail(&new->entry, &card->ipato.entries);
		qeth_l3_update_ipato(card);
	}

	mutex_unlock(&card->ip_lock);
	mutex_unlock(&card->conf_mutex);

	return rc;
}

int qeth_l3_del_ipato_entry(struct qeth_card *card,
			    enum qeth_prot_versions proto, u8 *addr,
			    int mask_bits)
{
	struct qeth_ipato_entry *ipatoe, *tmp;
	int rc = -ENOENT;

	QETH_CARD_TEXT(card, 2, "delipato");

	mutex_lock(&card->conf_mutex);
	mutex_lock(&card->ip_lock);

	list_for_each_entry_safe(ipatoe, tmp, &card->ipato.entries, entry) {
		if (ipatoe->proto != proto)
			continue;
		if (!memcmp(ipatoe->addr, addr,
			    (proto == QETH_PROT_IPV4)? 4:16) &&
		    (ipatoe->mask_bits == mask_bits)) {
			list_del(&ipatoe->entry);
			qeth_l3_update_ipato(card);
			kfree(ipatoe);
			rc = 0;
		}
	}

	mutex_unlock(&card->ip_lock);
	mutex_unlock(&card->conf_mutex);

	return rc;
}

int qeth_l3_modify_rxip_vipa(struct qeth_card *card, bool add, const u8 *ip,
			     enum qeth_ip_types type,
			     enum qeth_prot_versions proto)
{
	struct qeth_ipaddr addr;
	int rc;

	qeth_l3_init_ipaddr(&addr, type, proto);
	if (proto == QETH_PROT_IPV4)
		memcpy(&addr.u.a4.addr, ip, 4);
	else
		memcpy(&addr.u.a6.addr, ip, 16);

	mutex_lock(&card->conf_mutex);
	rc = qeth_l3_modify_ip(card, &addr, add);
	mutex_unlock(&card->conf_mutex);

	return rc;
}

int qeth_l3_modify_hsuid(struct qeth_card *card, bool add)
{
	struct qeth_ipaddr addr;
	unsigned int i;

	qeth_l3_init_ipaddr(&addr, QETH_IP_TYPE_NORMAL, QETH_PROT_IPV6);
	addr.u.a6.addr.s6_addr[0] = 0xfe;
	addr.u.a6.addr.s6_addr[1] = 0x80;
	for (i = 0; i < 8; i++)
		addr.u.a6.addr.s6_addr[8+i] = card->options.hsuid[i];

	return qeth_l3_modify_ip(card, &addr, add);
}

static int qeth_l3_register_addr_entry(struct qeth_card *card,
				struct qeth_ipaddr *addr)
{
	char buf[50];
	int rc = 0;
	int cnt = 3;

	if (card->options.sniffer)
		return 0;

	if (addr->proto == QETH_PROT_IPV4) {
		QETH_CARD_TEXT(card, 2, "setaddr4");
		QETH_CARD_HEX(card, 3, &addr->u.a4.addr, sizeof(int));
	} else if (addr->proto == QETH_PROT_IPV6) {
		QETH_CARD_TEXT(card, 2, "setaddr6");
		QETH_CARD_HEX(card, 3, &addr->u.a6.addr, 8);
		QETH_CARD_HEX(card, 3, ((char *)&addr->u.a6.addr) + 8, 8);
	} else {
		QETH_CARD_TEXT(card, 2, "setaddr?");
		QETH_CARD_HEX(card, 3, addr, sizeof(struct qeth_ipaddr));
	}
	do {
		if (addr->is_multicast)
			rc =  qeth_l3_send_setdelmc(card, addr, IPA_CMD_SETIPM);
		else
			rc = qeth_l3_send_setdelip(card, addr, IPA_CMD_SETIP);
		if (rc)
			QETH_CARD_TEXT(card, 2, "failed");
	} while ((--cnt > 0) && rc);
	if (rc) {
		QETH_CARD_TEXT(card, 2, "FAILED");
		qeth_l3_ipaddr_to_string(addr->proto, (u8 *)&addr->u, buf);
		dev_warn(&card->gdev->dev,
			"Registering IP address %s failed\n", buf);
	}
	return rc;
}

static int qeth_l3_deregister_addr_entry(struct qeth_card *card,
						struct qeth_ipaddr *addr)
{
	int rc = 0;

	if (card->options.sniffer)
		return 0;

	if (addr->proto == QETH_PROT_IPV4) {
		QETH_CARD_TEXT(card, 2, "deladdr4");
		QETH_CARD_HEX(card, 3, &addr->u.a4.addr, sizeof(int));
	} else if (addr->proto == QETH_PROT_IPV6) {
		QETH_CARD_TEXT(card, 2, "deladdr6");
		QETH_CARD_HEX(card, 3, &addr->u.a6.addr, 8);
		QETH_CARD_HEX(card, 3, ((char *)&addr->u.a6.addr) + 8, 8);
	} else {
		QETH_CARD_TEXT(card, 2, "deladdr?");
		QETH_CARD_HEX(card, 3, addr, sizeof(struct qeth_ipaddr));
	}
	if (addr->is_multicast)
		rc = qeth_l3_send_setdelmc(card, addr, IPA_CMD_DELIPM);
	else
		rc = qeth_l3_send_setdelip(card, addr, IPA_CMD_DELIP);
	if (rc)
		QETH_CARD_TEXT(card, 2, "failed");

	return rc;
}

static int qeth_l3_setadapter_parms(struct qeth_card *card)
{
	int rc = 0;

	QETH_CARD_TEXT(card, 2, "setadprm");

	if (qeth_adp_supported(card, IPA_SETADP_ALTER_MAC_ADDRESS)) {
		rc = qeth_setadpparms_change_macaddr(card);
		if (rc)
			dev_warn(&card->gdev->dev, "Reading the adapter MAC"
				" address failed\n");
	}

	return rc;
}

static int qeth_l3_start_ipa_arp_processing(struct qeth_card *card)
{
	int rc;

	QETH_CARD_TEXT(card, 3, "ipaarp");

	if (!qeth_is_supported(card, IPA_ARP_PROCESSING)) {
		dev_info(&card->gdev->dev,
			"ARP processing not supported on %s!\n",
			QETH_CARD_IFNAME(card));
		return 0;
	}
	rc = qeth_send_simple_setassparms(card, IPA_ARP_PROCESSING,
					  IPA_CMD_ASS_START, NULL);
	if (rc) {
		dev_warn(&card->gdev->dev,
			"Starting ARP processing support for %s failed\n",
			QETH_CARD_IFNAME(card));
	}
	return rc;
}

static int qeth_l3_start_ipa_source_mac(struct qeth_card *card)
{
	int rc;

	QETH_CARD_TEXT(card, 3, "stsrcmac");

	if (!qeth_is_supported(card, IPA_SOURCE_MAC)) {
		dev_info(&card->gdev->dev,
			"Inbound source MAC-address not supported on %s\n",
			QETH_CARD_IFNAME(card));
		return -EOPNOTSUPP;
	}

	rc = qeth_send_simple_setassparms(card, IPA_SOURCE_MAC,
					  IPA_CMD_ASS_START, NULL);
	if (rc)
		dev_warn(&card->gdev->dev,
			"Starting source MAC-address support for %s failed\n",
			QETH_CARD_IFNAME(card));
	return rc;
}

static int qeth_l3_start_ipa_vlan(struct qeth_card *card)
{
	int rc = 0;

	QETH_CARD_TEXT(card, 3, "strtvlan");

	if (!qeth_is_supported(card, IPA_FULL_VLAN)) {
		dev_info(&card->gdev->dev,
			"VLAN not supported on %s\n", QETH_CARD_IFNAME(card));
		return -EOPNOTSUPP;
	}

	rc = qeth_send_simple_setassparms(card, IPA_VLAN_PRIO,
					  IPA_CMD_ASS_START, NULL);
	if (rc) {
		dev_warn(&card->gdev->dev,
			"Starting VLAN support for %s failed\n",
			QETH_CARD_IFNAME(card));
	} else {
		dev_info(&card->gdev->dev, "VLAN enabled\n");
	}
	return rc;
}

static int qeth_l3_start_ipa_multicast(struct qeth_card *card)
{
	int rc;

	QETH_CARD_TEXT(card, 3, "stmcast");

	if (!qeth_is_supported(card, IPA_MULTICASTING)) {
		dev_info(&card->gdev->dev,
			"Multicast not supported on %s\n",
			QETH_CARD_IFNAME(card));
		return -EOPNOTSUPP;
	}

	rc = qeth_send_simple_setassparms(card, IPA_MULTICASTING,
					  IPA_CMD_ASS_START, NULL);
	if (rc) {
		dev_warn(&card->gdev->dev,
			"Starting multicast support for %s failed\n",
			QETH_CARD_IFNAME(card));
	} else {
		dev_info(&card->gdev->dev, "Multicast enabled\n");
		card->dev->flags |= IFF_MULTICAST;
	}
	return rc;
}

static int qeth_l3_softsetup_ipv6(struct qeth_card *card)
{
	u32 ipv6_data = 3;
	int rc;

	QETH_CARD_TEXT(card, 3, "softipv6");

	if (IS_IQD(card))
		goto out;

	rc = qeth_send_simple_setassparms(card, IPA_IPV6, IPA_CMD_ASS_START,
					  &ipv6_data);
	if (rc) {
		dev_err(&card->gdev->dev,
			"Activating IPv6 support for %s failed\n",
			QETH_CARD_IFNAME(card));
		return rc;
	}
	rc = qeth_send_simple_setassparms_v6(card, IPA_IPV6, IPA_CMD_ASS_START,
					     NULL);
	if (rc) {
		dev_err(&card->gdev->dev,
			"Activating IPv6 support for %s failed\n",
			 QETH_CARD_IFNAME(card));
		return rc;
	}
	rc = qeth_send_simple_setassparms_v6(card, IPA_PASSTHRU,
					     IPA_CMD_ASS_START, NULL);
	if (rc) {
		dev_warn(&card->gdev->dev,
			"Enabling the passthrough mode for %s failed\n",
			QETH_CARD_IFNAME(card));
		return rc;
	}
out:
	dev_info(&card->gdev->dev, "IPV6 enabled\n");
	return 0;
}

static int qeth_l3_start_ipa_ipv6(struct qeth_card *card)
{
	QETH_CARD_TEXT(card, 3, "strtipv6");

	if (!qeth_is_supported(card, IPA_IPV6)) {
		dev_info(&card->gdev->dev,
			"IPv6 not supported on %s\n", QETH_CARD_IFNAME(card));
		return 0;
	}
	return qeth_l3_softsetup_ipv6(card);
}

static int qeth_l3_start_ipa_broadcast(struct qeth_card *card)
{
	u32 filter_data = 1;
	int rc;

	QETH_CARD_TEXT(card, 3, "stbrdcst");
	card->info.broadcast_capable = 0;
	if (!qeth_is_supported(card, IPA_FILTERING)) {
		dev_info(&card->gdev->dev,
			"Broadcast not supported on %s\n",
			QETH_CARD_IFNAME(card));
		rc = -EOPNOTSUPP;
		goto out;
	}
	rc = qeth_send_simple_setassparms(card, IPA_FILTERING,
					  IPA_CMD_ASS_START, NULL);
	if (rc) {
		dev_warn(&card->gdev->dev, "Enabling broadcast filtering for "
			"%s failed\n", QETH_CARD_IFNAME(card));
		goto out;
	}

	rc = qeth_send_simple_setassparms(card, IPA_FILTERING,
					  IPA_CMD_ASS_CONFIGURE, &filter_data);
	if (rc) {
		dev_warn(&card->gdev->dev,
			"Setting up broadcast filtering for %s failed\n",
			QETH_CARD_IFNAME(card));
		goto out;
	}
	card->info.broadcast_capable = QETH_BROADCAST_WITH_ECHO;
	dev_info(&card->gdev->dev, "Broadcast enabled\n");
	rc = qeth_send_simple_setassparms(card, IPA_FILTERING,
					  IPA_CMD_ASS_ENABLE, &filter_data);
	if (rc) {
		dev_warn(&card->gdev->dev, "Setting up broadcast echo "
			"filtering for %s failed\n", QETH_CARD_IFNAME(card));
		goto out;
	}
	card->info.broadcast_capable = QETH_BROADCAST_WITHOUT_ECHO;
out:
	if (card->info.broadcast_capable)
		card->dev->flags |= IFF_BROADCAST;
	else
		card->dev->flags &= ~IFF_BROADCAST;
	return rc;
}

static void qeth_l3_start_ipassists(struct qeth_card *card)
{
	QETH_CARD_TEXT(card, 3, "strtipas");

	qeth_l3_start_ipa_arp_processing(card);	/* go on*/
	qeth_l3_start_ipa_source_mac(card);	/* go on*/
	qeth_l3_start_ipa_vlan(card);		/* go on*/
	qeth_l3_start_ipa_multicast(card);		/* go on*/
	qeth_l3_start_ipa_ipv6(card);		/* go on*/
	qeth_l3_start_ipa_broadcast(card);		/* go on*/
}

static int qeth_l3_iqd_read_initial_mac_cb(struct qeth_card *card,
		struct qeth_reply *reply, unsigned long data)
{
	struct qeth_ipa_cmd *cmd = (struct qeth_ipa_cmd *) data;

	if (cmd->hdr.return_code)
		return -EIO;

	ether_addr_copy(card->dev->dev_addr,
			cmd->data.create_destroy_addr.unique_id);
	return 0;
}

static int qeth_l3_iqd_read_initial_mac(struct qeth_card *card)
{
	int rc = 0;
	struct qeth_cmd_buffer *iob;
	struct qeth_ipa_cmd *cmd;

	QETH_CARD_TEXT(card, 2, "hsrmac");

	iob = qeth_ipa_alloc_cmd(card, IPA_CMD_CREATE_ADDR, QETH_PROT_IPV6,
				 IPA_DATA_SIZEOF(create_destroy_addr));
	if (!iob)
		return -ENOMEM;
	cmd = __ipa_cmd(iob);
	*((__u16 *) &cmd->data.create_destroy_addr.unique_id[6]) =
			card->info.unique_id;

	rc = qeth_send_ipa_cmd(card, iob, qeth_l3_iqd_read_initial_mac_cb,
				NULL);
	return rc;
}

static int qeth_l3_get_unique_id_cb(struct qeth_card *card,
		struct qeth_reply *reply, unsigned long data)
{
	struct qeth_ipa_cmd *cmd = (struct qeth_ipa_cmd *) data;

	if (cmd->hdr.return_code == 0) {
		card->info.unique_id = *((__u16 *)
				&cmd->data.create_destroy_addr.unique_id[6]);
		return 0;
	}

	card->info.unique_id = UNIQUE_ID_IF_CREATE_ADDR_FAILED |
			       UNIQUE_ID_NOT_BY_CARD;
	dev_warn(&card->gdev->dev, "The network adapter failed to generate a unique ID\n");
	return -EIO;
}

static int qeth_l3_get_unique_id(struct qeth_card *card)
{
	int rc = 0;
	struct qeth_cmd_buffer *iob;
	struct qeth_ipa_cmd *cmd;

	QETH_CARD_TEXT(card, 2, "guniqeid");

	if (!qeth_is_supported(card, IPA_IPV6)) {
		card->info.unique_id =  UNIQUE_ID_IF_CREATE_ADDR_FAILED |
					UNIQUE_ID_NOT_BY_CARD;
		return 0;
	}

	iob = qeth_ipa_alloc_cmd(card, IPA_CMD_CREATE_ADDR, QETH_PROT_IPV6,
				 IPA_DATA_SIZEOF(create_destroy_addr));
	if (!iob)
		return -ENOMEM;
	cmd = __ipa_cmd(iob);
	*((__u16 *) &cmd->data.create_destroy_addr.unique_id[6]) =
			card->info.unique_id;

	rc = qeth_send_ipa_cmd(card, iob, qeth_l3_get_unique_id_cb, NULL);
	return rc;
}

static int
qeth_diags_trace_cb(struct qeth_card *card, struct qeth_reply *reply,
			    unsigned long data)
{
	struct qeth_ipa_cmd	   *cmd;
	__u16 rc;

	QETH_CARD_TEXT(card, 2, "diastrcb");

	cmd = (struct qeth_ipa_cmd *)data;
	rc = cmd->hdr.return_code;
	if (rc)
		QETH_CARD_TEXT_(card, 2, "dxter%x", rc);
	switch (cmd->data.diagass.action) {
	case QETH_DIAGS_CMD_TRACE_QUERY:
		break;
	case QETH_DIAGS_CMD_TRACE_DISABLE:
		switch (rc) {
		case 0:
		case IPA_RC_INVALID_SUBCMD:
			card->info.promisc_mode = SET_PROMISC_MODE_OFF;
			dev_info(&card->gdev->dev, "The HiperSockets network "
				"traffic analyzer is deactivated\n");
			break;
		default:
			break;
		}
		break;
	case QETH_DIAGS_CMD_TRACE_ENABLE:
		switch (rc) {
		case 0:
			card->info.promisc_mode = SET_PROMISC_MODE_ON;
			dev_info(&card->gdev->dev, "The HiperSockets network "
				"traffic analyzer is activated\n");
			break;
		case IPA_RC_HARDWARE_AUTH_ERROR:
			dev_warn(&card->gdev->dev, "The device is not "
				"authorized to run as a HiperSockets network "
				"traffic analyzer\n");
			break;
		case IPA_RC_TRACE_ALREADY_ACTIVE:
			dev_warn(&card->gdev->dev, "A HiperSockets "
				"network traffic analyzer is already "
				"active in the HiperSockets LAN\n");
			break;
		default:
			break;
		}
		break;
	default:
		QETH_DBF_MESSAGE(2, "Unknown sniffer action (%#06x) on device %x\n",
				 cmd->data.diagass.action, CARD_DEVID(card));
	}

	return rc ? -EIO : 0;
}

static int
qeth_diags_trace(struct qeth_card *card, enum qeth_diags_trace_cmds diags_cmd)
{
	struct qeth_cmd_buffer *iob;
	struct qeth_ipa_cmd    *cmd;

	QETH_CARD_TEXT(card, 2, "diagtrac");

	iob = qeth_get_diag_cmd(card, QETH_DIAGS_CMD_TRACE, 0);
	if (!iob)
		return -ENOMEM;
	cmd = __ipa_cmd(iob);
	cmd->data.diagass.type = QETH_DIAGS_TYPE_HIPERSOCKET;
	cmd->data.diagass.action = diags_cmd;
	return qeth_send_ipa_cmd(card, iob, qeth_diags_trace_cb, NULL);
}

static int qeth_l3_add_mcast_rtnl(struct net_device *dev, int vid, void *arg)
{
	struct qeth_card *card = arg;
	struct inet6_dev *in6_dev;
	struct in_device *in4_dev;
	struct qeth_ipaddr *ipm;
	struct qeth_ipaddr tmp;
	struct ip_mc_list *im4;
	struct ifmcaddr6 *im6;

	QETH_CARD_TEXT(card, 4, "addmc");

	if (!dev || !(dev->flags & IFF_UP))
		goto out;

	in4_dev = __in_dev_get_rtnl(dev);
	if (!in4_dev)
		goto walk_ipv6;

	qeth_l3_init_ipaddr(&tmp, QETH_IP_TYPE_NORMAL, QETH_PROT_IPV4);
	tmp.disp_flag = QETH_DISP_ADDR_ADD;
	tmp.is_multicast = 1;

	for (im4 = rtnl_dereference(in4_dev->mc_list); im4 != NULL;
	     im4 = rtnl_dereference(im4->next_rcu)) {
		tmp.u.a4.addr = im4->multiaddr;

		ipm = qeth_l3_find_addr_by_ip(card, &tmp);
		if (ipm) {
			/* for mcast, by-IP match means full match */
			ipm->disp_flag = QETH_DISP_ADDR_DO_NOTHING;
			continue;
		}

		ipm = kmemdup(&tmp, sizeof(tmp), GFP_KERNEL);
		if (!ipm)
			continue;

		hash_add(card->ip_mc_htable, &ipm->hnode,
			 qeth_l3_ipaddr_hash(ipm));
	}

walk_ipv6:
	if (!qeth_is_supported(card, IPA_IPV6))
		goto out;

	in6_dev = __in6_dev_get(dev);
	if (!in6_dev)
		goto out;

	qeth_l3_init_ipaddr(&tmp, QETH_IP_TYPE_NORMAL, QETH_PROT_IPV6);
	tmp.disp_flag = QETH_DISP_ADDR_ADD;
	tmp.is_multicast = 1;

	read_lock_bh(&in6_dev->lock);
	for (im6 = in6_dev->mc_list; im6 != NULL; im6 = im6->next) {
		tmp.u.a6.addr = im6->mca_addr;

		ipm = qeth_l3_find_addr_by_ip(card, &tmp);
		if (ipm) {
			/* for mcast, by-IP match means full match */
			ipm->disp_flag = QETH_DISP_ADDR_DO_NOTHING;
			continue;
		}

		ipm = kmemdup(&tmp, sizeof(tmp), GFP_ATOMIC);
		if (!ipm)
			continue;

		hash_add(card->ip_mc_htable,
				&ipm->hnode, qeth_l3_ipaddr_hash(ipm));

	}
	read_unlock_bh(&in6_dev->lock);

out:
	return 0;
}

static int qeth_l3_vlan_rx_add_vid(struct net_device *dev,
				   __be16 proto, u16 vid)
{
	struct qeth_card *card = dev->ml_priv;

	QETH_CARD_TEXT_(card, 4, "aid:%d", vid);
	return 0;
}

static int qeth_l3_vlan_rx_kill_vid(struct net_device *dev,
				    __be16 proto, u16 vid)
{
	struct qeth_card *card = dev->ml_priv;

	QETH_CARD_TEXT_(card, 4, "kid:%d", vid);
	return 0;
}

static void qeth_l3_stop_card(struct qeth_card *card)
{
	QETH_CARD_TEXT(card, 2, "stopcard");

	qeth_set_allowed_threads(card, 0, 1);

	cancel_work_sync(&card->rx_mode_work);
	qeth_l3_drain_rx_mode_cache(card);

	if (card->options.sniffer &&
	    (card->info.promisc_mode == SET_PROMISC_MODE_ON))
		qeth_diags_trace(card, QETH_DIAGS_CMD_TRACE_DISABLE);

	if (card->state == CARD_STATE_SOFTSETUP) {
		qeth_l3_clear_ip_htable(card, 1);
		qeth_clear_ipacmd_list(card);
		qeth_drain_output_queues(card);
<<<<<<< HEAD
=======
		cancel_delayed_work_sync(&card->buffer_reclaim_work);
>>>>>>> 77a36a3a
		card->state = CARD_STATE_DOWN;
	}

	qeth_qdio_clear_card(card, 0);
	qeth_clear_working_pool_list(card);
	flush_workqueue(card->event_wq);
	card->info.promisc_mode = 0;
}

static void qeth_l3_set_promisc_mode(struct qeth_card *card)
{
	bool enable = card->dev->flags & IFF_PROMISC;

	if (card->info.promisc_mode == enable)
		return;

	if (IS_VM_NIC(card)) {		/* Guestlan trace */
		if (qeth_adp_supported(card, IPA_SETADP_SET_PROMISC_MODE))
			qeth_setadp_promisc_mode(card, enable);
	} else if (card->options.sniffer &&	/* HiperSockets trace */
		   qeth_adp_supported(card, IPA_SETADP_SET_DIAG_ASSIST)) {
		if (enable) {
			QETH_CARD_TEXT(card, 3, "+promisc");
			qeth_diags_trace(card, QETH_DIAGS_CMD_TRACE_ENABLE);
		} else {
			QETH_CARD_TEXT(card, 3, "-promisc");
			qeth_diags_trace(card, QETH_DIAGS_CMD_TRACE_DISABLE);
		}
	}
}

static void qeth_l3_rx_mode_work(struct work_struct *work)
{
	struct qeth_card *card = container_of(work, struct qeth_card,
					      rx_mode_work);
	struct qeth_ipaddr *addr;
	struct hlist_node *tmp;
	int i, rc;

	QETH_CARD_TEXT(card, 3, "setmulti");

	if (!card->options.sniffer) {
		rtnl_lock();
		qeth_l3_add_mcast_rtnl(card->dev, 0, card);
		if (qeth_is_supported(card, IPA_FULL_VLAN))
			vlan_for_each(card->dev, qeth_l3_add_mcast_rtnl, card);
		rtnl_unlock();

		hash_for_each_safe(card->ip_mc_htable, i, tmp, addr, hnode) {
			switch (addr->disp_flag) {
			case QETH_DISP_ADDR_DELETE:
				rc = qeth_l3_deregister_addr_entry(card, addr);
				if (!rc || rc == -ENOENT) {
					hash_del(&addr->hnode);
					kfree(addr);
				}
				break;
			case QETH_DISP_ADDR_ADD:
				rc = qeth_l3_register_addr_entry(card, addr);
				if (rc && rc != -ENETDOWN) {
					hash_del(&addr->hnode);
					kfree(addr);
					break;
				}
				addr->ref_counter = 1;
				/* fall through */
			default:
				/* for next call to set_rx_mode(): */
				addr->disp_flag = QETH_DISP_ADDR_DELETE;
			}
		}
	}

	qeth_l3_set_promisc_mode(card);
}

static int qeth_l3_arp_makerc(u16 rc)
{
	switch (rc) {
	case IPA_RC_SUCCESS:
		return 0;
	case QETH_IPA_ARP_RC_NOTSUPP:
	case QETH_IPA_ARP_RC_Q_NOTSUPP:
		return -EOPNOTSUPP;
	case QETH_IPA_ARP_RC_OUT_OF_RANGE:
		return -EINVAL;
	case QETH_IPA_ARP_RC_Q_NO_DATA:
		return -ENOENT;
	default:
		return -EIO;
	}
}

static int qeth_l3_arp_cmd_cb(struct qeth_card *card, struct qeth_reply *reply,
			      unsigned long data)
{
	struct qeth_ipa_cmd *cmd = (struct qeth_ipa_cmd *) data;

	qeth_setassparms_cb(card, reply, data);
	return qeth_l3_arp_makerc(cmd->hdr.return_code);
}

static int qeth_l3_arp_set_no_entries(struct qeth_card *card, int no_entries)
{
	struct qeth_cmd_buffer *iob;
	int rc;

	QETH_CARD_TEXT(card, 3, "arpstnoe");

	/*
	 * currently GuestLAN only supports the ARP assist function
	 * IPA_CMD_ASS_ARP_QUERY_INFO, but not IPA_CMD_ASS_ARP_SET_NO_ENTRIES;
	 * thus we say EOPNOTSUPP for this ARP function
	 */
	if (IS_VM_NIC(card))
		return -EOPNOTSUPP;
	if (!qeth_is_supported(card, IPA_ARP_PROCESSING)) {
		return -EOPNOTSUPP;
	}

	iob = qeth_get_setassparms_cmd(card, IPA_ARP_PROCESSING,
				       IPA_CMD_ASS_ARP_SET_NO_ENTRIES,
				       SETASS_DATA_SIZEOF(flags_32bit),
				       QETH_PROT_IPV4);
	if (!iob)
		return -ENOMEM;

	__ipa_cmd(iob)->data.setassparms.data.flags_32bit = (u32) no_entries;
	rc = qeth_send_ipa_cmd(card, iob, qeth_l3_arp_cmd_cb, NULL);
	if (rc)
		QETH_DBF_MESSAGE(2, "Could not set number of ARP entries on device %x: %#x\n",
				 CARD_DEVID(card), rc);
	return rc;
}

static __u32 get_arp_entry_size(struct qeth_card *card,
			struct qeth_arp_query_data *qdata,
			struct qeth_arp_entrytype *type, __u8 strip_entries)
{
	__u32 rc;
	__u8 is_hsi;

	is_hsi = qdata->reply_bits == 5;
	if (type->ip == QETHARP_IP_ADDR_V4) {
		QETH_CARD_TEXT(card, 4, "arpev4");
		if (strip_entries) {
			rc = is_hsi ? sizeof(struct qeth_arp_qi_entry5_short) :
				sizeof(struct qeth_arp_qi_entry7_short);
		} else {
			rc = is_hsi ? sizeof(struct qeth_arp_qi_entry5) :
				sizeof(struct qeth_arp_qi_entry7);
		}
	} else if (type->ip == QETHARP_IP_ADDR_V6) {
		QETH_CARD_TEXT(card, 4, "arpev6");
		if (strip_entries) {
			rc = is_hsi ?
				sizeof(struct qeth_arp_qi_entry5_short_ipv6) :
				sizeof(struct qeth_arp_qi_entry7_short_ipv6);
		} else {
			rc = is_hsi ?
				sizeof(struct qeth_arp_qi_entry5_ipv6) :
				sizeof(struct qeth_arp_qi_entry7_ipv6);
		}
	} else {
		QETH_CARD_TEXT(card, 4, "arpinv");
		rc = 0;
	}

	return rc;
}

static int arpentry_matches_prot(struct qeth_arp_entrytype *type, __u16 prot)
{
	return (type->ip == QETHARP_IP_ADDR_V4 && prot == QETH_PROT_IPV4) ||
		(type->ip == QETHARP_IP_ADDR_V6 && prot == QETH_PROT_IPV6);
}

static int qeth_l3_arp_query_cb(struct qeth_card *card,
		struct qeth_reply *reply, unsigned long data)
{
	struct qeth_ipa_cmd *cmd;
	struct qeth_arp_query_data *qdata;
	struct qeth_arp_query_info *qinfo;
	int e;
	int entrybytes_done;
	int stripped_bytes;
	__u8 do_strip_entries;

	QETH_CARD_TEXT(card, 3, "arpquecb");

	qinfo = (struct qeth_arp_query_info *) reply->param;
	cmd = (struct qeth_ipa_cmd *) data;
	QETH_CARD_TEXT_(card, 4, "%i", cmd->hdr.prot_version);
	if (cmd->hdr.return_code) {
		QETH_CARD_TEXT(card, 4, "arpcberr");
		QETH_CARD_TEXT_(card, 4, "%i", cmd->hdr.return_code);
		return qeth_l3_arp_makerc(cmd->hdr.return_code);
	}
	if (cmd->data.setassparms.hdr.return_code) {
		cmd->hdr.return_code = cmd->data.setassparms.hdr.return_code;
		QETH_CARD_TEXT(card, 4, "setaperr");
		QETH_CARD_TEXT_(card, 4, "%i", cmd->hdr.return_code);
		return qeth_l3_arp_makerc(cmd->hdr.return_code);
	}
	qdata = &cmd->data.setassparms.data.query_arp;
	QETH_CARD_TEXT_(card, 4, "anoen%i", qdata->no_entries);

	do_strip_entries = (qinfo->mask_bits & QETH_QARP_STRIP_ENTRIES) > 0;
	stripped_bytes = do_strip_entries ? QETH_QARP_MEDIASPECIFIC_BYTES : 0;
	entrybytes_done = 0;
	for (e = 0; e < qdata->no_entries; ++e) {
		char *cur_entry;
		__u32 esize;
		struct qeth_arp_entrytype *etype;

		cur_entry = &qdata->data + entrybytes_done;
		etype = &((struct qeth_arp_qi_entry5 *) cur_entry)->type;
		if (!arpentry_matches_prot(etype, cmd->hdr.prot_version)) {
			QETH_CARD_TEXT(card, 4, "pmis");
			QETH_CARD_TEXT_(card, 4, "%i", etype->ip);
			break;
		}
		esize = get_arp_entry_size(card, qdata, etype,
			do_strip_entries);
		QETH_CARD_TEXT_(card, 5, "esz%i", esize);
		if (!esize)
			break;

		if ((qinfo->udata_len - qinfo->udata_offset) < esize) {
			QETH_CARD_TEXT_(card, 4, "qaer3%i", -ENOSPC);
			memset(qinfo->udata, 0, 4);
			return -ENOSPC;
		}

		memcpy(qinfo->udata + qinfo->udata_offset,
			&qdata->data + entrybytes_done + stripped_bytes,
			esize);
		entrybytes_done += esize + stripped_bytes;
		qinfo->udata_offset += esize;
		++qinfo->no_entries;
	}
	/* check if all replies received ... */
	if (cmd->data.setassparms.hdr.seq_no <
	    cmd->data.setassparms.hdr.number_of_replies)
		return 1;
	QETH_CARD_TEXT_(card, 4, "nove%i", qinfo->no_entries);
	memcpy(qinfo->udata, &qinfo->no_entries, 4);
	/* keep STRIP_ENTRIES flag so the user program can distinguish
	 * stripped entries from normal ones */
	if (qinfo->mask_bits & QETH_QARP_STRIP_ENTRIES)
		qdata->reply_bits |= QETH_QARP_STRIP_ENTRIES;
	memcpy(qinfo->udata + QETH_QARP_MASK_OFFSET, &qdata->reply_bits, 2);
	QETH_CARD_TEXT_(card, 4, "rc%i", 0);
	return 0;
}

static int qeth_l3_query_arp_cache_info(struct qeth_card *card,
	enum qeth_prot_versions prot,
	struct qeth_arp_query_info *qinfo)
{
	struct qeth_cmd_buffer *iob;
	struct qeth_ipa_cmd *cmd;
	int rc;

	QETH_CARD_TEXT_(card, 3, "qarpipv%i", prot);

	iob = qeth_get_setassparms_cmd(card, IPA_ARP_PROCESSING,
				       IPA_CMD_ASS_ARP_QUERY_INFO,
				       SETASS_DATA_SIZEOF(query_arp), prot);
	if (!iob)
		return -ENOMEM;
	cmd = __ipa_cmd(iob);
	cmd->data.setassparms.data.query_arp.request_bits = 0x000F;
	rc = qeth_send_ipa_cmd(card, iob, qeth_l3_arp_query_cb, qinfo);
	if (rc)
		QETH_DBF_MESSAGE(2, "Error while querying ARP cache on device %x: %#x\n",
				 CARD_DEVID(card), rc);
	return rc;
}

static int qeth_l3_arp_query(struct qeth_card *card, char __user *udata)
{
	struct qeth_arp_query_info qinfo = {0, };
	int rc;

	QETH_CARD_TEXT(card, 3, "arpquery");

	if (!qeth_is_supported(card,/*IPA_QUERY_ARP_ADDR_INFO*/
			       IPA_ARP_PROCESSING)) {
		QETH_CARD_TEXT(card, 3, "arpqnsup");
		rc = -EOPNOTSUPP;
		goto out;
	}
	/* get size of userspace buffer and mask_bits -> 6 bytes */
	if (copy_from_user(&qinfo, udata, 6)) {
		rc = -EFAULT;
		goto out;
	}
	qinfo.udata = kzalloc(qinfo.udata_len, GFP_KERNEL);
	if (!qinfo.udata) {
		rc = -ENOMEM;
		goto out;
	}
	qinfo.udata_offset = QETH_QARP_ENTRIES_OFFSET;
	rc = qeth_l3_query_arp_cache_info(card, QETH_PROT_IPV4, &qinfo);
	if (rc) {
		if (copy_to_user(udata, qinfo.udata, 4))
			rc = -EFAULT;
		goto free_and_out;
	}
	if (qinfo.mask_bits & QETH_QARP_WITH_IPV6) {
		/* fails in case of GuestLAN QDIO mode */
		qeth_l3_query_arp_cache_info(card, QETH_PROT_IPV6, &qinfo);
	}
	if (copy_to_user(udata, qinfo.udata, qinfo.udata_len)) {
		QETH_CARD_TEXT(card, 4, "qactf");
		rc = -EFAULT;
		goto free_and_out;
	}
	QETH_CARD_TEXT(card, 4, "qacts");

free_and_out:
	kfree(qinfo.udata);
out:
	return rc;
}

static int qeth_l3_arp_modify_entry(struct qeth_card *card,
				    struct qeth_arp_cache_entry *entry,
				    enum qeth_arp_process_subcmds arp_cmd)
{
	struct qeth_arp_cache_entry *cmd_entry;
	struct qeth_cmd_buffer *iob;
	int rc;

	if (arp_cmd == IPA_CMD_ASS_ARP_ADD_ENTRY)
		QETH_CARD_TEXT(card, 3, "arpadd");
	else
		QETH_CARD_TEXT(card, 3, "arpdel");

	/*
	 * currently GuestLAN only supports the ARP assist function
	 * IPA_CMD_ASS_ARP_QUERY_INFO, but not IPA_CMD_ASS_ARP_ADD_ENTRY;
	 * thus we say EOPNOTSUPP for this ARP function
	 */
	if (IS_VM_NIC(card))
		return -EOPNOTSUPP;
	if (!qeth_is_supported(card, IPA_ARP_PROCESSING)) {
		return -EOPNOTSUPP;
	}

	iob = qeth_get_setassparms_cmd(card, IPA_ARP_PROCESSING, arp_cmd,
				       SETASS_DATA_SIZEOF(arp_entry),
				       QETH_PROT_IPV4);
	if (!iob)
		return -ENOMEM;

	cmd_entry = &__ipa_cmd(iob)->data.setassparms.data.arp_entry;
	ether_addr_copy(cmd_entry->macaddr, entry->macaddr);
	memcpy(cmd_entry->ipaddr, entry->ipaddr, 4);
	rc = qeth_send_ipa_cmd(card, iob, qeth_l3_arp_cmd_cb, NULL);
	if (rc)
		QETH_DBF_MESSAGE(2, "Could not modify (cmd: %#x) ARP entry on device %x: %#x\n",
				 arp_cmd, CARD_DEVID(card), rc);
	return rc;
}

static int qeth_l3_arp_flush_cache(struct qeth_card *card)
{
	struct qeth_cmd_buffer *iob;
	int rc;

	QETH_CARD_TEXT(card, 3, "arpflush");

	/*
	 * currently GuestLAN only supports the ARP assist function
	 * IPA_CMD_ASS_ARP_QUERY_INFO, but not IPA_CMD_ASS_ARP_FLUSH_CACHE;
	 * thus we say EOPNOTSUPP for this ARP function
	*/
	if (IS_VM_NIC(card) || IS_IQD(card))
		return -EOPNOTSUPP;
	if (!qeth_is_supported(card, IPA_ARP_PROCESSING)) {
		return -EOPNOTSUPP;
	}

	iob = qeth_get_setassparms_cmd(card, IPA_ARP_PROCESSING,
				       IPA_CMD_ASS_ARP_FLUSH_CACHE, 0,
				       QETH_PROT_IPV4);
	if (!iob)
		return -ENOMEM;

	rc = qeth_send_ipa_cmd(card, iob, qeth_l3_arp_cmd_cb, NULL);
	if (rc)
		QETH_DBF_MESSAGE(2, "Could not flush ARP cache on device %x: %#x\n",
				 CARD_DEVID(card), rc);
	return rc;
}

static int qeth_l3_do_ioctl(struct net_device *dev, struct ifreq *rq, int cmd)
{
	struct qeth_card *card = dev->ml_priv;
	struct qeth_arp_cache_entry arp_entry;
	enum qeth_arp_process_subcmds arp_cmd;
	int rc = 0;

	switch (cmd) {
	case SIOC_QETH_ARP_SET_NO_ENTRIES:
		if (!capable(CAP_NET_ADMIN)) {
			rc = -EPERM;
			break;
		}
		rc = qeth_l3_arp_set_no_entries(card, rq->ifr_ifru.ifru_ivalue);
		break;
	case SIOC_QETH_ARP_QUERY_INFO:
		if (!capable(CAP_NET_ADMIN)) {
			rc = -EPERM;
			break;
		}
		rc = qeth_l3_arp_query(card, rq->ifr_ifru.ifru_data);
		break;
	case SIOC_QETH_ARP_ADD_ENTRY:
	case SIOC_QETH_ARP_REMOVE_ENTRY:
		if (!capable(CAP_NET_ADMIN))
			return -EPERM;
		if (copy_from_user(&arp_entry, rq->ifr_data, sizeof(arp_entry)))
			return -EFAULT;

		arp_cmd = (cmd == SIOC_QETH_ARP_ADD_ENTRY) ?
				IPA_CMD_ASS_ARP_ADD_ENTRY :
				IPA_CMD_ASS_ARP_REMOVE_ENTRY;
		return qeth_l3_arp_modify_entry(card, &arp_entry, arp_cmd);
	case SIOC_QETH_ARP_FLUSH_CACHE:
		if (!capable(CAP_NET_ADMIN)) {
			rc = -EPERM;
			break;
		}
		rc = qeth_l3_arp_flush_cache(card);
		break;
	default:
		rc = -EOPNOTSUPP;
	}
	return rc;
}

static int qeth_l3_get_cast_type_rcu(struct sk_buff *skb, struct dst_entry *dst,
				     int ipv)
{
	struct neighbour *n = NULL;

	if (dst)
		n = dst_neigh_lookup_skb(dst, skb);

	if (n) {
		int cast_type = n->type;

		neigh_release(n);
		if ((cast_type == RTN_BROADCAST) ||
		    (cast_type == RTN_MULTICAST) ||
		    (cast_type == RTN_ANYCAST))
			return cast_type;
		return RTN_UNICAST;
	}

	/* no neighbour (eg AF_PACKET), fall back to target's IP address ... */
	switch (ipv) {
	case 4:
		if (ipv4_is_lbcast(ip_hdr(skb)->daddr))
			return RTN_BROADCAST;
		return ipv4_is_multicast(ip_hdr(skb)->daddr) ?
				RTN_MULTICAST : RTN_UNICAST;
	case 6:
		return ipv6_addr_is_multicast(&ipv6_hdr(skb)->daddr) ?
				RTN_MULTICAST : RTN_UNICAST;
	default:
		/* ... and MAC address */
		return qeth_get_ether_cast_type(skb);
	}
}

static int qeth_l3_get_cast_type(struct sk_buff *skb)
{
	int ipv = qeth_get_ip_version(skb);
	struct dst_entry *dst;
	int cast_type;

	rcu_read_lock();
	dst = qeth_dst_check_rcu(skb, ipv);
	cast_type = qeth_l3_get_cast_type_rcu(skb, dst, ipv);
	rcu_read_unlock();

	return cast_type;
}

static u8 qeth_l3_cast_type_to_flag(int cast_type)
{
	if (cast_type == RTN_MULTICAST)
		return QETH_CAST_MULTICAST;
	if (cast_type == RTN_ANYCAST)
		return QETH_CAST_ANYCAST;
	if (cast_type == RTN_BROADCAST)
		return QETH_CAST_BROADCAST;
	return QETH_CAST_UNICAST;
}

static void qeth_l3_fill_header(struct qeth_qdio_out_q *queue,
				struct qeth_hdr *hdr, struct sk_buff *skb,
				int ipv, unsigned int data_len)
{
	struct qeth_hdr_layer3 *l3_hdr = &hdr->hdr.l3;
	struct vlan_ethhdr *veth = vlan_eth_hdr(skb);
	struct qeth_card *card = queue->card;
	struct dst_entry *dst;
	int cast_type;

	hdr->hdr.l3.length = data_len;

	if (skb_is_gso(skb)) {
		hdr->hdr.l3.id = QETH_HEADER_TYPE_L3_TSO;
	} else {
		hdr->hdr.l3.id = QETH_HEADER_TYPE_LAYER3;

		if (skb->protocol == htons(ETH_P_AF_IUCV)) {
			l3_hdr->flags = QETH_HDR_IPV6 | QETH_CAST_UNICAST;
			l3_hdr->next_hop.ipv6_addr.s6_addr16[0] = htons(0xfe80);
			memcpy(&l3_hdr->next_hop.ipv6_addr.s6_addr32[2],
			       iucv_trans_hdr(skb)->destUserID, 8);
			return;
		}

		if (skb->ip_summed == CHECKSUM_PARTIAL) {
			qeth_tx_csum(skb, &hdr->hdr.l3.ext_flags, ipv);
			/* some HW requires combined L3+L4 csum offload: */
			if (ipv == 4)
				hdr->hdr.l3.ext_flags |= QETH_HDR_EXT_CSUM_HDR_REQ;
		}
	}

	if (ipv == 4 || IS_IQD(card)) {
		/* NETIF_F_HW_VLAN_CTAG_TX */
		if (skb_vlan_tag_present(skb)) {
			hdr->hdr.l3.ext_flags |= QETH_HDR_EXT_VLAN_FRAME;
			hdr->hdr.l3.vlan_id = skb_vlan_tag_get(skb);
		}
	} else if (veth->h_vlan_proto == htons(ETH_P_8021Q)) {
		hdr->hdr.l3.ext_flags |= QETH_HDR_EXT_INCLUDE_VLAN_TAG;
		hdr->hdr.l3.vlan_id = ntohs(veth->h_vlan_TCI);
	}

	rcu_read_lock();
	dst = qeth_dst_check_rcu(skb, ipv);

	if (IS_IQD(card) && skb_get_queue_mapping(skb) != QETH_IQD_MCAST_TXQ)
		cast_type = RTN_UNICAST;
	else
		cast_type = qeth_l3_get_cast_type_rcu(skb, dst, ipv);
	l3_hdr->flags |= qeth_l3_cast_type_to_flag(cast_type);

	if (ipv == 4) {
		struct rtable *rt = (struct rtable *) dst;

		*((__be32 *) &hdr->hdr.l3.next_hop.ipv4.addr) = (rt) ?
				rt_nexthop(rt, ip_hdr(skb)->daddr) :
				ip_hdr(skb)->daddr;
	} else if (ipv == 6) {
		struct rt6_info *rt = (struct rt6_info *) dst;

		if (rt && !ipv6_addr_any(&rt->rt6i_gateway))
			l3_hdr->next_hop.ipv6_addr = rt->rt6i_gateway;
		else
			l3_hdr->next_hop.ipv6_addr = ipv6_hdr(skb)->daddr;

		hdr->hdr.l3.flags |= QETH_HDR_IPV6;
		if (!IS_IQD(card))
			hdr->hdr.l3.flags |= QETH_HDR_PASSTHRU;
	} else {
		/* OSA only: */
		l3_hdr->flags |= QETH_HDR_PASSTHRU;
	}
	rcu_read_unlock();
}

static void qeth_l3_fixup_headers(struct sk_buff *skb)
{
	struct iphdr *iph = ip_hdr(skb);

	/* this is safe, IPv6 traffic takes a different path */
	if (skb->ip_summed == CHECKSUM_PARTIAL)
		iph->check = 0;
	if (skb_is_gso(skb)) {
		iph->tot_len = 0;
		tcp_hdr(skb)->check = ~tcp_v4_check(0, iph->saddr,
						    iph->daddr, 0);
	}
}

static int qeth_l3_xmit(struct qeth_card *card, struct sk_buff *skb,
			struct qeth_qdio_out_q *queue, int ipv)
{
	unsigned int hw_hdr_len;
	int rc;

	/* re-use the L2 header area for the HW header: */
	hw_hdr_len = skb_is_gso(skb) ? sizeof(struct qeth_hdr_tso) :
				       sizeof(struct qeth_hdr);
	rc = skb_cow_head(skb, hw_hdr_len - ETH_HLEN);
	if (rc)
		return rc;
	skb_pull(skb, ETH_HLEN);

	qeth_l3_fixup_headers(skb);
	return qeth_xmit(card, skb, queue, ipv, qeth_l3_fill_header);
}

static netdev_tx_t qeth_l3_hard_start_xmit(struct sk_buff *skb,
					   struct net_device *dev)
{
	struct qeth_card *card = dev->ml_priv;
	u16 txq = skb_get_queue_mapping(skb);
	int ipv = qeth_get_ip_version(skb);
	struct qeth_qdio_out_q *queue;
	int rc;

	if (!skb_is_gso(skb))
		qdisc_skb_cb(skb)->pkt_len = skb->len;
	if (IS_IQD(card)) {
		queue = card->qdio.out_qs[qeth_iqd_translate_txq(dev, txq)];

		if (card->options.sniffer)
			goto tx_drop;
		if ((card->options.cq != QETH_CQ_ENABLED && !ipv) ||
		    (card->options.cq == QETH_CQ_ENABLED &&
		     skb->protocol != htons(ETH_P_AF_IUCV)))
			goto tx_drop;
	} else {
		queue = card->qdio.out_qs[txq];
	}

	if (!(dev->flags & IFF_BROADCAST) &&
	    qeth_l3_get_cast_type(skb) == RTN_BROADCAST)
		goto tx_drop;

	if (ipv == 4 || IS_IQD(card))
		rc = qeth_l3_xmit(card, skb, queue, ipv);
	else
		rc = qeth_xmit(card, skb, queue, ipv, qeth_l3_fill_header);

	if (!rc)
		return NETDEV_TX_OK;

tx_drop:
	QETH_TXQ_STAT_INC(queue, tx_dropped);
	kfree_skb(skb);
	return NETDEV_TX_OK;
}

static void qeth_l3_set_rx_mode(struct net_device *dev)
{
	struct qeth_card *card = dev->ml_priv;

	schedule_work(&card->rx_mode_work);
}

/*
 * we need NOARP for IPv4 but we want neighbor solicitation for IPv6. Setting
 * NOARP on the netdevice is no option because it also turns off neighbor
 * solicitation. For IPv4 we install a neighbor_setup function. We don't want
 * arp resolution but we want the hard header (packet socket will work
 * e.g. tcpdump)
 */
static int qeth_l3_neigh_setup_noarp(struct neighbour *n)
{
	n->nud_state = NUD_NOARP;
	memcpy(n->ha, "FAKELL", 6);
	n->output = n->ops->connected_output;
	return 0;
}

static int
qeth_l3_neigh_setup(struct net_device *dev, struct neigh_parms *np)
{
	if (np->tbl->family == AF_INET)
		np->neigh_setup = qeth_l3_neigh_setup_noarp;

	return 0;
}

static netdev_features_t qeth_l3_osa_features_check(struct sk_buff *skb,
						    struct net_device *dev,
						    netdev_features_t features)
{
	if (qeth_get_ip_version(skb) != 4)
		features &= ~NETIF_F_HW_VLAN_CTAG_TX;
	return qeth_features_check(skb, dev, features);
}

static u16 qeth_l3_iqd_select_queue(struct net_device *dev, struct sk_buff *skb,
				    struct net_device *sb_dev)
{
	return qeth_iqd_select_queue(dev, skb, qeth_l3_get_cast_type(skb),
				     sb_dev);
}

static u16 qeth_l3_osa_select_queue(struct net_device *dev, struct sk_buff *skb,
				    struct net_device *sb_dev)
{
	struct qeth_card *card = dev->ml_priv;

	return qeth_get_priority_queue(card, skb);
}

static const struct net_device_ops qeth_l3_netdev_ops = {
	.ndo_open		= qeth_open,
	.ndo_stop		= qeth_stop,
	.ndo_get_stats64	= qeth_get_stats64,
	.ndo_start_xmit		= qeth_l3_hard_start_xmit,
	.ndo_select_queue	= qeth_l3_iqd_select_queue,
	.ndo_validate_addr	= eth_validate_addr,
	.ndo_set_rx_mode	= qeth_l3_set_rx_mode,
	.ndo_do_ioctl		= qeth_do_ioctl,
	.ndo_fix_features	= qeth_fix_features,
	.ndo_set_features	= qeth_set_features,
	.ndo_vlan_rx_add_vid	= qeth_l3_vlan_rx_add_vid,
	.ndo_vlan_rx_kill_vid   = qeth_l3_vlan_rx_kill_vid,
	.ndo_tx_timeout		= qeth_tx_timeout,
};

static const struct net_device_ops qeth_l3_osa_netdev_ops = {
	.ndo_open		= qeth_open,
	.ndo_stop		= qeth_stop,
	.ndo_get_stats64	= qeth_get_stats64,
	.ndo_start_xmit		= qeth_l3_hard_start_xmit,
	.ndo_features_check	= qeth_l3_osa_features_check,
	.ndo_select_queue	= qeth_l3_osa_select_queue,
	.ndo_validate_addr	= eth_validate_addr,
	.ndo_set_rx_mode	= qeth_l3_set_rx_mode,
	.ndo_do_ioctl		= qeth_do_ioctl,
	.ndo_fix_features	= qeth_fix_features,
	.ndo_set_features	= qeth_set_features,
	.ndo_vlan_rx_add_vid	= qeth_l3_vlan_rx_add_vid,
	.ndo_vlan_rx_kill_vid   = qeth_l3_vlan_rx_kill_vid,
	.ndo_tx_timeout		= qeth_tx_timeout,
	.ndo_neigh_setup	= qeth_l3_neigh_setup,
};

static int qeth_l3_setup_netdev(struct qeth_card *card, bool carrier_ok)
{
	unsigned int headroom;
	int rc;

	if (IS_OSD(card) || IS_OSX(card)) {
		if ((card->info.link_type == QETH_LINK_TYPE_LANE_TR) ||
		    (card->info.link_type == QETH_LINK_TYPE_HSTR)) {
			pr_info("qeth_l3: ignoring TR device\n");
			return -ENODEV;
		}

		card->dev->netdev_ops = &qeth_l3_osa_netdev_ops;

		/*IPv6 address autoconfiguration stuff*/
		qeth_l3_get_unique_id(card);
		if (!(card->info.unique_id & UNIQUE_ID_NOT_BY_CARD))
			card->dev->dev_id = card->info.unique_id & 0xffff;

		if (!IS_VM_NIC(card)) {
			card->dev->features |= NETIF_F_SG;
			card->dev->hw_features |= NETIF_F_TSO |
				NETIF_F_RXCSUM | NETIF_F_IP_CSUM;
			card->dev->vlan_features |= NETIF_F_TSO |
				NETIF_F_RXCSUM | NETIF_F_IP_CSUM;
		}

		if (qeth_is_supported6(card, IPA_OUTBOUND_CHECKSUM_V6)) {
			card->dev->hw_features |= NETIF_F_IPV6_CSUM;
			card->dev->vlan_features |= NETIF_F_IPV6_CSUM;
		}
		if (qeth_is_supported6(card, IPA_OUTBOUND_TSO)) {
			card->dev->hw_features |= NETIF_F_TSO6;
			card->dev->vlan_features |= NETIF_F_TSO6;
		}

		/* allow for de-acceleration of NETIF_F_HW_VLAN_CTAG_TX: */
		if (card->dev->hw_features & NETIF_F_TSO6)
			headroom = sizeof(struct qeth_hdr_tso) + VLAN_HLEN;
		else if (card->dev->hw_features & NETIF_F_TSO)
			headroom = sizeof(struct qeth_hdr_tso);
		else
			headroom = sizeof(struct qeth_hdr) + VLAN_HLEN;
	} else if (IS_IQD(card)) {
		card->dev->flags |= IFF_NOARP;
		card->dev->netdev_ops = &qeth_l3_netdev_ops;
		headroom = sizeof(struct qeth_hdr) - ETH_HLEN;

		rc = qeth_l3_iqd_read_initial_mac(card);
		if (rc)
			goto out;
	} else
		return -ENODEV;

	card->dev->needed_headroom = headroom;
	card->dev->features |=	NETIF_F_HW_VLAN_CTAG_TX |
				NETIF_F_HW_VLAN_CTAG_RX |
				NETIF_F_HW_VLAN_CTAG_FILTER;

	netif_keep_dst(card->dev);
	if (card->dev->hw_features & (NETIF_F_TSO | NETIF_F_TSO6))
		netif_set_gso_max_size(card->dev,
				       PAGE_SIZE * (QETH_MAX_BUFFER_ELEMENTS(card) - 1));

	netif_napi_add(card->dev, &card->napi, qeth_poll, QETH_NAPI_WEIGHT);
	rc = register_netdev(card->dev);
	if (!rc && carrier_ok)
		netif_carrier_on(card->dev);

out:
	if (rc)
		card->dev->netdev_ops = NULL;
	return rc;
}

static const struct device_type qeth_l3_devtype = {
	.name = "qeth_layer3",
	.groups = qeth_l3_attr_groups,
};

static int qeth_l3_probe_device(struct ccwgroup_device *gdev)
{
	struct qeth_card *card = dev_get_drvdata(&gdev->dev);
	int rc;

	hash_init(card->ip_htable);
	mutex_init(&card->ip_lock);
	card->cmd_wq = alloc_ordered_workqueue("%s_cmd", 0,
					       dev_name(&gdev->dev));
	if (!card->cmd_wq)
		return -ENOMEM;

	if (gdev->dev.type == &qeth_generic_devtype) {
		rc = qeth_l3_create_device_attributes(&gdev->dev);
		if (rc) {
			destroy_workqueue(card->cmd_wq);
			return rc;
		}
	}

	hash_init(card->ip_mc_htable);
	INIT_WORK(&card->rx_mode_work, qeth_l3_rx_mode_work);
	return 0;
}

static void qeth_l3_remove_device(struct ccwgroup_device *cgdev)
{
	struct qeth_card *card = dev_get_drvdata(&cgdev->dev);

	if (cgdev->dev.type == &qeth_generic_devtype)
		qeth_l3_remove_device_attributes(&cgdev->dev);

	qeth_set_allowed_threads(card, 0, 1);
	wait_event(card->wait_q, qeth_threads_running(card, 0xffffffff) == 0);

	if (cgdev->state == CCWGROUP_ONLINE)
		qeth_set_offline(card, false);

	cancel_work_sync(&card->close_dev_work);
	if (qeth_netdev_is_registered(card->dev))
		unregister_netdev(card->dev);

	flush_workqueue(card->cmd_wq);
	destroy_workqueue(card->cmd_wq);
	qeth_l3_clear_ip_htable(card, 0);
	qeth_l3_clear_ipato_list(card);
}

static int qeth_l3_set_online(struct qeth_card *card)
{
	struct ccwgroup_device *gdev = card->gdev;
	struct net_device *dev = card->dev;
	int rc = 0;
	bool carrier_ok;

	rc = qeth_core_hardsetup_card(card, &carrier_ok);
	if (rc) {
		QETH_CARD_TEXT_(card, 2, "2err%04x", rc);
		rc = -ENODEV;
		goto out_remove;
	}

	qeth_print_status_message(card);

	/* softsetup */
	QETH_CARD_TEXT(card, 2, "softsetp");

	rc = qeth_l3_setadapter_parms(card);
	if (rc)
		QETH_CARD_TEXT_(card, 2, "2err%04x", rc);
	if (!card->options.sniffer) {
		qeth_l3_start_ipassists(card);

		rc = qeth_l3_setrouting_v4(card);
		if (rc)
			QETH_CARD_TEXT_(card, 2, "4err%04x", rc);
		rc = qeth_l3_setrouting_v6(card);
		if (rc)
			QETH_CARD_TEXT_(card, 2, "5err%04x", rc);
	}

	card->state = CARD_STATE_SOFTSETUP;

	qeth_set_allowed_threads(card, 0xffffffff, 0);
	qeth_l3_recover_ip(card);

	if (!qeth_netdev_is_registered(dev)) {
		rc = qeth_l3_setup_netdev(card, carrier_ok);
		if (rc)
			goto out_remove;
	} else {
		rtnl_lock();
		if (carrier_ok)
			netif_carrier_on(dev);
		else
			netif_carrier_off(dev);

		netif_device_attach(dev);
		qeth_enable_hw_features(dev);

		if (card->info.open_when_online) {
			card->info.open_when_online = 0;
			dev_open(dev, NULL);
		}
		rtnl_unlock();
	}
	qeth_trace_features(card);
	/* let user_space know that device is online */
	kobject_uevent(&gdev->dev.kobj, KOBJ_CHANGE);
	return 0;
out_remove:
	qeth_l3_stop_card(card);
	qeth_stop_channel(&card->data);
	qeth_stop_channel(&card->write);
	qeth_stop_channel(&card->read);
	qdio_free(CARD_DDEV(card));
	return rc;
}

static void qeth_l3_set_offline(struct qeth_card *card)
{
	qeth_l3_stop_card(card);
}

/* Returns zero if the command is successfully "consumed" */
static int qeth_l3_control_event(struct qeth_card *card,
					struct qeth_ipa_cmd *cmd)
{
	return 1;
}

struct qeth_discipline qeth_l3_discipline = {
	.devtype = &qeth_l3_devtype,
	.setup = qeth_l3_probe_device,
	.remove = qeth_l3_remove_device,
	.set_online = qeth_l3_set_online,
	.set_offline = qeth_l3_set_offline,
	.do_ioctl = qeth_l3_do_ioctl,
	.control_event_handler = qeth_l3_control_event,
};
EXPORT_SYMBOL_GPL(qeth_l3_discipline);

static int qeth_l3_handle_ip_event(struct qeth_card *card,
				   struct qeth_ipaddr *addr,
				   unsigned long event)
{
	switch (event) {
	case NETDEV_UP:
		qeth_l3_modify_ip(card, addr, true);
		return NOTIFY_OK;
	case NETDEV_DOWN:
		qeth_l3_modify_ip(card, addr, false);
		return NOTIFY_OK;
	default:
		return NOTIFY_DONE;
	}
}

struct qeth_l3_ip_event_work {
	struct work_struct work;
	struct qeth_card *card;
	struct qeth_ipaddr addr;
};

#define to_ip_work(w) container_of((w), struct qeth_l3_ip_event_work, work)

static void qeth_l3_add_ip_worker(struct work_struct *work)
{
	struct qeth_l3_ip_event_work *ip_work = to_ip_work(work);

	qeth_l3_modify_ip(ip_work->card, &ip_work->addr, true);
	kfree(work);
}

static void qeth_l3_delete_ip_worker(struct work_struct *work)
{
	struct qeth_l3_ip_event_work *ip_work = to_ip_work(work);

	qeth_l3_modify_ip(ip_work->card, &ip_work->addr, false);
	kfree(work);
}

static struct qeth_card *qeth_l3_get_card_from_dev(struct net_device *dev)
{
	if (is_vlan_dev(dev))
		dev = vlan_dev_real_dev(dev);
	if (dev->netdev_ops == &qeth_l3_osa_netdev_ops ||
	    dev->netdev_ops == &qeth_l3_netdev_ops)
		return (struct qeth_card *) dev->ml_priv;
	return NULL;
}

static int qeth_l3_ip_event(struct notifier_block *this,
			    unsigned long event, void *ptr)
{

	struct in_ifaddr *ifa = (struct in_ifaddr *)ptr;
	struct net_device *dev = ifa->ifa_dev->dev;
	struct qeth_ipaddr addr;
	struct qeth_card *card;

	if (dev_net(dev) != &init_net)
		return NOTIFY_DONE;

	card = qeth_l3_get_card_from_dev(dev);
	if (!card)
		return NOTIFY_DONE;
	QETH_CARD_TEXT(card, 3, "ipevent");

	qeth_l3_init_ipaddr(&addr, QETH_IP_TYPE_NORMAL, QETH_PROT_IPV4);
	addr.u.a4.addr = ifa->ifa_address;
	addr.u.a4.mask = ifa->ifa_mask;

	return qeth_l3_handle_ip_event(card, &addr, event);
}

static struct notifier_block qeth_l3_ip_notifier = {
	qeth_l3_ip_event,
	NULL,
};

static int qeth_l3_ip6_event(struct notifier_block *this,
			     unsigned long event, void *ptr)
{
	struct inet6_ifaddr *ifa = (struct inet6_ifaddr *)ptr;
	struct net_device *dev = ifa->idev->dev;
	struct qeth_l3_ip_event_work *ip_work;
	struct qeth_card *card;

	if (event != NETDEV_UP && event != NETDEV_DOWN)
		return NOTIFY_DONE;

	card = qeth_l3_get_card_from_dev(dev);
	if (!card)
		return NOTIFY_DONE;
	QETH_CARD_TEXT(card, 3, "ip6event");
	if (!qeth_is_supported(card, IPA_IPV6))
		return NOTIFY_DONE;

	ip_work = kmalloc(sizeof(*ip_work), GFP_ATOMIC);
	if (!ip_work)
		return NOTIFY_DONE;

	if (event == NETDEV_UP)
		INIT_WORK(&ip_work->work, qeth_l3_add_ip_worker);
	else
		INIT_WORK(&ip_work->work, qeth_l3_delete_ip_worker);

	ip_work->card = card;
	qeth_l3_init_ipaddr(&ip_work->addr, QETH_IP_TYPE_NORMAL,
			    QETH_PROT_IPV6);
	ip_work->addr.u.a6.addr = ifa->addr;
	ip_work->addr.u.a6.pfxlen = ifa->prefix_len;

	queue_work(card->cmd_wq, &ip_work->work);
	return NOTIFY_OK;
}

static struct notifier_block qeth_l3_ip6_notifier = {
	qeth_l3_ip6_event,
	NULL,
};

static int qeth_l3_register_notifiers(void)
{
	int rc;

	QETH_DBF_TEXT(SETUP, 5, "regnotif");
	rc = register_inetaddr_notifier(&qeth_l3_ip_notifier);
	if (rc)
		return rc;
	rc = register_inet6addr_notifier(&qeth_l3_ip6_notifier);
	if (rc) {
		unregister_inetaddr_notifier(&qeth_l3_ip_notifier);
		return rc;
	}
	return 0;
}

static void qeth_l3_unregister_notifiers(void)
{
	QETH_DBF_TEXT(SETUP, 5, "unregnot");
	WARN_ON(unregister_inetaddr_notifier(&qeth_l3_ip_notifier));
	WARN_ON(unregister_inet6addr_notifier(&qeth_l3_ip6_notifier));
}

static int __init qeth_l3_init(void)
{
	pr_info("register layer 3 discipline\n");
	return qeth_l3_register_notifiers();
}

static void __exit qeth_l3_exit(void)
{
	qeth_l3_unregister_notifiers();
	pr_info("unregister layer 3 discipline\n");
}

module_init(qeth_l3_init);
module_exit(qeth_l3_exit);
MODULE_AUTHOR("Frank Blaschka <frank.blaschka@de.ibm.com>");
MODULE_DESCRIPTION("qeth layer 3 discipline");
MODULE_LICENSE("GPL");<|MERGE_RESOLUTION|>--- conflicted
+++ resolved
@@ -1178,10 +1178,7 @@
 		qeth_l3_clear_ip_htable(card, 1);
 		qeth_clear_ipacmd_list(card);
 		qeth_drain_output_queues(card);
-<<<<<<< HEAD
-=======
 		cancel_delayed_work_sync(&card->buffer_reclaim_work);
->>>>>>> 77a36a3a
 		card->state = CARD_STATE_DOWN;
 	}
 
