--- conflicted
+++ resolved
@@ -1429,11 +1429,7 @@
 	u8 clear = 0, bit, port_status[15] = {0};
 	int port_num, stat, ret, count = 0;
 	unsigned long port;
-<<<<<<< HEAD
-	bool slave_notify = false;
-=======
 	bool slave_notify;
->>>>>>> 93f99887
 	u8 sdca_cascade = 0;
 	u8 buf, buf2[2], _buf, _buf2[2];
 	bool parity_check;
@@ -1601,14 +1597,10 @@
 			sdca_cascade = ret & SDW_DP0_SDCA_CASCADE;
 		}
 
-<<<<<<< HEAD
-		/* Make sure no interrupts are pending */
-=======
 		/*
 		 * Make sure no interrupts are pending, but filter to limit loop
 		 * to interrupts identified in the first status read
 		 */
->>>>>>> 93f99887
 		buf &= _buf;
 		buf2[0] &= _buf2[0];
 		buf2[1] &= _buf2[1];
