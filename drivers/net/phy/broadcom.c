--- conflicted
+++ resolved
@@ -610,11 +610,7 @@
 	.phy_id		= PHY_ID_BCM5411,
 	.phy_id_mask	= 0xfffffff0,
 	.name		= "Broadcom BCM5411",
-<<<<<<< HEAD
-	.features	= PHY_GBIT_FEATURES,
-=======
-	/* PHY_GBIT_FEATURES */
->>>>>>> 0ecfebd2
+	/* PHY_GBIT_FEATURES */
 	.config_init	= bcm54xx_config_init,
 	.ack_interrupt	= bcm_phy_ack_intr,
 	.config_intr	= bcm_phy_config_intr,
@@ -622,11 +618,7 @@
 	.phy_id		= PHY_ID_BCM5421,
 	.phy_id_mask	= 0xfffffff0,
 	.name		= "Broadcom BCM5421",
-<<<<<<< HEAD
-	.features	= PHY_GBIT_FEATURES,
-=======
-	/* PHY_GBIT_FEATURES */
->>>>>>> 0ecfebd2
+	/* PHY_GBIT_FEATURES */
 	.config_init	= bcm54xx_config_init,
 	.ack_interrupt	= bcm_phy_ack_intr,
 	.config_intr	= bcm_phy_config_intr,
@@ -634,11 +626,7 @@
 	.phy_id		= PHY_ID_BCM54210E,
 	.phy_id_mask	= 0xfffffff0,
 	.name		= "Broadcom BCM54210E",
-<<<<<<< HEAD
-	.features	= PHY_GBIT_FEATURES,
-=======
-	/* PHY_GBIT_FEATURES */
->>>>>>> 0ecfebd2
+	/* PHY_GBIT_FEATURES */
 	.config_init	= bcm54xx_config_init,
 	.ack_interrupt	= bcm_phy_ack_intr,
 	.config_intr	= bcm_phy_config_intr,
@@ -646,11 +634,7 @@
 	.phy_id		= PHY_ID_BCM5461,
 	.phy_id_mask	= 0xfffffff0,
 	.name		= "Broadcom BCM5461",
-<<<<<<< HEAD
-	.features	= PHY_GBIT_FEATURES,
-=======
-	/* PHY_GBIT_FEATURES */
->>>>>>> 0ecfebd2
+	/* PHY_GBIT_FEATURES */
 	.config_init	= bcm54xx_config_init,
 	.ack_interrupt	= bcm_phy_ack_intr,
 	.config_intr	= bcm_phy_config_intr,
@@ -658,11 +642,7 @@
 	.phy_id		= PHY_ID_BCM54612E,
 	.phy_id_mask	= 0xfffffff0,
 	.name		= "Broadcom BCM54612E",
-<<<<<<< HEAD
-	.features	= PHY_GBIT_FEATURES,
-=======
-	/* PHY_GBIT_FEATURES */
->>>>>>> 0ecfebd2
+	/* PHY_GBIT_FEATURES */
 	.config_init	= bcm54xx_config_init,
 	.ack_interrupt	= bcm_phy_ack_intr,
 	.config_intr	= bcm_phy_config_intr,
@@ -670,11 +650,7 @@
 	.phy_id		= PHY_ID_BCM54616S,
 	.phy_id_mask	= 0xfffffff0,
 	.name		= "Broadcom BCM54616S",
-<<<<<<< HEAD
-	.features	= PHY_GBIT_FEATURES,
-=======
-	/* PHY_GBIT_FEATURES */
->>>>>>> 0ecfebd2
+	/* PHY_GBIT_FEATURES */
 	.config_init	= bcm54xx_config_init,
 	.config_aneg	= bcm54616s_config_aneg,
 	.ack_interrupt	= bcm_phy_ack_intr,
@@ -683,11 +659,7 @@
 	.phy_id		= PHY_ID_BCM5464,
 	.phy_id_mask	= 0xfffffff0,
 	.name		= "Broadcom BCM5464",
-<<<<<<< HEAD
-	.features	= PHY_GBIT_FEATURES,
-=======
-	/* PHY_GBIT_FEATURES */
->>>>>>> 0ecfebd2
+	/* PHY_GBIT_FEATURES */
 	.config_init	= bcm54xx_config_init,
 	.ack_interrupt	= bcm_phy_ack_intr,
 	.config_intr	= bcm_phy_config_intr,
@@ -695,11 +667,7 @@
 	.phy_id		= PHY_ID_BCM5481,
 	.phy_id_mask	= 0xfffffff0,
 	.name		= "Broadcom BCM5481",
-<<<<<<< HEAD
-	.features	= PHY_GBIT_FEATURES,
-=======
-	/* PHY_GBIT_FEATURES */
->>>>>>> 0ecfebd2
+	/* PHY_GBIT_FEATURES */
 	.config_init	= bcm54xx_config_init,
 	.config_aneg	= bcm5481_config_aneg,
 	.ack_interrupt	= bcm_phy_ack_intr,
@@ -708,11 +676,7 @@
 	.phy_id         = PHY_ID_BCM54810,
 	.phy_id_mask    = 0xfffffff0,
 	.name           = "Broadcom BCM54810",
-<<<<<<< HEAD
-	.features       = PHY_GBIT_FEATURES,
-=======
-	/* PHY_GBIT_FEATURES */
->>>>>>> 0ecfebd2
+	/* PHY_GBIT_FEATURES */
 	.config_init    = bcm54xx_config_init,
 	.config_aneg    = bcm5481_config_aneg,
 	.ack_interrupt  = bcm_phy_ack_intr,
@@ -721,11 +685,7 @@
 	.phy_id		= PHY_ID_BCM5482,
 	.phy_id_mask	= 0xfffffff0,
 	.name		= "Broadcom BCM5482",
-<<<<<<< HEAD
-	.features	= PHY_GBIT_FEATURES,
-=======
-	/* PHY_GBIT_FEATURES */
->>>>>>> 0ecfebd2
+	/* PHY_GBIT_FEATURES */
 	.config_init	= bcm5482_config_init,
 	.read_status	= bcm5482_read_status,
 	.ack_interrupt	= bcm_phy_ack_intr,
@@ -734,11 +694,7 @@
 	.phy_id		= PHY_ID_BCM50610,
 	.phy_id_mask	= 0xfffffff0,
 	.name		= "Broadcom BCM50610",
-<<<<<<< HEAD
-	.features	= PHY_GBIT_FEATURES,
-=======
-	/* PHY_GBIT_FEATURES */
->>>>>>> 0ecfebd2
+	/* PHY_GBIT_FEATURES */
 	.config_init	= bcm54xx_config_init,
 	.ack_interrupt	= bcm_phy_ack_intr,
 	.config_intr	= bcm_phy_config_intr,
@@ -746,11 +702,7 @@
 	.phy_id		= PHY_ID_BCM50610M,
 	.phy_id_mask	= 0xfffffff0,
 	.name		= "Broadcom BCM50610M",
-<<<<<<< HEAD
-	.features	= PHY_GBIT_FEATURES,
-=======
-	/* PHY_GBIT_FEATURES */
->>>>>>> 0ecfebd2
+	/* PHY_GBIT_FEATURES */
 	.config_init	= bcm54xx_config_init,
 	.ack_interrupt	= bcm_phy_ack_intr,
 	.config_intr	= bcm_phy_config_intr,
@@ -758,11 +710,7 @@
 	.phy_id		= PHY_ID_BCM57780,
 	.phy_id_mask	= 0xfffffff0,
 	.name		= "Broadcom BCM57780",
-<<<<<<< HEAD
-	.features	= PHY_GBIT_FEATURES,
-=======
-	/* PHY_GBIT_FEATURES */
->>>>>>> 0ecfebd2
+	/* PHY_GBIT_FEATURES */
 	.config_init	= bcm54xx_config_init,
 	.ack_interrupt	= bcm_phy_ack_intr,
 	.config_intr	= bcm_phy_config_intr,
@@ -770,11 +718,7 @@
 	.phy_id		= PHY_ID_BCMAC131,
 	.phy_id_mask	= 0xfffffff0,
 	.name		= "Broadcom BCMAC131",
-<<<<<<< HEAD
-	.features	= PHY_BASIC_FEATURES,
-=======
 	/* PHY_BASIC_FEATURES */
->>>>>>> 0ecfebd2
 	.config_init	= brcm_fet_config_init,
 	.ack_interrupt	= brcm_fet_ack_interrupt,
 	.config_intr	= brcm_fet_config_intr,
@@ -782,11 +726,7 @@
 	.phy_id		= PHY_ID_BCM5241,
 	.phy_id_mask	= 0xfffffff0,
 	.name		= "Broadcom BCM5241",
-<<<<<<< HEAD
-	.features	= PHY_BASIC_FEATURES,
-=======
 	/* PHY_BASIC_FEATURES */
->>>>>>> 0ecfebd2
 	.config_init	= brcm_fet_config_init,
 	.ack_interrupt	= brcm_fet_ack_interrupt,
 	.config_intr	= brcm_fet_config_intr,
@@ -804,11 +744,7 @@
 	.phy_id         = PHY_ID_BCM89610,
 	.phy_id_mask    = 0xfffffff0,
 	.name           = "Broadcom BCM89610",
-<<<<<<< HEAD
-	.features       = PHY_GBIT_FEATURES,
-=======
-	/* PHY_GBIT_FEATURES */
->>>>>>> 0ecfebd2
+	/* PHY_GBIT_FEATURES */
 	.config_init    = bcm54xx_config_init,
 	.ack_interrupt  = bcm_phy_ack_intr,
 	.config_intr    = bcm_phy_config_intr,
