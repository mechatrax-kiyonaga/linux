--- conflicted
+++ resolved
@@ -1165,11 +1165,7 @@
  *
  * Searches for and identifies the QSFP module and assigns appropriate PHY type
  **/
-<<<<<<< HEAD
-s32 ixgbe_identify_qsfp_module_generic(struct ixgbe_hw *hw)
-=======
 static s32 ixgbe_identify_qsfp_module_generic(struct ixgbe_hw *hw)
->>>>>>> d8ec26d7
 {
 	struct ixgbe_adapter *adapter = hw->back;
 	s32 status = IXGBE_ERR_PHY_ADDR_INVALID;
