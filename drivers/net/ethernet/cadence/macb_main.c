/*
 * Cadence MACB/GEM Ethernet Controller driver
 *
 * Copyright (C) 2004-2006 Atmel Corporation
 *
 * This program is free software; you can redistribute it and/or modify
 * it under the terms of the GNU General Public License version 2 as
 * published by the Free Software Foundation.
 */

#define pr_fmt(fmt) KBUILD_MODNAME ": " fmt
#include <linux/clk.h>
#include <linux/module.h>
#include <linux/moduleparam.h>
#include <linux/kernel.h>
#include <linux/types.h>
#include <linux/circ_buf.h>
#include <linux/slab.h>
#include <linux/init.h>
#include <linux/io.h>
#include <linux/gpio.h>
#include <linux/gpio/consumer.h>
#include <linux/interrupt.h>
#include <linux/netdevice.h>
#include <linux/etherdevice.h>
#include <linux/dma-mapping.h>
#include <linux/platform_data/macb.h>
#include <linux/platform_device.h>
#include <linux/phy.h>
#include <linux/of.h>
#include <linux/of_device.h>
#include <linux/of_gpio.h>
#include <linux/of_mdio.h>
#include <linux/of_net.h>
#include <linux/ip.h>
#include <linux/udp.h>
#include <linux/tcp.h>
#include <linux/pm_runtime.h>
#include <linux/crc32.h>
#include <linux/inetdevice.h>
#include "macb.h"

#define MACB_RX_BUFFER_SIZE	128
#define RX_BUFFER_MULTIPLE	64  /* bytes */

#define DEFAULT_RX_RING_SIZE	512 /* must be power of 2 */
#define MIN_RX_RING_SIZE	64
#define MAX_RX_RING_SIZE	8192
#define RX_RING_BYTES(bp)	(macb_dma_desc_get_size(bp)	\
				 * (bp)->rx_ring_size)

#define DEFAULT_TX_RING_SIZE	512 /* must be power of 2 */
#define MIN_TX_RING_SIZE	64
#define MAX_TX_RING_SIZE	4096
#define TX_RING_BYTES(bp)	(macb_dma_desc_get_size(bp)	\
				 * (bp)->tx_ring_size)

/* level of occupied TX descriptors under which we wake up TX process */
#define MACB_TX_WAKEUP_THRESH(bp)	(3 * (bp)->tx_ring_size / 4)

#define MACB_RX_INT_FLAGS	(MACB_BIT(RCOMP) | MACB_BIT(RXUBR)	\
				 | MACB_BIT(ISR_ROVR))
#define MACB_TX_ERR_FLAGS	(MACB_BIT(ISR_TUND)			\
					| MACB_BIT(ISR_RLE)		\
					| MACB_BIT(TXERR))
#define MACB_TX_INT_FLAGS	(MACB_TX_ERR_FLAGS | MACB_BIT(TCOMP))

/* Max length of transmit frame must be a multiple of 8 bytes */
#define MACB_TX_LEN_ALIGN	8
#define MACB_MAX_TX_LEN		((unsigned int)((1 << MACB_TX_FRMLEN_SIZE) - 1) & ~((unsigned int)(MACB_TX_LEN_ALIGN - 1)))
#define GEM_MAX_TX_LEN		((unsigned int)((1 << GEM_TX_FRMLEN_SIZE) - 1) & ~((unsigned int)(MACB_TX_LEN_ALIGN - 1)))

#define GEM_MTU_MIN_SIZE	ETH_MIN_MTU
#define MACB_NETIF_LSO		NETIF_F_TSO

/* Graceful stop timeouts in us. We should allow up to
 * 1 frame time (10 Mbits/s, full-duplex, ignoring collisions)
 */
#define MACB_HALT_TIMEOUT	1230
#define MACB_PM_TIMEOUT  100 /* ms */

/* DMA buffer descriptor might be different size
 * depends on hardware configuration:
 *
 * 1. dma address width 32 bits:
 *    word 1: 32 bit address of Data Buffer
 *    word 2: control
 *
 * 2. dma address width 64 bits:
 *    word 1: 32 bit address of Data Buffer
 *    word 2: control
 *    word 3: upper 32 bit address of Data Buffer
 *    word 4: unused
 *
 * 3. dma address width 32 bits with hardware timestamping:
 *    word 1: 32 bit address of Data Buffer
 *    word 2: control
 *    word 3: timestamp word 1
 *    word 4: timestamp word 2
 *
 * 4. dma address width 64 bits with hardware timestamping:
 *    word 1: 32 bit address of Data Buffer
 *    word 2: control
 *    word 3: upper 32 bit address of Data Buffer
 *    word 4: unused
 *    word 5: timestamp word 1
 *    word 6: timestamp word 2
 */
static unsigned int macb_dma_desc_get_size(struct macb *bp)
{
#ifdef MACB_EXT_DESC
	unsigned int desc_size;

	switch (bp->hw_dma_cap) {
	case HW_DMA_CAP_64B:
		desc_size = sizeof(struct macb_dma_desc)
			+ sizeof(struct macb_dma_desc_64);
		break;
	case HW_DMA_CAP_PTP:
		desc_size = sizeof(struct macb_dma_desc)
			+ sizeof(struct macb_dma_desc_ptp);
		break;
	case HW_DMA_CAP_64B_PTP:
		desc_size = sizeof(struct macb_dma_desc)
			+ sizeof(struct macb_dma_desc_64)
			+ sizeof(struct macb_dma_desc_ptp);
		break;
	default:
		desc_size = sizeof(struct macb_dma_desc);
	}
	return desc_size;
#endif
	return sizeof(struct macb_dma_desc);
}

static unsigned int macb_adj_dma_desc_idx(struct macb *bp, unsigned int desc_idx)
{
#ifdef MACB_EXT_DESC
	switch (bp->hw_dma_cap) {
	case HW_DMA_CAP_64B:
	case HW_DMA_CAP_PTP:
		desc_idx <<= 1;
		break;
	case HW_DMA_CAP_64B_PTP:
		desc_idx *= 3;
		break;
	default:
		break;
	}
#endif
	return desc_idx;
}

#ifdef CONFIG_ARCH_DMA_ADDR_T_64BIT
static struct macb_dma_desc_64 *macb_64b_desc(struct macb *bp, struct macb_dma_desc *desc)
{
	if (bp->hw_dma_cap & HW_DMA_CAP_64B)
		return (struct macb_dma_desc_64 *)((void *)desc + sizeof(struct macb_dma_desc));
	return NULL;
}
#endif

/* Ring buffer accessors */
static unsigned int macb_tx_ring_wrap(struct macb *bp, unsigned int index)
{
	return index & (bp->tx_ring_size - 1);
}

static struct macb_dma_desc *macb_tx_desc(struct macb_queue *queue,
					  unsigned int index)
{
	index = macb_tx_ring_wrap(queue->bp, index);
	index = macb_adj_dma_desc_idx(queue->bp, index);
	return &queue->tx_ring[index];
}

static struct macb_tx_skb *macb_tx_skb(struct macb_queue *queue,
				       unsigned int index)
{
	return &queue->tx_skb[macb_tx_ring_wrap(queue->bp, index)];
}

static dma_addr_t macb_tx_dma(struct macb_queue *queue, unsigned int index)
{
	dma_addr_t offset;

	offset = macb_tx_ring_wrap(queue->bp, index) *
			macb_dma_desc_get_size(queue->bp);

	return queue->tx_ring_dma + offset;
}

static unsigned int macb_rx_ring_wrap(struct macb *bp, unsigned int index)
{
	return index & (bp->rx_ring_size - 1);
}

static struct macb_dma_desc *macb_rx_desc(struct macb *bp, unsigned int index)
{
	index = macb_rx_ring_wrap(bp, index);
	index = macb_adj_dma_desc_idx(bp, index);
	return &bp->rx_ring[index];
}

static void *macb_rx_buffer(struct macb *bp, unsigned int index)
{
	return bp->rx_buffers + bp->rx_buffer_size *
	       macb_rx_ring_wrap(bp, index);
}

/* I/O accessors */
static u32 hw_readl_native(struct macb *bp, int offset)
{
	return __raw_readl(bp->regs + offset);
}

static void hw_writel_native(struct macb *bp, int offset, u32 value)
{
	__raw_writel(value, bp->regs + offset);
}

static u32 hw_readl(struct macb *bp, int offset)
{
	return readl_relaxed(bp->regs + offset);
}

static void hw_writel(struct macb *bp, int offset, u32 value)
{
	writel_relaxed(value, bp->regs + offset);
}

/* Find the CPU endianness by using the loopback bit of NCR register. When the
 * CPU is in big endian we need to program swapped mode for management
 * descriptor access.
 */
static bool hw_is_native_io(void __iomem *addr)
{
	u32 value = MACB_BIT(LLB);

	__raw_writel(value, addr + MACB_NCR);
	value = __raw_readl(addr + MACB_NCR);

	/* Write 0 back to disable everything */
	__raw_writel(0, addr + MACB_NCR);

	return value == MACB_BIT(LLB);
}

static bool hw_is_gem(void __iomem *addr, bool native_io)
{
	u32 id;

	if (native_io)
		id = __raw_readl(addr + MACB_MID);
	else
		id = readl_relaxed(addr + MACB_MID);

	return MACB_BFEXT(IDNUM, id) >= 0x2;
}

static void macb_set_hwaddr(struct macb *bp)
{
	u32 bottom;
	u16 top;

	bottom = cpu_to_le32(*((u32 *)bp->dev->dev_addr));
	macb_or_gem_writel(bp, SA1B, bottom);
	top = cpu_to_le16(*((u16 *)(bp->dev->dev_addr + 4)));
	macb_or_gem_writel(bp, SA1T, top);

	gem_writel(bp, RXPTPUNI, bottom);
	gem_writel(bp, TXPTPUNI, bottom);

	/* Clear unused address register sets */
	macb_or_gem_writel(bp, SA2B, 0);
	macb_or_gem_writel(bp, SA2T, 0);
	macb_or_gem_writel(bp, SA3B, 0);
	macb_or_gem_writel(bp, SA3T, 0);
	macb_or_gem_writel(bp, SA4B, 0);
	macb_or_gem_writel(bp, SA4T, 0);
}

static void macb_get_hwaddr(struct macb *bp)
{
	struct macb_platform_data *pdata;
	u32 bottom;
	u16 top;
	u8 addr[6];
	int i;

	pdata = dev_get_platdata(&bp->pdev->dev);

	/* Check all 4 address register for valid address */
	for (i = 0; i < 4; i++) {
		bottom = macb_or_gem_readl(bp, SA1B + i * 8);
		top = macb_or_gem_readl(bp, SA1T + i * 8);

		if (pdata && pdata->rev_eth_addr) {
			addr[5] = bottom & 0xff;
			addr[4] = (bottom >> 8) & 0xff;
			addr[3] = (bottom >> 16) & 0xff;
			addr[2] = (bottom >> 24) & 0xff;
			addr[1] = top & 0xff;
			addr[0] = (top & 0xff00) >> 8;
		} else {
			addr[0] = bottom & 0xff;
			addr[1] = (bottom >> 8) & 0xff;
			addr[2] = (bottom >> 16) & 0xff;
			addr[3] = (bottom >> 24) & 0xff;
			addr[4] = top & 0xff;
			addr[5] = (top >> 8) & 0xff;
		}

		if (is_valid_ether_addr(addr)) {
			memcpy(bp->dev->dev_addr, addr, sizeof(addr));
			return;
		}
	}

	dev_info(&bp->pdev->dev, "invalid hw address, using random\n");
	eth_hw_addr_random(bp->dev);
}

static int macb_mdio_read(struct mii_bus *bus, int mii_id, int regnum)
{
	struct macb *bp = bus->priv;
	int value;
	int err;
	ulong timeout;

	err = pm_runtime_get_sync(&bp->pdev->dev);
	if (err < 0)
		return err;

	timeout = jiffies + msecs_to_jiffies(1000);
	/* wait for end of transfer */
	do {
		if (MACB_BFEXT(IDLE, macb_readl(bp, NSR)))
			break;

		cpu_relax();
	} while (!time_after_eq(jiffies, timeout));

	if (time_after_eq(jiffies, timeout)) {
		netdev_err(bp->dev, "wait for end of transfer timed out\n");
		pm_runtime_mark_last_busy(&bp->pdev->dev);
		pm_runtime_put_autosuspend(&bp->pdev->dev);
		return -ETIMEDOUT;
	}

	macb_writel(bp, MAN, (MACB_BF(SOF, MACB_MAN_SOF)
			      | MACB_BF(RW, MACB_MAN_READ)
			      | MACB_BF(PHYA, mii_id)
			      | MACB_BF(REGA, regnum)
			      | MACB_BF(CODE, MACB_MAN_CODE)));

	timeout = jiffies + msecs_to_jiffies(1000);
	/* wait for end of transfer */
	do {
		if (MACB_BFEXT(IDLE, macb_readl(bp, NSR)))
			break;

		cpu_relax();
	} while (!time_after_eq(jiffies, timeout));

	if (time_after_eq(jiffies, timeout)) {
		netdev_err(bp->dev, "wait for end of transfer timed out\n");
		pm_runtime_mark_last_busy(&bp->pdev->dev);
		pm_runtime_put_autosuspend(&bp->pdev->dev);
		return -ETIMEDOUT;
	}

	value = MACB_BFEXT(DATA, macb_readl(bp, MAN));

	pm_runtime_mark_last_busy(&bp->pdev->dev);
	pm_runtime_put_autosuspend(&bp->pdev->dev);
	return value;
}

static int macb_mdio_write(struct mii_bus *bus, int mii_id, int regnum,
			   u16 value)
{
	struct macb *bp = bus->priv;
	int err;
	ulong timeout;

	err = pm_runtime_get_sync(&bp->pdev->dev);
	if (err < 0)
		return err;

	timeout = jiffies + msecs_to_jiffies(1000);
	/* wait for end of transfer */
	do {
		if (MACB_BFEXT(IDLE, macb_readl(bp, NSR)))
			break;

		cpu_relax();
	} while (!time_after_eq(jiffies, timeout));

	if (time_after_eq(jiffies, timeout)) {
		netdev_err(bp->dev, "wait for end of transfer timed out\n");
		pm_runtime_mark_last_busy(&bp->pdev->dev);
		pm_runtime_put_autosuspend(&bp->pdev->dev);
		return -ETIMEDOUT;
	}

	macb_writel(bp, MAN, (MACB_BF(SOF, MACB_MAN_SOF)
			      | MACB_BF(RW, MACB_MAN_WRITE)
			      | MACB_BF(PHYA, mii_id)
			      | MACB_BF(REGA, regnum)
			      | MACB_BF(CODE, MACB_MAN_CODE)
			      | MACB_BF(DATA, value)));

	timeout = jiffies + msecs_to_jiffies(1000);
	/* wait for end of transfer */
	do {
		if (MACB_BFEXT(IDLE, macb_readl(bp, NSR)))
			break;

		cpu_relax();
	} while (!time_after_eq(jiffies, timeout));

	if (time_after_eq(jiffies, timeout)) {
		netdev_err(bp->dev, "wait for end of transfer timed out\n");
		pm_runtime_mark_last_busy(&bp->pdev->dev);
		pm_runtime_put_autosuspend(&bp->pdev->dev);
		return -ETIMEDOUT;
	}

	pm_runtime_mark_last_busy(&bp->pdev->dev);
	pm_runtime_put_autosuspend(&bp->pdev->dev);
	return 0;
}

/**
 * macb_set_tx_clk - Set a clock to a new frequency
 * @clk:	Pointer to the clock to change
 * @speed:	New frequency in Hz
 * @dev:	Pointer to the struct net_device
 */
static void macb_set_tx_clk(struct clk *clk, int speed, struct net_device *dev)
{
	long ferr, rate, rate_rounded;

	if (!clk)
		return;

	switch (speed) {
	case SPEED_10:
		rate = 2500000;
		break;
	case SPEED_100:
		rate = 25000000;
		break;
	case SPEED_1000:
		rate = 125000000;
		break;
	default:
		return;
	}

	rate_rounded = clk_round_rate(clk, rate);
	if (rate_rounded < 0)
		return;

	/* RGMII allows 50 ppm frequency error. Test and warn if this limit
	 * is not satisfied.
	 */
	ferr = abs(rate_rounded - rate);
	ferr = DIV_ROUND_UP(ferr, rate / 100000);
	if (ferr > 5)
		netdev_warn(dev, "unable to generate target frequency: %ld Hz\n",
			    rate);

	if (clk_set_rate(clk, rate_rounded))
		netdev_err(dev, "adjusting tx_clk failed.\n");
}

static void macb_handle_link_change(struct net_device *dev)
{
	struct macb *bp = netdev_priv(dev);
	struct phy_device *phydev = bp->phy_dev;
	unsigned long flags;
	int status_change = 0;

	spin_lock_irqsave(&bp->lock, flags);

	if (phydev->link) {
		if ((bp->speed != phydev->speed) ||
		    (bp->duplex != phydev->duplex)) {
			u32 reg;

			reg = macb_readl(bp, NCFGR);
			reg &= ~(MACB_BIT(SPD) | MACB_BIT(FD));
			if (macb_is_gem(bp))
				reg &= ~GEM_BIT(GBE);

			if (phydev->duplex)
				reg |= MACB_BIT(FD);
			if (phydev->speed == SPEED_100)
				reg |= MACB_BIT(SPD);
			if (phydev->speed == SPEED_1000 &&
			    bp->caps & MACB_CAPS_GIGABIT_MODE_AVAILABLE)
				reg |= GEM_BIT(GBE);

			macb_or_gem_writel(bp, NCFGR, reg);

			bp->speed = phydev->speed;
			bp->duplex = phydev->duplex;
			status_change = 1;
		}
	}

	if (phydev->link != bp->link) {
		if (!phydev->link) {
			bp->speed = 0;
			bp->duplex = -1;
		}
		bp->link = phydev->link;

		status_change = 1;
	}

	spin_unlock_irqrestore(&bp->lock, flags);

	if (status_change) {
		if (phydev->link) {
			/* Update the TX clock rate if and only if the link is
			 * up and there has been a link change.
			 */
			macb_set_tx_clk(bp->tx_clk, phydev->speed, dev);

			netif_carrier_on(dev);
			netdev_info(dev, "link up (%d/%s)\n",
				    phydev->speed,
				    phydev->duplex == DUPLEX_FULL ?
				    "Full" : "Half");
		} else {
			netif_carrier_off(dev);
			netdev_info(dev, "link down\n");
		}
	}
}

/* based on au1000_eth. c*/
static int macb_mii_probe(struct net_device *dev)
{
	struct macb *bp = netdev_priv(dev);
	struct macb_platform_data *pdata;
	struct phy_device *phydev;
	int phy_irq;
	int ret;

	if (bp->phy_node) {
		phydev = of_phy_connect(dev, bp->phy_node,
					&macb_handle_link_change, 0,
					bp->phy_interface);
		if (!phydev)
			return -ENODEV;
	} else {
		phydev = phy_find_first(bp->mii_bus);
		if (!phydev) {
			netdev_err(dev, "no PHY found\n");
			return -ENXIO;
		}

		pdata = dev_get_platdata(&bp->pdev->dev);
		if (pdata && gpio_is_valid(pdata->phy_irq_pin)) {
			ret = devm_gpio_request(&bp->pdev->dev,
						pdata->phy_irq_pin, "phy int");
			if (!ret) {
				phy_irq = gpio_to_irq(pdata->phy_irq_pin);
				phydev->irq = (phy_irq < 0) ?
					      PHY_POLL : phy_irq;
			}
		}

		/* attach the mac to the phy */
		ret = phy_connect_direct(dev, phydev, &macb_handle_link_change,
					 bp->phy_interface);
		if (ret) {
			netdev_err(dev, "Could not attach to PHY\n");
			return ret;
		}
	}

	/* mask with MAC supported features */
	if (macb_is_gem(bp) && bp->caps & MACB_CAPS_GIGABIT_MODE_AVAILABLE)
		phydev->supported &= PHY_GBIT_FEATURES;
	else
		phydev->supported &= PHY_BASIC_FEATURES;

	if (bp->caps & MACB_CAPS_NO_GIGABIT_HALF)
		phydev->supported &= ~SUPPORTED_1000baseT_Half;

	phydev->advertising = phydev->supported;

	bp->link = 0;
	bp->speed = 0;
	bp->duplex = -1;
	bp->phy_dev = phydev;

	return 0;
}

static int macb_mii_init(struct macb *bp)
{
	struct macb_platform_data *pdata;
	struct device_node *np, *mdio_np;
	int err = -ENXIO, i;

	/* Enable management port */
	macb_writel(bp, NCR, MACB_BIT(MPE));

	bp->mii_bus = mdiobus_alloc();
	if (!bp->mii_bus) {
		err = -ENOMEM;
		goto err_out;
	}

	bp->mii_bus->name = "MACB_mii_bus";
	bp->mii_bus->read = &macb_mdio_read;
	bp->mii_bus->write = &macb_mdio_write;
	snprintf(bp->mii_bus->id, MII_BUS_ID_SIZE, "%s-%x",
		 bp->pdev->name, bp->pdev->id);
	bp->mii_bus->priv = bp;
	bp->mii_bus->parent = &bp->dev->dev;
	pdata = dev_get_platdata(&bp->pdev->dev);

	dev_set_drvdata(&bp->dev->dev, bp->mii_bus);

	np = bp->pdev->dev.of_node;
	mdio_np = of_get_child_by_name(np, "mdio");
	if (mdio_np) {
		of_node_put(mdio_np);
		err = of_mdiobus_register(bp->mii_bus, mdio_np);
		if (err)
			goto err_out_unregister_bus;
	} else if (np) {
		/* try dt phy registration */
		err = of_mdiobus_register(bp->mii_bus, np);

		/* fallback to standard phy registration if no phy were
		 * found during dt phy registration
		 */
		if (!err && !phy_find_first(bp->mii_bus)) {
			for (i = 0; i < PHY_MAX_ADDR; i++) {
				struct phy_device *phydev;

				phydev = mdiobus_scan(bp->mii_bus, i);
				if (IS_ERR(phydev) &&
				    PTR_ERR(phydev) != -ENODEV) {
					err = PTR_ERR(phydev);
					break;
				}
			}

			if (err)
				goto err_out_unregister_bus;
		}
	} else {
		if (pdata)
			bp->mii_bus->phy_mask = pdata->phy_mask;

		err = mdiobus_register(bp->mii_bus);
	}

	if (err)
		goto err_out_free_mdiobus;

	err = macb_mii_probe(bp->dev);
	if (err)
		goto err_out_unregister_bus;

	return 0;

err_out_unregister_bus:
	mdiobus_unregister(bp->mii_bus);
err_out_free_mdiobus:
	mdiobus_free(bp->mii_bus);
err_out:
	return err;
}

static void macb_update_stats(struct macb *bp)
{
	u32 *p = &bp->hw_stats.macb.rx_pause_frames;
	u32 *end = &bp->hw_stats.macb.tx_pause_frames + 1;
	int offset = MACB_PFR;

	WARN_ON((unsigned long)(end - p - 1) != (MACB_TPF - MACB_PFR) / 4);

	for (; p < end; p++, offset += 4)
		*p += bp->macb_reg_readl(bp, offset);
}

static int macb_halt_tx(struct macb *bp)
{
	unsigned long	halt_time, timeout;
	u32		status;

	macb_writel(bp, NCR, macb_readl(bp, NCR) | MACB_BIT(THALT));

	timeout = jiffies + usecs_to_jiffies(MACB_HALT_TIMEOUT);
	do {
		halt_time = jiffies;
		status = macb_readl(bp, TSR);
		if (!(status & MACB_BIT(TGO)))
			return 0;

		usleep_range(10, 250);
	} while (time_before(halt_time, timeout));

	return -ETIMEDOUT;
}

static void macb_tx_unmap(struct macb *bp, struct macb_tx_skb *tx_skb)
{
	if (tx_skb->mapping) {
		if (tx_skb->mapped_as_page)
			dma_unmap_page(&bp->pdev->dev, tx_skb->mapping,
				       tx_skb->size, DMA_TO_DEVICE);
		else
			dma_unmap_single(&bp->pdev->dev, tx_skb->mapping,
					 tx_skb->size, DMA_TO_DEVICE);
		tx_skb->mapping = 0;
	}

	if (tx_skb->skb) {
		dev_kfree_skb_any(tx_skb->skb);
		tx_skb->skb = NULL;
	}
}

static void macb_set_addr(struct macb *bp, struct macb_dma_desc *desc, dma_addr_t addr)
{
#ifdef CONFIG_ARCH_DMA_ADDR_T_64BIT
	struct macb_dma_desc_64 *desc_64;

	if (bp->hw_dma_cap & HW_DMA_CAP_64B) {
		desc_64 = macb_64b_desc(bp, desc);
		desc_64->addrh = upper_32_bits(addr);
	}
#endif
	desc->addr = lower_32_bits(addr);
}

static dma_addr_t macb_get_addr(struct macb *bp, struct macb_dma_desc *desc)
{
	dma_addr_t addr = 0;
#ifdef CONFIG_ARCH_DMA_ADDR_T_64BIT
	struct macb_dma_desc_64 *desc_64;

	if (bp->hw_dma_cap & HW_DMA_CAP_64B) {
		desc_64 = macb_64b_desc(bp, desc);
		addr = ((u64)(desc_64->addrh) << 32);
	}
#endif
	addr |= MACB_BF(RX_WADDR, MACB_BFEXT(RX_WADDR, desc->addr));
	return addr;
}

static void macb_tx_error_task(struct work_struct *work)
{
	struct macb_queue	*queue = container_of(work, struct macb_queue,
						      tx_error_task);
	struct macb		*bp = queue->bp;
	struct macb_tx_skb	*tx_skb;
	struct macb_dma_desc	*desc;
	struct sk_buff		*skb;
	unsigned int		tail;
	unsigned long		flags;

	netdev_vdbg(bp->dev, "macb_tx_error_task: q = %u, t = %u, h = %u\n",
		    (unsigned int)(queue - bp->queues),
		    queue->tx_tail, queue->tx_head);

	/* Prevent the queue IRQ handlers from running: each of them may call
	 * macb_tx_interrupt(), which in turn may call netif_wake_subqueue().
	 * As explained below, we have to halt the transmission before updating
	 * TBQP registers so we call netif_tx_stop_all_queues() to notify the
	 * network engine about the macb/gem being halted.
	 */
	spin_lock_irqsave(&bp->lock, flags);

	/* Make sure nobody is trying to queue up new packets */
	netif_tx_stop_all_queues(bp->dev);

	/* Stop transmission now
	 * (in case we have just queued new packets)
	 * macb/gem must be halted to write TBQP register
	 */
	if (macb_halt_tx(bp))
		/* Just complain for now, reinitializing TX path can be good */
		netdev_err(bp->dev, "BUG: halt tx timed out\n");

	/* Treat frames in TX queue including the ones that caused the error.
	 * Free transmit buffers in upper layer.
	 */
	for (tail = queue->tx_tail; tail != queue->tx_head; tail++) {
		u32	ctrl;

		desc = macb_tx_desc(queue, tail);
		ctrl = desc->ctrl;
		tx_skb = macb_tx_skb(queue, tail);
		skb = tx_skb->skb;

		if (ctrl & MACB_BIT(TX_USED)) {
			/* skb is set for the last buffer of the frame */
			while (!skb) {
				macb_tx_unmap(bp, tx_skb);
				tail++;
				tx_skb = macb_tx_skb(queue, tail);
				skb = tx_skb->skb;
			}

			/* ctrl still refers to the first buffer descriptor
			 * since it's the only one written back by the hardware
			 */
			if (!(ctrl & MACB_BIT(TX_BUF_EXHAUSTED))) {
				netdev_vdbg(bp->dev, "txerr skb %u (data %p) TX complete\n",
					    macb_tx_ring_wrap(bp, tail),
					    skb->data);
				bp->dev->stats.tx_packets++;
				bp->dev->stats.tx_bytes += skb->len;
			}
		} else {
			/* "Buffers exhausted mid-frame" errors may only happen
			 * if the driver is buggy, so complain loudly about
			 * those. Statistics are updated by hardware.
			 */
			if (ctrl & MACB_BIT(TX_BUF_EXHAUSTED))
				netdev_err(bp->dev,
					   "BUG: TX buffers exhausted mid-frame\n");

			desc->ctrl = ctrl | MACB_BIT(TX_USED);
		}

		macb_tx_unmap(bp, tx_skb);
	}

	/* Set end of TX queue */
	desc = macb_tx_desc(queue, 0);
	macb_set_addr(bp, desc, 0);
	desc->ctrl = MACB_BIT(TX_USED);

	/* Make descriptor updates visible to hardware */
	wmb();

	/* Reinitialize the TX desc queue */
	queue_writel(queue, TBQP, lower_32_bits(queue->tx_ring_dma));
#ifdef CONFIG_ARCH_DMA_ADDR_T_64BIT
	if (bp->hw_dma_cap & HW_DMA_CAP_64B)
		queue_writel(queue, TBQPH, upper_32_bits(queue->tx_ring_dma));
#endif
	/* Make TX ring reflect state of hardware */
	queue->tx_head = 0;
	queue->tx_tail = 0;

	/* Housework before enabling TX IRQ */
	macb_writel(bp, TSR, macb_readl(bp, TSR));
	queue_writel(queue, IER, MACB_TX_INT_FLAGS);

	/* Now we are ready to start transmission again */
	netif_tx_start_all_queues(bp->dev);
	macb_writel(bp, NCR, macb_readl(bp, NCR) | MACB_BIT(TSTART));

	spin_unlock_irqrestore(&bp->lock, flags);
}

static void macb_tx_interrupt(struct macb_queue *queue)
{
	unsigned int tail;
	unsigned int head;
	u32 status;
	struct macb *bp = queue->bp;
	u16 queue_index = queue - bp->queues;

	status = macb_readl(bp, TSR);
	macb_writel(bp, TSR, status);

	if (bp->caps & MACB_CAPS_ISR_CLEAR_ON_WRITE)
		queue_writel(queue, ISR, MACB_BIT(TCOMP));

	netdev_vdbg(bp->dev, "macb_tx_interrupt status = 0x%03lx\n",
		    (unsigned long)status);

	head = queue->tx_head;
	for (tail = queue->tx_tail; tail != head; tail++) {
		struct macb_tx_skb	*tx_skb;
		struct sk_buff		*skb;
		struct macb_dma_desc	*desc;
		u32			ctrl;

		desc = macb_tx_desc(queue, tail);

		/* Make hw descriptor updates visible to CPU */
		rmb();

		ctrl = desc->ctrl;

		/* TX_USED bit is only set by hardware on the very first buffer
		 * descriptor of the transmitted frame.
		 */
		if (!(ctrl & MACB_BIT(TX_USED)))
			break;

		/* Process all buffers of the current transmitted frame */
		for (;; tail++) {
			tx_skb = macb_tx_skb(queue, tail);
			skb = tx_skb->skb;

			/* First, update TX stats if needed */
			if (skb) {
				if (gem_ptp_do_txstamp(queue, skb, desc) == 0) {
					/* skb now belongs to timestamp buffer
					 * and will be removed later
					 */
					tx_skb->skb = NULL;
				}
				netdev_vdbg(bp->dev, "skb %u (data %p) TX complete\n",
					    macb_tx_ring_wrap(bp, tail),
					    skb->data);
				bp->dev->stats.tx_packets++;
				bp->dev->stats.tx_bytes += skb->len;
			}

			/* Now we can safely release resources */
			macb_tx_unmap(bp, tx_skb);

			/* skb is set only for the last buffer of the frame.
			 * WARNING: at this point skb has been freed by
			 * macb_tx_unmap().
			 */
			if (skb)
				break;
		}
	}

	queue->tx_tail = tail;
	if (__netif_subqueue_stopped(bp->dev, queue_index) &&
	    CIRC_CNT(queue->tx_head, queue->tx_tail,
		     bp->tx_ring_size) <= MACB_TX_WAKEUP_THRESH(bp))
		netif_wake_subqueue(bp->dev, queue_index);
}

static void gem_rx_refill(struct macb *bp)
{
	unsigned int		entry;
	struct sk_buff		*skb;
	dma_addr_t		paddr;
	struct macb_dma_desc *desc;

	while (CIRC_SPACE(bp->rx_prepared_head, bp->rx_tail,
			  bp->rx_ring_size) > 0) {
		entry = macb_rx_ring_wrap(bp, bp->rx_prepared_head);

		/* Make hw descriptor updates visible to CPU */
		rmb();

		bp->rx_prepared_head++;
		desc = macb_rx_desc(bp, entry);

		if (!bp->rx_skbuff[entry]) {
			/* allocate sk_buff for this free entry in ring */
			skb = netdev_alloc_skb(bp->dev, bp->rx_buffer_size);
			if (unlikely(!skb)) {
				netdev_err(bp->dev,
					   "Unable to allocate sk_buff\n");
				break;
			}

			/* now fill corresponding descriptor entry */
			paddr = dma_map_single(&bp->pdev->dev, skb->data,
					       bp->rx_buffer_size,
					       DMA_FROM_DEVICE);
			if (dma_mapping_error(&bp->pdev->dev, paddr)) {
				dev_kfree_skb(skb);
				break;
			}

			bp->rx_skbuff[entry] = skb;

			if (entry == bp->rx_ring_size - 1)
				paddr |= MACB_BIT(RX_WRAP);
			macb_set_addr(bp, desc, paddr);
			desc->ctrl = 0;

			/* properly align Ethernet header */
			skb_reserve(skb, NET_IP_ALIGN);
		} else {
			desc->addr &= ~MACB_BIT(RX_USED);
			desc->ctrl = 0;
		}
	}

	/* Make descriptor updates visible to hardware */
	wmb();

	netdev_vdbg(bp->dev, "rx ring: prepared head %d, tail %d\n",
		    bp->rx_prepared_head, bp->rx_tail);
}

/* Mark DMA descriptors from begin up to and not including end as unused */
static void discard_partial_frame(struct macb *bp, unsigned int begin,
				  unsigned int end)
{
	unsigned int frag;

	for (frag = begin; frag != end; frag++) {
		struct macb_dma_desc *desc = macb_rx_desc(bp, frag);

		desc->addr &= ~MACB_BIT(RX_USED);
	}

	/* Make descriptor updates visible to hardware */
	wmb();

	/* When this happens, the hardware stats registers for
	 * whatever caused this is updated, so we don't have to record
	 * anything.
	 */
}

static int macb_validate_hw_csum(struct sk_buff *skb)
{
	u32 pkt_csum = *((u32 *)&skb->data[skb->len - ETH_FCS_LEN]);
	u32 csum  = ~crc32_le(~0, skb_mac_header(skb),
			skb->len + ETH_HLEN - ETH_FCS_LEN);

	return (pkt_csum != csum);
}

static int gem_rx(struct macb *bp, int budget)
{
	unsigned int		len;
	unsigned int		entry;
	struct sk_buff		*skb;
	struct macb_dma_desc	*desc;
	int			count = 0;

	while (count < budget) {
		u32 ctrl;
		dma_addr_t addr;
		bool rxused;

		entry = macb_rx_ring_wrap(bp, bp->rx_tail);

		desc = macb_rx_desc(bp, entry);

		/* Make hw descriptor updates visible to CPU */
		rmb();

		rxused = (desc->addr & MACB_BIT(RX_USED)) ? true : false;
		addr = macb_get_addr(bp, desc);
		ctrl = desc->ctrl;

		if (!rxused)
			break;

		bp->rx_tail++;
		count++;

		if (!(ctrl & MACB_BIT(RX_SOF) && ctrl & MACB_BIT(RX_EOF))) {
			netdev_err(bp->dev,
				   "not whole frame pointed by descriptor\n");
			bp->dev->stats.rx_dropped++;
			break;
		}
		skb = bp->rx_skbuff[entry];
		if (unlikely(!skb)) {
			netdev_err(bp->dev,
				   "inconsistent Rx descriptor chain\n");
			bp->dev->stats.rx_dropped++;
			break;
		}
		/* now everything is ready for receiving packet */
		bp->rx_skbuff[entry] = NULL;
		len = ctrl & bp->rx_frm_len_mask;

		netdev_vdbg(bp->dev, "gem_rx %u (len %u)\n", entry, len);

		skb_put(skb, len);
		dma_unmap_single(&bp->pdev->dev, addr,
				 bp->rx_buffer_size, DMA_FROM_DEVICE);

		skb->protocol = eth_type_trans(skb, bp->dev);

		/* Validate MAC fcs if RX checsum offload disabled */
		if (!(bp->dev->features & NETIF_F_RXCSUM)) {
			if (macb_validate_hw_csum(skb)) {
				netdev_err(bp->dev, "incorrect FCS\n");
				bp->dev->stats.rx_dropped++;
				break;
			}
		}

		skb_checksum_none_assert(skb);
		if (bp->dev->features & NETIF_F_RXCSUM &&
		    !(bp->dev->flags & IFF_PROMISC) &&
		    GEM_BFEXT(RX_CSUM, ctrl) & GEM_RX_CSUM_CHECKED_MASK)
			skb->ip_summed = CHECKSUM_UNNECESSARY;

		bp->dev->stats.rx_packets++;
		bp->dev->stats.rx_bytes += skb->len;

		gem_ptp_do_rxstamp(bp, skb, desc);

#if defined(DEBUG) && defined(VERBOSE_DEBUG)
		netdev_vdbg(bp->dev, "received skb of length %u, csum: %08x\n",
			    skb->len, skb->csum);
		print_hex_dump(KERN_DEBUG, " mac: ", DUMP_PREFIX_ADDRESS, 16, 1,
			       skb_mac_header(skb), 16, true);
		print_hex_dump(KERN_DEBUG, "data: ", DUMP_PREFIX_ADDRESS, 16, 1,
			       skb->data, 32, true);
#endif

		netif_receive_skb(skb);
	}

	gem_rx_refill(bp);

	return count;
}

static int macb_rx_frame(struct macb *bp, unsigned int first_frag,
			 unsigned int last_frag)
{
	unsigned int len;
	unsigned int frag;
	unsigned int offset;
	struct sk_buff *skb;
	struct macb_dma_desc *desc;

	desc = macb_rx_desc(bp, last_frag);
	len = desc->ctrl & bp->rx_frm_len_mask;

	netdev_vdbg(bp->dev, "macb_rx_frame frags %u - %u (len %u)\n",
		macb_rx_ring_wrap(bp, first_frag),
		macb_rx_ring_wrap(bp, last_frag), len);

	/* The ethernet header starts NET_IP_ALIGN bytes into the
	 * first buffer. Since the header is 14 bytes, this makes the
	 * payload word-aligned.
	 *
	 * Instead of calling skb_reserve(NET_IP_ALIGN), we just copy
	 * the two padding bytes into the skb so that we avoid hitting
	 * the slowpath in memcpy(), and pull them off afterwards.
	 */
	skb = netdev_alloc_skb(bp->dev, len + NET_IP_ALIGN);
	if (!skb) {
		bp->dev->stats.rx_dropped++;
		for (frag = first_frag; ; frag++) {
			desc = macb_rx_desc(bp, frag);
			desc->addr &= ~MACB_BIT(RX_USED);
			if (frag == last_frag)
				break;
		}

		/* Make descriptor updates visible to hardware */
		wmb();

		return 1;
	}

	offset = 0;
	len += NET_IP_ALIGN;
	skb_checksum_none_assert(skb);
	skb_put(skb, len);

	for (frag = first_frag; ; frag++) {
		unsigned int frag_len = bp->rx_buffer_size;

		if (offset + frag_len > len) {
			if (unlikely(frag != last_frag)) {
				dev_kfree_skb_any(skb);
				return -1;
			}
			frag_len = len - offset;
		}
		skb_copy_to_linear_data_offset(skb, offset,
					       macb_rx_buffer(bp, frag),
					       frag_len);
		offset += bp->rx_buffer_size;
		desc = macb_rx_desc(bp, frag);
		desc->addr &= ~MACB_BIT(RX_USED);

		if (frag == last_frag)
			break;
	}

	/* Validate MAC fcs if RX checsum offload disabled */
	if (!(bp->dev->features & NETIF_F_RXCSUM)) {
		if (macb_validate_hw_csum(skb)) {
			netdev_err(bp->dev, "incorrect FCS\n");
			bp->dev->stats.rx_dropped++;

			/* Make descriptor updates visible to hardware */
			wmb();

			return 1;
		}
	}

	/* Make descriptor updates visible to hardware */
	wmb();

	__skb_pull(skb, NET_IP_ALIGN);
	skb->protocol = eth_type_trans(skb, bp->dev);

	bp->dev->stats.rx_packets++;
	bp->dev->stats.rx_bytes += skb->len;
	netdev_vdbg(bp->dev, "received skb of length %u, csum: %08x\n",
		    skb->len, skb->csum);
	netif_receive_skb(skb);

	return 0;
}

static inline void macb_init_rx_ring(struct macb *bp)
{
	dma_addr_t addr;
	struct macb_dma_desc *desc = NULL;
	int i;

	addr = bp->rx_buffers_dma;
	for (i = 0; i < bp->rx_ring_size; i++) {
		desc = macb_rx_desc(bp, i);
		macb_set_addr(bp, desc, addr);
		desc->ctrl = 0;
		addr += bp->rx_buffer_size;
	}
	desc->addr |= MACB_BIT(RX_WRAP);
	bp->rx_tail = 0;
}

static int macb_rx(struct macb *bp, int budget)
{
	bool reset_rx_queue = false;
	int received = 0;
	unsigned int tail;
	int first_frag = -1;

	for (tail = bp->rx_tail; budget > 0; tail++) {
		struct macb_dma_desc *desc = macb_rx_desc(bp, tail);
		u32 ctrl;

		/* Make hw descriptor updates visible to CPU */
		rmb();

		ctrl = desc->ctrl;

		if (!(desc->addr & MACB_BIT(RX_USED)))
			break;

		if (ctrl & MACB_BIT(RX_SOF)) {
			if (first_frag != -1)
				discard_partial_frame(bp, first_frag, tail);
			first_frag = tail;
		}

		if (ctrl & MACB_BIT(RX_EOF)) {
			int dropped;

			if (unlikely(first_frag == -1)) {
				reset_rx_queue = true;
				continue;
			}

			dropped = macb_rx_frame(bp, first_frag, tail);
			first_frag = -1;
			if (unlikely(dropped < 0)) {
				reset_rx_queue = true;
				continue;
			}
			if (!dropped) {
				received++;
				budget--;
			}
		}
	}

	if (unlikely(reset_rx_queue)) {
		unsigned long flags;
		u32 ctrl;

		netdev_err(bp->dev, "RX queue corruption: reset it\n");

		spin_lock_irqsave(&bp->lock, flags);

		ctrl = macb_readl(bp, NCR);
		macb_writel(bp, NCR, ctrl & ~MACB_BIT(RE));

		macb_init_rx_ring(bp);
		macb_writel(bp, RBQP, bp->rx_ring_dma);

		macb_writel(bp, NCR, ctrl | MACB_BIT(RE));

		spin_unlock_irqrestore(&bp->lock, flags);
		return received;
	}

	if (first_frag != -1)
		bp->rx_tail = first_frag;
	else
		bp->rx_tail = tail;

	return received;
}

static int macb_poll(struct napi_struct *napi, int budget)
{
	struct macb *bp = container_of(napi, struct macb, napi);
	int work_done;
	u32 status;

	status = macb_readl(bp, RSR);
	macb_writel(bp, RSR, status);

	work_done = 0;

	netdev_vdbg(bp->dev, "poll: status = %08lx, budget = %d\n",
		    (unsigned long)status, budget);

	work_done = bp->macbgem_ops.mog_rx(bp, budget);
	if (work_done < budget) {
		napi_complete_done(napi, work_done);

		/* Packets received while interrupts were disabled */
		status = macb_readl(bp, RSR);
		if (status) {
			if (bp->caps & MACB_CAPS_ISR_CLEAR_ON_WRITE)
				macb_writel(bp, ISR, MACB_BIT(RCOMP));
			napi_reschedule(napi);
		} else {
			macb_writel(bp, IER, MACB_RX_INT_FLAGS);
		}
	}

	/* TODO: Handle errors */

	return work_done;
}

static void macb_hresp_error_task(unsigned long data)
{
	struct macb *bp = (struct macb *)data;
	struct net_device *dev = bp->dev;
	struct macb_queue *queue = bp->queues;
	unsigned int q;
	u32 ctrl;

	for (q = 0, queue = bp->queues; q < bp->num_queues; ++q, ++queue) {
		queue_writel(queue, IDR, MACB_RX_INT_FLAGS |
					 MACB_TX_INT_FLAGS |
					 MACB_BIT(HRESP));
	}
	ctrl = macb_readl(bp, NCR);
	ctrl &= ~(MACB_BIT(RE) | MACB_BIT(TE));
	macb_writel(bp, NCR, ctrl);

	netif_tx_stop_all_queues(dev);
	netif_carrier_off(dev);

	bp->macbgem_ops.mog_init_rings(bp);

	macb_writel(bp, RBQP, lower_32_bits(bp->rx_ring_dma));
#ifdef CONFIG_ARCH_DMA_ADDR_T_64BIT
	if (bp->hw_dma_cap & HW_DMA_CAP_64B)
		macb_writel(bp, RBQPH, upper_32_bits(bp->rx_ring_dma));
#endif
	for (q = 0, queue = bp->queues; q < bp->num_queues; ++q, ++queue) {
		queue_writel(queue, TBQP, lower_32_bits(queue->tx_ring_dma));
#ifdef CONFIG_ARCH_DMA_ADDR_T_64BIT
		if (bp->hw_dma_cap & HW_DMA_CAP_64B)
			queue_writel(queue, TBQPH, upper_32_bits(queue->tx_ring_dma));
#endif
		/* We only use the first queue at the moment. Remaining
		 * queues must be tied-off before we enable the receiver.
		 *
		 * See the documentation for receive_q1_ptr for more info.
		 */
		if (q)
			queue_writel(queue, RBQP,
				     lower_32_bits(bp->rx_ring_tieoff_dma));

		/* Enable interrupts */
		queue_writel(queue, IER,
			     MACB_RX_INT_FLAGS |
			     MACB_TX_INT_FLAGS |
			     MACB_BIT(HRESP));
	}

	ctrl |= MACB_BIT(RE) | MACB_BIT(TE);
	macb_writel(bp, NCR, ctrl);

	netif_carrier_on(dev);
	netif_tx_start_all_queues(dev);
}

static irqreturn_t macb_interrupt(int irq, void *dev_id)
{
	struct macb_queue *queue = dev_id;
	struct macb *bp = queue->bp;
	struct net_device *dev = bp->dev;
	u32 status, ctrl;

	status = queue_readl(queue, ISR);

	if (unlikely(!status))
		return IRQ_NONE;

	spin_lock(&bp->lock);

	while (status) {
		if (status & MACB_BIT(WOL)) {
			if (bp->caps & MACB_CAPS_ISR_CLEAR_ON_WRITE)
				queue_writel(queue, ISR, MACB_BIT(WOL));
			break;
		}

		/* close possible race with dev_close */
		if (unlikely(!netif_running(dev))) {
			queue_writel(queue, IDR, -1);
			if (bp->caps & MACB_CAPS_ISR_CLEAR_ON_WRITE)
				queue_writel(queue, ISR, -1);
			break;
		}

		netdev_vdbg(bp->dev, "queue = %u, isr = 0x%08lx\n",
			    (unsigned int)(queue - bp->queues),
			    (unsigned long)status);

		if (status & MACB_RX_INT_FLAGS) {
			/* There's no point taking any more interrupts
			 * until we have processed the buffers. The
			 * scheduling call may fail if the poll routine
			 * is already scheduled, so disable interrupts
			 * now.
			 */
			queue_writel(queue, IDR, MACB_RX_INT_FLAGS);
			if (bp->caps & MACB_CAPS_ISR_CLEAR_ON_WRITE)
				queue_writel(queue, ISR, MACB_BIT(RCOMP));

			if (napi_schedule_prep(&bp->napi)) {
				netdev_vdbg(bp->dev, "scheduling RX softirq\n");
				__napi_schedule(&bp->napi);
			}
		}

		if (unlikely(status & (MACB_TX_ERR_FLAGS))) {
			queue_writel(queue, IDR, MACB_TX_INT_FLAGS);
			schedule_work(&queue->tx_error_task);

			if (bp->caps & MACB_CAPS_ISR_CLEAR_ON_WRITE)
				queue_writel(queue, ISR, MACB_TX_ERR_FLAGS);

			break;
		}

		if (status & MACB_BIT(TCOMP))
			macb_tx_interrupt(queue);

		/* Link change detection isn't possible with RMII, so we'll
		 * add that if/when we get our hands on a full-blown MII PHY.
		 */

		/* There is a hardware issue under heavy load where DMA can
		 * stop, this causes endless "used buffer descriptor read"
		 * interrupts but it can be cleared by re-enabling RX. See
		 * the at91 manual, section 41.3.1 or the Zynq manual
		 * section 16.7.4 for details.
		 */
		if (status & MACB_BIT(RXUBR)) {
			ctrl = macb_readl(bp, NCR);
			macb_writel(bp, NCR, ctrl & ~MACB_BIT(RE));
			wmb();
			macb_writel(bp, NCR, ctrl | MACB_BIT(RE));

			if (bp->caps & MACB_CAPS_ISR_CLEAR_ON_WRITE)
				queue_writel(queue, ISR, MACB_BIT(RXUBR));
		}

		if (status & MACB_BIT(ISR_ROVR)) {
			/* We missed at least one packet */
			if (macb_is_gem(bp))
				bp->hw_stats.gem.rx_overruns++;
			else
				bp->hw_stats.macb.rx_overruns++;

			if (bp->caps & MACB_CAPS_ISR_CLEAR_ON_WRITE)
				queue_writel(queue, ISR, MACB_BIT(ISR_ROVR));
		}

		if (status & MACB_BIT(HRESP)) {
			tasklet_schedule(&bp->hresp_err_tasklet);
			netdev_err(dev, "DMA bus error: HRESP not OK\n");

			if (bp->caps & MACB_CAPS_ISR_CLEAR_ON_WRITE)
				queue_writel(queue, ISR, MACB_BIT(HRESP));
		}
		status = queue_readl(queue, ISR);
	}

	spin_unlock(&bp->lock);

	return IRQ_HANDLED;
}

#ifdef CONFIG_NET_POLL_CONTROLLER
/* Polling receive - used by netconsole and other diagnostic tools
 * to allow network i/o with interrupts disabled.
 */
static void macb_poll_controller(struct net_device *dev)
{
	struct macb *bp = netdev_priv(dev);
	struct macb_queue *queue;
	unsigned long flags;
	unsigned int q;

	local_irq_save(flags);
	for (q = 0, queue = bp->queues; q < bp->num_queues; ++q, ++queue)
		macb_interrupt(dev->irq, queue);
	local_irq_restore(flags);
}
#endif

static unsigned int macb_tx_map(struct macb *bp,
				struct macb_queue *queue,
				struct sk_buff *skb,
				unsigned int hdrlen)
{
	dma_addr_t mapping;
	unsigned int len, entry, i, tx_head = queue->tx_head;
	struct macb_tx_skb *tx_skb = NULL;
	struct macb_dma_desc *desc;
	unsigned int offset, size, count = 0;
	unsigned int f, nr_frags = skb_shinfo(skb)->nr_frags;
	unsigned int eof = 1, mss_mfs = 0;
	u32 ctrl, lso_ctrl = 0, seq_ctrl = 0;

	/* LSO */
	if (skb_shinfo(skb)->gso_size != 0) {
		if (ip_hdr(skb)->protocol == IPPROTO_UDP)
			/* UDP - UFO */
			lso_ctrl = MACB_LSO_UFO_ENABLE;
		else
			/* TCP - TSO */
			lso_ctrl = MACB_LSO_TSO_ENABLE;
	}

	/* First, map non-paged data */
	len = skb_headlen(skb);

	/* first buffer length */
	size = hdrlen;

	offset = 0;
	while (len) {
		entry = macb_tx_ring_wrap(bp, tx_head);
		tx_skb = &queue->tx_skb[entry];

		mapping = dma_map_single(&bp->pdev->dev,
					 skb->data + offset,
					 size, DMA_TO_DEVICE);
		if (dma_mapping_error(&bp->pdev->dev, mapping))
			goto dma_error;

		/* Save info to properly release resources */
		tx_skb->skb = NULL;
		tx_skb->mapping = mapping;
		tx_skb->size = size;
		tx_skb->mapped_as_page = false;

		len -= size;
		offset += size;
		count++;
		tx_head++;

		size = min(len, bp->max_tx_length);
	}

	/* Then, map paged data from fragments */
	for (f = 0; f < nr_frags; f++) {
		const skb_frag_t *frag = &skb_shinfo(skb)->frags[f];

		len = skb_frag_size(frag);
		offset = 0;
		while (len) {
			size = min(len, bp->max_tx_length);
			entry = macb_tx_ring_wrap(bp, tx_head);
			tx_skb = &queue->tx_skb[entry];

			mapping = skb_frag_dma_map(&bp->pdev->dev, frag,
						   offset, size, DMA_TO_DEVICE);
			if (dma_mapping_error(&bp->pdev->dev, mapping))
				goto dma_error;

			/* Save info to properly release resources */
			tx_skb->skb = NULL;
			tx_skb->mapping = mapping;
			tx_skb->size = size;
			tx_skb->mapped_as_page = true;

			len -= size;
			offset += size;
			count++;
			tx_head++;
		}
	}

	/* Should never happen */
	if (unlikely(!tx_skb)) {
		netdev_err(bp->dev, "BUG! empty skb!\n");
		return 0;
	}

	/* This is the last buffer of the frame: save socket buffer */
	tx_skb->skb = skb;

	/* Update TX ring: update buffer descriptors in reverse order
	 * to avoid race condition
	 */

	/* Set 'TX_USED' bit in buffer descriptor at tx_head position
	 * to set the end of TX queue
	 */
	i = tx_head;
	entry = macb_tx_ring_wrap(bp, i);
	ctrl = MACB_BIT(TX_USED);
	desc = macb_tx_desc(queue, entry);
	desc->ctrl = ctrl;

	if (lso_ctrl) {
		if (lso_ctrl == MACB_LSO_UFO_ENABLE)
			/* include header and FCS in value given to h/w */
			mss_mfs = skb_shinfo(skb)->gso_size +
					skb_transport_offset(skb) +
					ETH_FCS_LEN;
		else /* TSO */ {
			mss_mfs = skb_shinfo(skb)->gso_size;
			/* TCP Sequence Number Source Select
			 * can be set only for TSO
			 */
			seq_ctrl = 0;
		}
	}

	do {
		i--;
		entry = macb_tx_ring_wrap(bp, i);
		tx_skb = &queue->tx_skb[entry];
		desc = macb_tx_desc(queue, entry);

		ctrl = (u32)tx_skb->size;
		if (eof) {
			ctrl |= MACB_BIT(TX_LAST);
			eof = 0;
		}
		if (unlikely(entry == (bp->tx_ring_size - 1)))
			ctrl |= MACB_BIT(TX_WRAP);

		/* First descriptor is header descriptor */
		if (i == queue->tx_head) {
			ctrl |= MACB_BF(TX_LSO, lso_ctrl);
			ctrl |= MACB_BF(TX_TCP_SEQ_SRC, seq_ctrl);
		} else
			/* Only set MSS/MFS on payload descriptors
			 * (second or later descriptor)
			 */
			ctrl |= MACB_BF(MSS_MFS, mss_mfs);

		/* Set TX buffer descriptor */
		macb_set_addr(bp, desc, tx_skb->mapping);
		/* desc->addr must be visible to hardware before clearing
		 * 'TX_USED' bit in desc->ctrl.
		 */
		wmb();
		desc->ctrl = ctrl;
	} while (i != queue->tx_head);

	queue->tx_head = tx_head;

	return count;

dma_error:
	netdev_err(bp->dev, "TX DMA map failed\n");

	for (i = queue->tx_head; i != tx_head; i++) {
		tx_skb = macb_tx_skb(queue, i);

		macb_tx_unmap(bp, tx_skb);
	}

	return 0;
}

static netdev_features_t macb_features_check(struct sk_buff *skb,
					     struct net_device *dev,
					     netdev_features_t features)
{
	unsigned int nr_frags, f;
	unsigned int hdrlen;

	/* Validate LSO compatibility */

	/* there is only one buffer */
	if (!skb_is_nonlinear(skb))
		return features;

	/* length of header */
	hdrlen = skb_transport_offset(skb);
	if (ip_hdr(skb)->protocol == IPPROTO_TCP)
		hdrlen += tcp_hdrlen(skb);

	/* For LSO:
	 * When software supplies two or more payload buffers all payload buffers
	 * apart from the last must be a multiple of 8 bytes in size.
	 */
	if (!IS_ALIGNED(skb_headlen(skb) - hdrlen, MACB_TX_LEN_ALIGN))
		return features & ~MACB_NETIF_LSO;

	nr_frags = skb_shinfo(skb)->nr_frags;
	/* No need to check last fragment */
	nr_frags--;
	for (f = 0; f < nr_frags; f++) {
		const skb_frag_t *frag = &skb_shinfo(skb)->frags[f];

		if (!IS_ALIGNED(skb_frag_size(frag), MACB_TX_LEN_ALIGN))
			return features & ~MACB_NETIF_LSO;
	}
	return features;
}

static inline int macb_clear_csum(struct sk_buff *skb)
{
	/* no change for packets without checksum offloading */
	if (skb->ip_summed != CHECKSUM_PARTIAL)
		return 0;

	/* make sure we can modify the header */
	if (unlikely(skb_cow_head(skb, 0)))
		return -1;

	/* initialize checksum field
	 * This is required - at least for Zynq, which otherwise calculates
	 * wrong UDP header checksums for UDP packets with UDP data len <=2
	 */
	*(__sum16 *)(skb_checksum_start(skb) + skb->csum_offset) = 0;
	return 0;
}

static int macb_start_xmit(struct sk_buff *skb, struct net_device *dev)
{
	u16 queue_index = skb_get_queue_mapping(skb);
	struct macb *bp = netdev_priv(dev);
	struct macb_queue *queue = &bp->queues[queue_index];
	unsigned long flags;
	unsigned int desc_cnt, nr_frags, frag_size, f;
	unsigned int hdrlen;
	bool is_lso, is_udp = 0;

	is_lso = (skb_shinfo(skb)->gso_size != 0);

	if (is_lso) {
		is_udp = !!(ip_hdr(skb)->protocol == IPPROTO_UDP);

		/* length of headers */
		if (is_udp)
			/* only queue eth + ip headers separately for UDP */
			hdrlen = skb_transport_offset(skb);
		else
			hdrlen = skb_transport_offset(skb) + tcp_hdrlen(skb);
		if (skb_headlen(skb) < hdrlen) {
			netdev_err(bp->dev, "Error - LSO headers fragmented!!!\n");
			/* if this is required, would need to copy to single buffer */
			return NETDEV_TX_BUSY;
		}
	} else
		hdrlen = min(skb_headlen(skb), bp->max_tx_length);

#if defined(DEBUG) && defined(VERBOSE_DEBUG)
	netdev_vdbg(bp->dev,
		    "start_xmit: queue %hu len %u head %p data %p tail %p end %p\n",
		    queue_index, skb->len, skb->head, skb->data,
		    skb_tail_pointer(skb), skb_end_pointer(skb));
	print_hex_dump(KERN_DEBUG, "data: ", DUMP_PREFIX_OFFSET, 16, 1,
		       skb->data, 16, true);
#endif

	/* Count how many TX buffer descriptors are needed to send this
	 * socket buffer: skb fragments of jumbo frames may need to be
	 * split into many buffer descriptors.
	 */
	if (is_lso && (skb_headlen(skb) > hdrlen))
		/* extra header descriptor if also payload in first buffer */
		desc_cnt = DIV_ROUND_UP((skb_headlen(skb) - hdrlen), bp->max_tx_length) + 1;
	else
		desc_cnt = DIV_ROUND_UP(skb_headlen(skb), bp->max_tx_length);
	nr_frags = skb_shinfo(skb)->nr_frags;
	for (f = 0; f < nr_frags; f++) {
		frag_size = skb_frag_size(&skb_shinfo(skb)->frags[f]);
		desc_cnt += DIV_ROUND_UP(frag_size, bp->max_tx_length);
	}

	spin_lock_irqsave(&bp->lock, flags);

	/* This is a hard error, log it. */
	if (CIRC_SPACE(queue->tx_head, queue->tx_tail,
		       bp->tx_ring_size) < desc_cnt) {
		netif_stop_subqueue(dev, queue_index);
		spin_unlock_irqrestore(&bp->lock, flags);
		netdev_dbg(bp->dev, "tx_head = %u, tx_tail = %u\n",
			   queue->tx_head, queue->tx_tail);
		return NETDEV_TX_BUSY;
	}

	if (macb_clear_csum(skb)) {
		dev_kfree_skb_any(skb);
		goto unlock;
	}

	/* Map socket buffer for DMA transfer */
	if (!macb_tx_map(bp, queue, skb, hdrlen)) {
		dev_kfree_skb_any(skb);
		goto unlock;
	}

	/* Make newly initialized descriptor visible to hardware */
	wmb();
	skb_tx_timestamp(skb);

	macb_writel(bp, NCR, macb_readl(bp, NCR) | MACB_BIT(TSTART));

	if (CIRC_SPACE(queue->tx_head, queue->tx_tail, bp->tx_ring_size) < 1)
		netif_stop_subqueue(dev, queue_index);

unlock:
	spin_unlock_irqrestore(&bp->lock, flags);

	return NETDEV_TX_OK;
}

static void macb_init_rx_buffer_size(struct macb *bp, size_t size)
{
	if (!macb_is_gem(bp)) {
		bp->rx_buffer_size = MACB_RX_BUFFER_SIZE;
	} else {
		bp->rx_buffer_size = size;

		if (bp->rx_buffer_size % RX_BUFFER_MULTIPLE) {
			netdev_dbg(bp->dev,
				   "RX buffer must be multiple of %d bytes, expanding\n",
				   RX_BUFFER_MULTIPLE);
			bp->rx_buffer_size =
				roundup(bp->rx_buffer_size, RX_BUFFER_MULTIPLE);
		}
	}

	netdev_dbg(bp->dev, "mtu [%u] rx_buffer_size [%zu]\n",
		   bp->dev->mtu, bp->rx_buffer_size);
}

static void gem_free_rx_buffers(struct macb *bp)
{
	struct sk_buff		*skb;
	struct macb_dma_desc	*desc;
	dma_addr_t		addr;
	int i;

	if (!bp->rx_skbuff)
		return;

	for (i = 0; i < bp->rx_ring_size; i++) {
		skb = bp->rx_skbuff[i];

		if (!skb)
			continue;

		desc = macb_rx_desc(bp, i);
		addr = macb_get_addr(bp, desc);

		dma_unmap_single(&bp->pdev->dev, addr, bp->rx_buffer_size,
				 DMA_FROM_DEVICE);
		dev_kfree_skb_any(skb);
		skb = NULL;
	}

	kfree(bp->rx_skbuff);
	bp->rx_skbuff = NULL;
}

static void macb_free_rx_buffers(struct macb *bp)
{
	if (bp->rx_buffers) {
		dma_free_coherent(&bp->pdev->dev,
				  bp->rx_ring_size * bp->rx_buffer_size,
				  bp->rx_buffers, bp->rx_buffers_dma);
		bp->rx_buffers = NULL;
	}
}

static void macb_free_consistent(struct macb *bp)
{
	struct macb_queue *queue;
	unsigned int q;

	bp->macbgem_ops.mog_free_rx_buffers(bp);
	if (bp->rx_ring) {
		dma_free_coherent(&bp->pdev->dev, RX_RING_BYTES(bp),
				  bp->rx_ring, bp->rx_ring_dma);
		bp->rx_ring = NULL;
	}

	if (bp->rx_ring_tieoff) {
		dma_free_coherent(&bp->pdev->dev, macb_dma_desc_get_size(bp),
				  bp->rx_ring_tieoff, bp->rx_ring_tieoff_dma);
		bp->rx_ring_tieoff = NULL;
	}

	for (q = 0, queue = bp->queues; q < bp->num_queues; ++q, ++queue) {
		kfree(queue->tx_skb);
		queue->tx_skb = NULL;
		if (queue->tx_ring) {
			dma_free_coherent(&bp->pdev->dev, TX_RING_BYTES(bp),
					  queue->tx_ring, queue->tx_ring_dma);
			queue->tx_ring = NULL;
		}
	}
}

static int gem_alloc_rx_buffers(struct macb *bp)
{
	int size;

	size = bp->rx_ring_size * sizeof(struct sk_buff *);
	bp->rx_skbuff = kzalloc(size, GFP_KERNEL);
	if (!bp->rx_skbuff)
		return -ENOMEM;
	else
		netdev_dbg(bp->dev,
			   "Allocated %d RX struct sk_buff entries at %p\n",
			   bp->rx_ring_size, bp->rx_skbuff);
	return 0;
}

static int macb_alloc_rx_buffers(struct macb *bp)
{
	int size;

	size = bp->rx_ring_size * bp->rx_buffer_size;
	bp->rx_buffers = dma_alloc_coherent(&bp->pdev->dev, size,
					    &bp->rx_buffers_dma, GFP_KERNEL);
	if (!bp->rx_buffers)
		return -ENOMEM;

	netdev_dbg(bp->dev,
		   "Allocated RX buffers of %d bytes at %08lx (mapped %p)\n",
		   size, (unsigned long)bp->rx_buffers_dma, bp->rx_buffers);
	return 0;
}

static int macb_alloc_consistent(struct macb *bp)
{
	struct macb_queue *queue;
	unsigned int q;
	int size;

	for (q = 0, queue = bp->queues; q < bp->num_queues; ++q, ++queue) {
		size = TX_RING_BYTES(bp);
		queue->tx_ring = dma_alloc_coherent(&bp->pdev->dev, size,
						    &queue->tx_ring_dma,
						    GFP_KERNEL);
		if (!queue->tx_ring)
			goto out_err;
		netdev_dbg(bp->dev,
			   "Allocated TX ring for queue %u of %d bytes at %08lx (mapped %p)\n",
			   q, size, (unsigned long)queue->tx_ring_dma,
			   queue->tx_ring);

		size = bp->tx_ring_size * sizeof(struct macb_tx_skb);
		queue->tx_skb = kmalloc(size, GFP_KERNEL);
		if (!queue->tx_skb)
			goto out_err;
	}

	size = RX_RING_BYTES(bp);
	bp->rx_ring = dma_alloc_coherent(&bp->pdev->dev, size,
					 &bp->rx_ring_dma, GFP_KERNEL);
	if (!bp->rx_ring)
		goto out_err;

	/* If we have more than one queue, allocate a tie off descriptor
	 * that will be used to disable unused RX queues.
	 */
	if (bp->num_queues > 1) {
		bp->rx_ring_tieoff = dma_alloc_coherent(&bp->pdev->dev,
						macb_dma_desc_get_size(bp),
						&bp->rx_ring_tieoff_dma,
						GFP_KERNEL);
		if (!bp->rx_ring_tieoff)
			goto out_err;
	}

	netdev_dbg(bp->dev,
		   "Allocated RX ring of %d bytes at %08lx (mapped %p)\n",
		   size, (unsigned long)bp->rx_ring_dma, bp->rx_ring);

	if (bp->macbgem_ops.mog_alloc_rx_buffers(bp))
		goto out_err;

	return 0;

out_err:
	macb_free_consistent(bp);
	return -ENOMEM;
}

static void macb_init_tieoff(struct macb *bp)
{
	struct macb_dma_desc *d = bp->rx_ring_tieoff;

	if (bp->num_queues > 1) {
		/* Setup a wrapping descriptor with no free slots
		 * (WRAP and USED) to tie off/disable unused RX queues.
		 */
		macb_set_addr(bp, d, MACB_BIT(RX_WRAP) | MACB_BIT(RX_USED));
		d->ctrl = 0;
	}
}

static void gem_init_rings(struct macb *bp)
{
	struct macb_queue *queue;
	struct macb_dma_desc *desc = NULL;
	unsigned int q;
	int i;

	for (q = 0, queue = bp->queues; q < bp->num_queues; ++q, ++queue) {
		for (i = 0; i < bp->tx_ring_size; i++) {
			desc = macb_tx_desc(queue, i);
			macb_set_addr(bp, desc, 0);
			desc->ctrl = MACB_BIT(TX_USED);
		}
		desc->ctrl |= MACB_BIT(TX_WRAP);
		queue->tx_head = 0;
		queue->tx_tail = 0;
	}

	bp->rx_tail = 0;
	bp->rx_prepared_head = 0;

	gem_rx_refill(bp);
	macb_init_tieoff(bp);
}

static void macb_init_rings(struct macb *bp)
{
	int i;
	struct macb_dma_desc *desc = NULL;

	macb_init_rx_ring(bp);

	for (i = 0; i < bp->tx_ring_size; i++) {
		desc = macb_tx_desc(&bp->queues[0], i);
		macb_set_addr(bp, desc, 0);
		desc->ctrl = MACB_BIT(TX_USED);
	}
	bp->queues[0].tx_head = 0;
	bp->queues[0].tx_tail = 0;
	desc->ctrl |= MACB_BIT(TX_WRAP);

	macb_init_tieoff(bp);
}

static void macb_reset_hw(struct macb *bp)
{
	struct macb_queue *queue;
	unsigned int q;
	u32 ctrl = macb_readl(bp, NCR);

	/* Disable RX and TX (XXX: Should we halt the transmission
	 * more gracefully?)
	 */
	ctrl &= ~(MACB_BIT(RE) | MACB_BIT(TE));

	/* Clear the stats registers (XXX: Update stats first?) */
	ctrl |= MACB_BIT(CLRSTAT);

	macb_writel(bp, NCR, ctrl);

	/* Clear all status flags */
	macb_writel(bp, TSR, -1);
	macb_writel(bp, RSR, -1);

	/* Disable RX partial store and forward and reset watermark value */
	if (bp->caps & MACB_CAPS_PARTIAL_STORE_FORWARD)
		gem_writel(bp, PBUFRXCUT, 0xFFF);

	/* Disable all interrupts */
	for (q = 0, queue = bp->queues; q < bp->num_queues; ++q, ++queue) {
		queue_writel(queue, IDR, -1);
		queue_readl(queue, ISR);
		if (bp->caps & MACB_CAPS_ISR_CLEAR_ON_WRITE)
			queue_writel(queue, ISR, -1);
	}
}

static u32 gem_mdc_clk_div(struct macb *bp)
{
	u32 config;
	unsigned long pclk_hz = clk_get_rate(bp->pclk);

	if (pclk_hz <= 20000000)
		config = GEM_BF(CLK, GEM_CLK_DIV8);
	else if (pclk_hz <= 40000000)
		config = GEM_BF(CLK, GEM_CLK_DIV16);
	else if (pclk_hz <= 80000000)
		config = GEM_BF(CLK, GEM_CLK_DIV32);
	else if (pclk_hz <= 120000000)
		config = GEM_BF(CLK, GEM_CLK_DIV48);
	else if (pclk_hz <= 160000000)
		config = GEM_BF(CLK, GEM_CLK_DIV64);
	else
		config = GEM_BF(CLK, GEM_CLK_DIV96);

	return config;
}

static u32 macb_mdc_clk_div(struct macb *bp)
{
	u32 config;
	unsigned long pclk_hz;

	if (macb_is_gem(bp))
		return gem_mdc_clk_div(bp);

	pclk_hz = clk_get_rate(bp->pclk);
	if (pclk_hz <= 20000000)
		config = MACB_BF(CLK, MACB_CLK_DIV8);
	else if (pclk_hz <= 40000000)
		config = MACB_BF(CLK, MACB_CLK_DIV16);
	else if (pclk_hz <= 80000000)
		config = MACB_BF(CLK, MACB_CLK_DIV32);
	else
		config = MACB_BF(CLK, MACB_CLK_DIV64);

	return config;
}

/* Get the DMA bus width field of the network configuration register that we
 * should program.  We find the width from decoding the design configuration
 * register to find the maximum supported data bus width.
 */
static u32 macb_dbw(struct macb *bp)
{
	if (!macb_is_gem(bp))
		return 0;

	switch (GEM_BFEXT(DBWDEF, gem_readl(bp, DCFG1))) {
	case 4:
		return GEM_BF(DBW, GEM_DBW128);
	case 2:
		return GEM_BF(DBW, GEM_DBW64);
	case 1:
	default:
		return GEM_BF(DBW, GEM_DBW32);
	}
}

/* Configure the receive DMA engine
 * - use the correct receive buffer size
 * - set best burst length for DMA operations
 *   (if not supported by FIFO, it will fallback to default)
 * - set both rx/tx packet buffers to full memory size
 * These are configurable parameters for GEM.
 */
static void macb_configure_dma(struct macb *bp)
{
	u32 dmacfg;

	if (macb_is_gem(bp)) {
		dmacfg = gem_readl(bp, DMACFG) & ~GEM_BF(RXBS, -1L);
		dmacfg |= GEM_BF(RXBS, bp->rx_buffer_size / RX_BUFFER_MULTIPLE);
		if (bp->dma_burst_length)
			dmacfg = GEM_BFINS(FBLDO, bp->dma_burst_length, dmacfg);
		dmacfg |= GEM_BIT(TXPBMS) | GEM_BF(RXBMS, -1L);
		dmacfg &= ~GEM_BIT(ENDIA_PKT);

		if (bp->native_io)
			dmacfg &= ~GEM_BIT(ENDIA_DESC);
		else
			dmacfg |= GEM_BIT(ENDIA_DESC); /* CPU in big endian */

		if (bp->dev->features & NETIF_F_HW_CSUM)
			dmacfg |= GEM_BIT(TXCOEN);
		else
			dmacfg &= ~GEM_BIT(TXCOEN);

#ifdef CONFIG_ARCH_DMA_ADDR_T_64BIT
		if (bp->hw_dma_cap & HW_DMA_CAP_64B)
			dmacfg |= GEM_BIT(ADDR64);
#endif
#ifdef CONFIG_MACB_USE_HWSTAMP
		if (bp->hw_dma_cap & HW_DMA_CAP_PTP)
			dmacfg |= GEM_BIT(RXEXT) | GEM_BIT(TXEXT);
#endif
		netdev_dbg(bp->dev, "Cadence configure DMA with 0x%08x\n",
			   dmacfg);
		gem_writel(bp, DMACFG, dmacfg);
	}
}

static void macb_init_hw(struct macb *bp)
{
	struct macb_queue *queue;
	unsigned int q;

	u32 config;

	macb_reset_hw(bp);
	macb_set_hwaddr(bp);

	config = macb_mdc_clk_div(bp);
	if (bp->phy_interface == PHY_INTERFACE_MODE_SGMII)
		config |= GEM_BIT(SGMIIEN) | GEM_BIT(PCSSEL);
	config |= MACB_BF(RBOF, NET_IP_ALIGN);	/* Make eth data aligned */
	config |= MACB_BIT(PAE);		/* PAuse Enable */

	/* Do not discard Rx FCS if RX checsum offload disabled */
	if (bp->dev->features & NETIF_F_RXCSUM)
		config |= MACB_BIT(DRFCS);		/* Discard Rx FCS */

	if (bp->caps & MACB_CAPS_JUMBO)
		config |= MACB_BIT(JFRAME);	/* Enable jumbo frames */
	else
		config |= MACB_BIT(BIG);	/* Receive oversized frames */
	if (bp->dev->flags & IFF_PROMISC)
		config |= MACB_BIT(CAF);	/* Copy All Frames */
	else if (macb_is_gem(bp) && bp->dev->features & NETIF_F_RXCSUM)
		config |= GEM_BIT(RXCOEN);
	if (!(bp->dev->flags & IFF_BROADCAST))
		config |= MACB_BIT(NBC);	/* No BroadCast */
	config |= macb_dbw(bp);
	macb_writel(bp, NCFGR, config);
	if ((bp->caps & MACB_CAPS_JUMBO) && bp->jumbo_max_len)
		gem_writel(bp, JML, bp->jumbo_max_len);
	bp->speed = SPEED_10;
	if (bp->caps & MACB_CAPS_PARTIAL_STORE_FORWARD)
		bp->duplex = DUPLEX_FULL;
	else
		bp->duplex = DUPLEX_HALF;
	bp->rx_frm_len_mask = MACB_RX_FRMLEN_MASK;
	if (bp->caps & MACB_CAPS_JUMBO)
		bp->rx_frm_len_mask = MACB_RX_JFRMLEN_MASK;

	macb_configure_dma(bp);

	/* Enable RX partial store and forward and set watermark */
	if (bp->caps & MACB_CAPS_PARTIAL_STORE_FORWARD) {
		gem_writel(bp, PBUFRXCUT,
			   (gem_readl(bp, PBUFRXCUT) &
			   GEM_BF(WTRMRK, bp->rx_watermark)) |
			   GEM_BIT(ENCUTTHRU));
	}

	/* Initialize TX and RX buffers */
	macb_writel(bp, RBQP, lower_32_bits(bp->rx_ring_dma));
#ifdef CONFIG_ARCH_DMA_ADDR_T_64BIT
	if (bp->hw_dma_cap & HW_DMA_CAP_64B)
		macb_writel(bp, RBQPH, upper_32_bits(bp->rx_ring_dma));
#endif
	for (q = 0, queue = bp->queues; q < bp->num_queues; ++q, ++queue) {
		queue_writel(queue, TBQP, lower_32_bits(queue->tx_ring_dma));
#ifdef CONFIG_ARCH_DMA_ADDR_T_64BIT
		if (bp->hw_dma_cap & HW_DMA_CAP_64B)
			queue_writel(queue, TBQPH, upper_32_bits(queue->tx_ring_dma));
#endif
		/* We only use the first queue at the moment. Remaining
		 * queues must be tied-off before we enable the receiver.
		 *
		 * See the documentation for receive_q1_ptr for more info.
		 */
		if (q)
			queue_writel(queue, RBQP,
				     lower_32_bits(bp->rx_ring_tieoff_dma));

		/* Enable interrupts */
		queue_writel(queue, IER,
			     MACB_RX_INT_FLAGS |
			     MACB_TX_INT_FLAGS |
			     MACB_BIT(HRESP));
	}

	if ((bp->phy_interface == PHY_INTERFACE_MODE_SGMII) &&
	    (bp->caps & MACB_CAPS_PCS))
		gem_writel(bp, PCSCNTRL,
			   gem_readl(bp, PCSCNTRL) | GEM_BIT(PCSAUTONEG));

	/* Enable TX and RX */
<<<<<<< HEAD
	macb_writel(bp, NCR, MACB_BIT(RE) | MACB_BIT(TE) | MACB_BIT(MPE) |
		    MACB_BIT(PTPUNI));
=======
	macb_writel(bp, NCR, macb_readl(bp, NCR) | MACB_BIT(RE) | MACB_BIT(TE));
>>>>>>> 675e29ff
}

/* The hash address register is 64 bits long and takes up two
 * locations in the memory map.  The least significant bits are stored
 * in EMAC_HSL and the most significant bits in EMAC_HSH.
 *
 * The unicast hash enable and the multicast hash enable bits in the
 * network configuration register enable the reception of hash matched
 * frames. The destination address is reduced to a 6 bit index into
 * the 64 bit hash register using the following hash function.  The
 * hash function is an exclusive or of every sixth bit of the
 * destination address.
 *
 * hi[5] = da[5] ^ da[11] ^ da[17] ^ da[23] ^ da[29] ^ da[35] ^ da[41] ^ da[47]
 * hi[4] = da[4] ^ da[10] ^ da[16] ^ da[22] ^ da[28] ^ da[34] ^ da[40] ^ da[46]
 * hi[3] = da[3] ^ da[09] ^ da[15] ^ da[21] ^ da[27] ^ da[33] ^ da[39] ^ da[45]
 * hi[2] = da[2] ^ da[08] ^ da[14] ^ da[20] ^ da[26] ^ da[32] ^ da[38] ^ da[44]
 * hi[1] = da[1] ^ da[07] ^ da[13] ^ da[19] ^ da[25] ^ da[31] ^ da[37] ^ da[43]
 * hi[0] = da[0] ^ da[06] ^ da[12] ^ da[18] ^ da[24] ^ da[30] ^ da[36] ^ da[42]
 *
 * da[0] represents the least significant bit of the first byte
 * received, that is, the multicast/unicast indicator, and da[47]
 * represents the most significant bit of the last byte received.  If
 * the hash index, hi[n], points to a bit that is set in the hash
 * register then the frame will be matched according to whether the
 * frame is multicast or unicast.  A multicast match will be signalled
 * if the multicast hash enable bit is set, da[0] is 1 and the hash
 * index points to a bit set in the hash register.  A unicast match
 * will be signalled if the unicast hash enable bit is set, da[0] is 0
 * and the hash index points to a bit set in the hash register.  To
 * receive all multicast frames, the hash register should be set with
 * all ones and the multicast hash enable bit should be set in the
 * network configuration register.
 */

static inline int hash_bit_value(int bitnr, __u8 *addr)
{
	if (addr[bitnr / 8] & (1 << (bitnr % 8)))
		return 1;
	return 0;
}

/* Return the hash index value for the specified address. */
static int hash_get_index(__u8 *addr)
{
	int i, j, bitval;
	int hash_index = 0;

	for (j = 0; j < 6; j++) {
		for (i = 0, bitval = 0; i < 8; i++)
			bitval ^= hash_bit_value(i * 6 + j, addr);

		hash_index |= (bitval << j);
	}

	return hash_index;
}

/* Add multicast addresses to the internal multicast-hash table. */
static void macb_sethashtable(struct net_device *dev)
{
	struct netdev_hw_addr *ha;
	unsigned long mc_filter[2];
	unsigned int bitnr;
	struct macb *bp = netdev_priv(dev);

	mc_filter[0] = 0;
	mc_filter[1] = 0;

	netdev_for_each_mc_addr(ha, dev) {
		bitnr = hash_get_index(ha->addr);
		mc_filter[bitnr >> 5] |= 1 << (bitnr & 31);
	}

	macb_or_gem_writel(bp, HRB, mc_filter[0]);
	macb_or_gem_writel(bp, HRT, mc_filter[1]);
}

/* Enable/Disable promiscuous and multicast modes. */
static void macb_set_rx_mode(struct net_device *dev)
{
	unsigned long cfg;
	struct macb *bp = netdev_priv(dev);

	cfg = macb_readl(bp, NCFGR);

	if (dev->flags & IFF_PROMISC) {
		/* Enable promiscuous mode */
		cfg |= MACB_BIT(CAF);

		/* Disable RX checksum offload */
		if (macb_is_gem(bp))
			cfg &= ~GEM_BIT(RXCOEN);
	} else {
		/* Disable promiscuous mode */
		cfg &= ~MACB_BIT(CAF);

		/* Enable RX checksum offload only if requested */
		if (macb_is_gem(bp) && dev->features & NETIF_F_RXCSUM)
			cfg |= GEM_BIT(RXCOEN);
	}

	if (dev->flags & IFF_ALLMULTI) {
		/* Enable all multicast mode */
		macb_or_gem_writel(bp, HRB, -1);
		macb_or_gem_writel(bp, HRT, -1);
		cfg |= MACB_BIT(NCFGR_MTI);
	} else if (!netdev_mc_empty(dev)) {
		/* Enable specific multicasts */
		macb_sethashtable(dev);
		cfg |= MACB_BIT(NCFGR_MTI);
	} else if (dev->flags & (~IFF_ALLMULTI)) {
		/* Disable all multicast mode */
		macb_or_gem_writel(bp, HRB, 0);
		macb_or_gem_writel(bp, HRT, 0);
		cfg &= ~MACB_BIT(NCFGR_MTI);
	}

	macb_writel(bp, NCFGR, cfg);
}

static int macb_open(struct net_device *dev)
{
	struct macb *bp = netdev_priv(dev);
	size_t bufsz = dev->mtu + ETH_HLEN + ETH_FCS_LEN + NET_IP_ALIGN;
	int err;

	netdev_dbg(bp->dev, "open\n");

	err = pm_runtime_get_sync(&bp->pdev->dev);
	if (err < 0)
		return err;

	/* carrier starts down */
	netif_carrier_off(dev);

	/* if the phy is not yet register, retry later*/
	if (!bp->phy_dev)
		return -EAGAIN;

	/* RX buffers initialization */
	macb_init_rx_buffer_size(bp, bufsz);

	err = macb_alloc_consistent(bp);
	if (err) {
		netdev_err(dev, "Unable to allocate DMA memory (error %d)\n",
			   err);
		return err;
	}

	napi_enable(&bp->napi);

	bp->macbgem_ops.mog_init_rings(bp);
	macb_init_hw(bp);

	/* schedule a link state check */
	phy_start(bp->phy_dev);

	netif_tx_start_all_queues(dev);

	if (bp->ptp_info)
		bp->ptp_info->ptp_init(dev);

	return 0;
}

static int macb_close(struct net_device *dev)
{
	struct macb *bp = netdev_priv(dev);
	unsigned long flags;

	netif_tx_stop_all_queues(dev);
	napi_disable(&bp->napi);

	if (bp->phy_dev)
		phy_stop(bp->phy_dev);

	spin_lock_irqsave(&bp->lock, flags);
	macb_reset_hw(bp);
	netif_carrier_off(dev);
	spin_unlock_irqrestore(&bp->lock, flags);

	macb_free_consistent(bp);

	if (bp->ptp_info)
		bp->ptp_info->ptp_remove(dev);

	pm_runtime_put(&bp->pdev->dev);

	return 0;
}

static int macb_change_mtu(struct net_device *dev, int new_mtu)
{
	if (netif_running(dev))
		return -EBUSY;

	dev->mtu = new_mtu;

	return 0;
}

static void gem_update_stats(struct macb *bp)
{
	unsigned int i;
	u32 *p = &bp->hw_stats.gem.tx_octets_31_0;

	for (i = 0; i < GEM_STATS_LEN; ++i, ++p) {
		u32 offset = gem_statistics[i].offset;
		u64 val = bp->macb_reg_readl(bp, offset);

		bp->ethtool_stats[i] += val;
		*p += val;

		if (offset == GEM_OCTTXL || offset == GEM_OCTRXL) {
			/* Add GEM_OCTTXH, GEM_OCTRXH */
			val = bp->macb_reg_readl(bp, offset + 4);
			bp->ethtool_stats[i] += ((u64)val) << 32;
			*(++p) += val;
		}
	}
}

static struct net_device_stats *gem_get_stats(struct macb *bp)
{
	struct gem_stats *hwstat = &bp->hw_stats.gem;
	struct net_device_stats *nstat = &bp->dev->stats;

	gem_update_stats(bp);

	nstat->rx_errors = (hwstat->rx_frame_check_sequence_errors +
			    hwstat->rx_alignment_errors +
			    hwstat->rx_resource_errors +
			    hwstat->rx_overruns +
			    hwstat->rx_oversize_frames +
			    hwstat->rx_jabbers +
			    hwstat->rx_undersized_frames +
			    hwstat->rx_length_field_frame_errors);
	nstat->tx_errors = (hwstat->tx_late_collisions +
			    hwstat->tx_excessive_collisions +
			    hwstat->tx_underrun +
			    hwstat->tx_carrier_sense_errors);
	nstat->multicast = hwstat->rx_multicast_frames;
	nstat->collisions = (hwstat->tx_single_collision_frames +
			     hwstat->tx_multiple_collision_frames +
			     hwstat->tx_excessive_collisions);
	nstat->rx_length_errors = (hwstat->rx_oversize_frames +
				   hwstat->rx_jabbers +
				   hwstat->rx_undersized_frames +
				   hwstat->rx_length_field_frame_errors);
	nstat->rx_over_errors = hwstat->rx_resource_errors;
	nstat->rx_crc_errors = hwstat->rx_frame_check_sequence_errors;
	nstat->rx_frame_errors = hwstat->rx_alignment_errors;
	nstat->rx_fifo_errors = hwstat->rx_overruns;
	nstat->tx_aborted_errors = hwstat->tx_excessive_collisions;
	nstat->tx_carrier_errors = hwstat->tx_carrier_sense_errors;
	nstat->tx_fifo_errors = hwstat->tx_underrun;

	return nstat;
}

static void gem_get_ethtool_stats(struct net_device *dev,
				  struct ethtool_stats *stats, u64 *data)
{
	struct macb *bp;

	bp = netdev_priv(dev);
	gem_update_stats(bp);
	memcpy(data, &bp->ethtool_stats, sizeof(u64) * GEM_STATS_LEN);
}

static int gem_get_sset_count(struct net_device *dev, int sset)
{
	switch (sset) {
	case ETH_SS_STATS:
		return GEM_STATS_LEN;
	default:
		return -EOPNOTSUPP;
	}
}

static void gem_get_ethtool_strings(struct net_device *dev, u32 sset, u8 *p)
{
	unsigned int i;

	switch (sset) {
	case ETH_SS_STATS:
		for (i = 0; i < GEM_STATS_LEN; i++, p += ETH_GSTRING_LEN)
			memcpy(p, gem_statistics[i].stat_string,
			       ETH_GSTRING_LEN);
		break;
	}
}

static struct net_device_stats *macb_get_stats(struct net_device *dev)
{
	struct macb *bp = netdev_priv(dev);
	struct net_device_stats *nstat = &bp->dev->stats;
	struct macb_stats *hwstat = &bp->hw_stats.macb;

	if (macb_is_gem(bp))
		return gem_get_stats(bp);

	/* read stats from hardware */
	macb_update_stats(bp);

	/* Convert HW stats into netdevice stats */
	nstat->rx_errors = (hwstat->rx_fcs_errors +
			    hwstat->rx_align_errors +
			    hwstat->rx_resource_errors +
			    hwstat->rx_overruns +
			    hwstat->rx_oversize_pkts +
			    hwstat->rx_jabbers +
			    hwstat->rx_undersize_pkts +
			    hwstat->rx_length_mismatch);
	nstat->tx_errors = (hwstat->tx_late_cols +
			    hwstat->tx_excessive_cols +
			    hwstat->tx_underruns +
			    hwstat->tx_carrier_errors +
			    hwstat->sqe_test_errors);
	nstat->collisions = (hwstat->tx_single_cols +
			     hwstat->tx_multiple_cols +
			     hwstat->tx_excessive_cols);
	nstat->rx_length_errors = (hwstat->rx_oversize_pkts +
				   hwstat->rx_jabbers +
				   hwstat->rx_undersize_pkts +
				   hwstat->rx_length_mismatch);
	nstat->rx_over_errors = hwstat->rx_resource_errors +
				   hwstat->rx_overruns;
	nstat->rx_crc_errors = hwstat->rx_fcs_errors;
	nstat->rx_frame_errors = hwstat->rx_align_errors;
	nstat->rx_fifo_errors = hwstat->rx_overruns;
	/* XXX: What does "missed" mean? */
	nstat->tx_aborted_errors = hwstat->tx_excessive_cols;
	nstat->tx_carrier_errors = hwstat->tx_carrier_errors;
	nstat->tx_fifo_errors = hwstat->tx_underruns;
	/* Don't know about heartbeat or window errors... */

	return nstat;
}

static int macb_get_regs_len(struct net_device *netdev)
{
	return MACB_GREGS_NBR * sizeof(u32);
}

static void macb_get_regs(struct net_device *dev, struct ethtool_regs *regs,
			  void *p)
{
	struct macb *bp = netdev_priv(dev);
	unsigned int tail, head;
	u32 *regs_buff = p;

	regs->version = (macb_readl(bp, MID) & ((1 << MACB_REV_SIZE) - 1))
			| MACB_GREGS_VERSION;

	tail = macb_tx_ring_wrap(bp, bp->queues[0].tx_tail);
	head = macb_tx_ring_wrap(bp, bp->queues[0].tx_head);

	regs_buff[0]  = macb_readl(bp, NCR);
	regs_buff[1]  = macb_or_gem_readl(bp, NCFGR);
	regs_buff[2]  = macb_readl(bp, NSR);
	regs_buff[3]  = macb_readl(bp, TSR);
	regs_buff[4]  = macb_readl(bp, RBQP);
	regs_buff[5]  = macb_readl(bp, TBQP);
	regs_buff[6]  = macb_readl(bp, RSR);
	regs_buff[7]  = macb_readl(bp, IMR);

	regs_buff[8]  = tail;
	regs_buff[9]  = head;
	regs_buff[10] = macb_tx_dma(&bp->queues[0], tail);
	regs_buff[11] = macb_tx_dma(&bp->queues[0], head);

	if (!(bp->caps & MACB_CAPS_USRIO_DISABLED))
		regs_buff[12] = macb_or_gem_readl(bp, USRIO);
	if (macb_is_gem(bp))
		regs_buff[13] = gem_readl(bp, DMACFG);
}


static void macb_get_ringparam(struct net_device *netdev,
			       struct ethtool_ringparam *ring)
{
	struct macb *bp = netdev_priv(netdev);

	ring->rx_max_pending = MAX_RX_RING_SIZE;
	ring->tx_max_pending = MAX_TX_RING_SIZE;

	ring->rx_pending = bp->rx_ring_size;
	ring->tx_pending = bp->tx_ring_size;
}

static int macb_set_ringparam(struct net_device *netdev,
			      struct ethtool_ringparam *ring)
{
	struct macb *bp = netdev_priv(netdev);
	u32 new_rx_size, new_tx_size;
	unsigned int reset = 0;

	if ((ring->rx_mini_pending) || (ring->rx_jumbo_pending))
		return -EINVAL;

	new_rx_size = clamp_t(u32, ring->rx_pending,
			      MIN_RX_RING_SIZE, MAX_RX_RING_SIZE);
	new_rx_size = roundup_pow_of_two(new_rx_size);

	new_tx_size = clamp_t(u32, ring->tx_pending,
			      MIN_TX_RING_SIZE, MAX_TX_RING_SIZE);
	new_tx_size = roundup_pow_of_two(new_tx_size);

	if ((new_tx_size == bp->tx_ring_size) &&
	    (new_rx_size == bp->rx_ring_size)) {
		/* nothing to do */
		return 0;
	}

	if (netif_running(bp->dev)) {
		reset = 1;
		macb_close(bp->dev);
	}

	bp->rx_ring_size = new_rx_size;
	bp->tx_ring_size = new_tx_size;

	if (reset)
		macb_open(bp->dev);

	return 0;
}

#ifdef CONFIG_MACB_USE_HWSTAMP
static unsigned int gem_get_tsu_rate(struct macb *bp)
{
	struct clk *tsu_clk;
	unsigned int tsu_rate;

	tsu_clk = devm_clk_get(&bp->pdev->dev, "tsu_clk");
	if (!IS_ERR(tsu_clk))
		tsu_rate = clk_get_rate(tsu_clk);
	/* try pclk instead */
	else if (!IS_ERR(bp->pclk)) {
		tsu_clk = bp->pclk;
		tsu_rate = clk_get_rate(tsu_clk);
	} else
		return -ENOTSUPP;
	return tsu_rate;
}

static s32 gem_get_ptp_max_adj(void)
{
	return 64000000;
}

static int gem_get_ts_info(struct net_device *dev,
			   struct ethtool_ts_info *info)
{
	struct macb *bp = netdev_priv(dev);

	if ((bp->hw_dma_cap & HW_DMA_CAP_PTP) == 0) {
		ethtool_op_get_ts_info(dev, info);
		return 0;
	}

	info->so_timestamping =
		SOF_TIMESTAMPING_TX_SOFTWARE |
		SOF_TIMESTAMPING_RX_SOFTWARE |
		SOF_TIMESTAMPING_SOFTWARE |
		SOF_TIMESTAMPING_TX_HARDWARE |
		SOF_TIMESTAMPING_RX_HARDWARE |
		SOF_TIMESTAMPING_RAW_HARDWARE;
	info->tx_types =
		(1 << HWTSTAMP_TX_ONESTEP_SYNC) |
		(1 << HWTSTAMP_TX_OFF) |
		(1 << HWTSTAMP_TX_ON);
	info->rx_filters =
		(1 << HWTSTAMP_FILTER_NONE) |
		(1 << HWTSTAMP_FILTER_ALL);

	info->phc_index = bp->ptp_clock ? ptp_clock_index(bp->ptp_clock) : -1;

	return 0;
}

static struct macb_ptp_info gem_ptp_info = {
	.ptp_init	 = gem_ptp_init,
	.ptp_remove	 = gem_ptp_remove,
	.get_ptp_max_adj = gem_get_ptp_max_adj,
	.get_tsu_rate	 = gem_get_tsu_rate,
	.get_ts_info	 = gem_get_ts_info,
	.get_hwtst	 = gem_get_hwtst,
	.set_hwtst	 = gem_set_hwtst,
};
#endif

static int macb_get_ts_info(struct net_device *netdev,
			    struct ethtool_ts_info *info)
{
	struct macb *bp = netdev_priv(netdev);

	if (bp->ptp_info)
		return bp->ptp_info->get_ts_info(netdev, info);

	return ethtool_op_get_ts_info(netdev, info);
}

static const struct ethtool_ops macb_ethtool_ops = {
	.get_regs_len		= macb_get_regs_len,
	.get_regs		= macb_get_regs,
	.get_link		= ethtool_op_get_link,
	.get_ts_info		= ethtool_op_get_ts_info,
	.get_link_ksettings     = phy_ethtool_get_link_ksettings,
	.set_link_ksettings     = phy_ethtool_set_link_ksettings,
	.get_ringparam		= macb_get_ringparam,
	.set_ringparam		= macb_set_ringparam,
};

static const struct ethtool_ops gem_ethtool_ops = {
	.get_regs_len		= macb_get_regs_len,
	.get_regs		= macb_get_regs,
	.get_link		= ethtool_op_get_link,
	.get_ts_info		= macb_get_ts_info,
	.get_ethtool_stats	= gem_get_ethtool_stats,
	.get_strings		= gem_get_ethtool_strings,
	.get_sset_count		= gem_get_sset_count,
	.get_link_ksettings     = phy_ethtool_get_link_ksettings,
	.set_link_ksettings     = phy_ethtool_set_link_ksettings,
	.get_ringparam		= macb_get_ringparam,
	.set_ringparam		= macb_set_ringparam,
};

static int macb_ioctl(struct net_device *dev, struct ifreq *rq, int cmd)
{
	struct phy_device *phydev = dev->phydev;
	struct macb *bp = netdev_priv(dev);

	if (!netif_running(dev))
		return -EINVAL;

	if (!phydev)
		return -ENODEV;

	if (!bp->ptp_info)
		return phy_mii_ioctl(phydev, rq, cmd);

	switch (cmd) {
	case SIOCSHWTSTAMP:
		return bp->ptp_info->set_hwtst(dev, rq, cmd);
	case SIOCGHWTSTAMP:
		return bp->ptp_info->get_hwtst(dev, rq);
	default:
		return phy_mii_ioctl(phydev, rq, cmd);
	}
}

static int macb_set_features(struct net_device *netdev,
			     netdev_features_t features)
{
	struct macb *bp = netdev_priv(netdev);
	netdev_features_t changed = features ^ netdev->features;

	/* TX checksum offload */
	if ((changed & NETIF_F_HW_CSUM) && macb_is_gem(bp)) {
		u32 dmacfg;

		dmacfg = gem_readl(bp, DMACFG);
		if (features & NETIF_F_HW_CSUM)
			dmacfg |= GEM_BIT(TXCOEN);
		else
			dmacfg &= ~GEM_BIT(TXCOEN);
		gem_writel(bp, DMACFG, dmacfg);
	}

	/* RX checksum offload */
	if ((changed & NETIF_F_RXCSUM) && macb_is_gem(bp)) {
		u32 netcfg;

		netcfg = gem_readl(bp, NCFGR);
		if (features & NETIF_F_RXCSUM &&
		    !(netdev->flags & IFF_PROMISC))
			netcfg |= GEM_BIT(RXCOEN);
		else
			netcfg &= ~GEM_BIT(RXCOEN);
		gem_writel(bp, NCFGR, netcfg);
	}

	return 0;
}

static const struct net_device_ops macb_netdev_ops = {
	.ndo_open		= macb_open,
	.ndo_stop		= macb_close,
	.ndo_start_xmit		= macb_start_xmit,
	.ndo_set_rx_mode	= macb_set_rx_mode,
	.ndo_get_stats		= macb_get_stats,
	.ndo_do_ioctl		= macb_ioctl,
	.ndo_validate_addr	= eth_validate_addr,
	.ndo_change_mtu		= macb_change_mtu,
	.ndo_set_mac_address	= eth_mac_addr,
#ifdef CONFIG_NET_POLL_CONTROLLER
	.ndo_poll_controller	= macb_poll_controller,
#endif
	.ndo_set_features	= macb_set_features,
	.ndo_features_check	= macb_features_check,
};

/* Configure peripheral capabilities according to device tree
 * and integration options used
 */
static void macb_configure_caps(struct macb *bp,
				const struct macb_config *dt_conf)
{
	u32 dcfg;
	int retval;

	if (dt_conf)
		bp->caps = dt_conf->caps;

	/* By default we set to partial store and forward mode for zynqmp.
	 * Disable if not set in devicetree.
	 */
	if (bp->caps & MACB_CAPS_PARTIAL_STORE_FORWARD) {
		retval = of_property_read_u16(bp->pdev->dev.of_node,
					      "rx-watermark",
					      &bp->rx_watermark);

		/* Disable partial store and forward in case of error or
		 * invalid watermark value
		 */
		if (retval || bp->rx_watermark > 0xFFF) {
			dev_info(&bp->pdev->dev,
				 "Not enabling partial store and forward\n");
			bp->caps &= ~MACB_CAPS_PARTIAL_STORE_FORWARD;
		}
	}

	if (hw_is_gem(bp->regs, bp->native_io)) {
		bp->caps |= MACB_CAPS_MACB_IS_GEM;

		dcfg = gem_readl(bp, DCFG1);
		if (GEM_BFEXT(IRQCOR, dcfg) == 0)
			bp->caps |= MACB_CAPS_ISR_CLEAR_ON_WRITE;
		dcfg = gem_readl(bp, DCFG2);
		if ((dcfg & (GEM_BIT(RX_PKT_BUFF) | GEM_BIT(TX_PKT_BUFF))) == 0)
			bp->caps |= MACB_CAPS_FIFO_MODE;
#ifdef CONFIG_MACB_USE_HWSTAMP
		if (gem_has_ptp(bp)) {
			if (!GEM_BFEXT(TSU, gem_readl(bp, DCFG5)))
				pr_err("GEM doesn't support hardware ptp.\n");
			else {
				bp->hw_dma_cap |= HW_DMA_CAP_PTP;
				bp->ptp_info = &gem_ptp_info;
			}
		}
#endif
	}

	dev_dbg(&bp->pdev->dev, "Cadence caps 0x%08x\n", bp->caps);
}

#if defined(CONFIG_OF)
static void macb_reset_phy(struct platform_device *pdev)
{
	int err, phy_reset, msec = 1;
	bool active_low;
	struct device_node *np = pdev->dev.of_node;

	if (!np)
		return;

	of_property_read_u32(np, "phy-reset-duration", &msec);
	active_low = of_property_read_bool(np, "phy-reset-active-low");

	phy_reset = of_get_named_gpio(np, "phy-reset-gpio", 0);
	if (!gpio_is_valid(phy_reset))
		return;

	err = devm_gpio_request_one(&pdev->dev, phy_reset,
				    active_low ? GPIOF_OUT_INIT_LOW :
				    GPIOF_OUT_INIT_HIGH, "phy-reset");
	if (err) {
		dev_err(&pdev->dev, "failed to get phy-reset-gpio: %d\n", err);
		return;
	}
	msleep(msec);
	gpio_set_value(phy_reset, active_low);
}
#else /* CONFIG_OF */
static void macb_reset_phy(struct platform_device *pdev)
{
}
#endif /* CONFIG_OF */

static void macb_probe_queues(void __iomem *mem,
			      bool native_io,
			      unsigned int *queue_mask,
			      unsigned int *num_queues)
{
	unsigned int hw_q;

	*queue_mask = 0x1;
	*num_queues = 1;

	/* is it macb or gem ?
	 *
	 * We need to read directly from the hardware here because
	 * we are early in the probe process and don't have the
	 * MACB_CAPS_MACB_IS_GEM flag positioned
	 */
	if (!hw_is_gem(mem, native_io))
		return;

	/* bit 0 is never set but queue 0 always exists */
	*queue_mask = readl_relaxed(mem + GEM_DCFG6) & 0xff;

	*queue_mask |= 0x1;

	for (hw_q = 1; hw_q < MACB_MAX_QUEUES; ++hw_q)
		if (*queue_mask & (1 << hw_q))
			(*num_queues)++;
}

static int macb_clk_init(struct platform_device *pdev, struct clk **pclk,
			 struct clk **hclk, struct clk **tx_clk,
			 struct clk **rx_clk, struct clk **tsu_clk)
{
	int err;

	*pclk = devm_clk_get(&pdev->dev, "pclk");
	if (IS_ERR(*pclk)) {
		err = PTR_ERR(*pclk);
		dev_err(&pdev->dev, "failed to get macb_clk (%u)\n", err);
		return err;
	}

	*hclk = devm_clk_get(&pdev->dev, "hclk");
	if (IS_ERR(*hclk)) {
		err = PTR_ERR(*hclk);
		dev_err(&pdev->dev, "failed to get hclk (%u)\n", err);
		return err;
	}

	*tx_clk = devm_clk_get(&pdev->dev, "tx_clk");
	if (IS_ERR(*tx_clk))
		*tx_clk = NULL;

	*rx_clk = devm_clk_get(&pdev->dev, "rx_clk");
	if (IS_ERR(*rx_clk))
		*rx_clk = NULL;

	*tsu_clk = devm_clk_get(&pdev->dev, "tsu_clk");
	if (IS_ERR(*tsu_clk))
		*tsu_clk = NULL;

	err = clk_prepare_enable(*pclk);
	if (err) {
		dev_err(&pdev->dev, "failed to enable pclk (%u)\n", err);
		return err;
	}

	err = clk_prepare_enable(*hclk);
	if (err) {
		dev_err(&pdev->dev, "failed to enable hclk (%u)\n", err);
		goto err_disable_pclk;
	}

	err = clk_prepare_enable(*tx_clk);
	if (err) {
		dev_err(&pdev->dev, "failed to enable tx_clk (%u)\n", err);
		goto err_disable_hclk;
	}

	err = clk_prepare_enable(*rx_clk);
	if (err) {
		dev_err(&pdev->dev, "failed to enable rx_clk (%u)\n", err);
		goto err_disable_txclk;
	}

	err = clk_prepare_enable(*tsu_clk);
	if (err) {
		dev_err(&pdev->dev, "failed to enable tsu_clk (%u)\n", err);
		goto err_disable_rxclk;
	}

	return 0;

err_disable_rxclk:
	clk_disable_unprepare(*rx_clk);

err_disable_txclk:
	clk_disable_unprepare(*tx_clk);

err_disable_hclk:
	clk_disable_unprepare(*hclk);

err_disable_pclk:
	clk_disable_unprepare(*pclk);

	return err;
}

static int macb_init(struct platform_device *pdev)
{
	struct net_device *dev = platform_get_drvdata(pdev);
	unsigned int hw_q, q;
	struct macb *bp = netdev_priv(dev);
	struct macb_queue *queue;
	int err;
	u32 val;

	bp->tx_ring_size = DEFAULT_TX_RING_SIZE;
	bp->rx_ring_size = DEFAULT_RX_RING_SIZE;

	/* set the queue register mapping once for all: queue0 has a special
	 * register mapping but we don't want to test the queue index then
	 * compute the corresponding register offset at run time.
	 */
	for (hw_q = 0, q = 0; hw_q < MACB_MAX_QUEUES; ++hw_q) {
		if (!(bp->queue_mask & (1 << hw_q)))
			continue;

		queue = &bp->queues[q];
		queue->bp = bp;
		if (hw_q) {
			queue->ISR  = GEM_ISR(hw_q - 1);
			queue->IER  = GEM_IER(hw_q - 1);
			queue->IDR  = GEM_IDR(hw_q - 1);
			queue->IMR  = GEM_IMR(hw_q - 1);
			queue->TBQP = GEM_TBQP(hw_q - 1);
#ifdef CONFIG_ARCH_DMA_ADDR_T_64BIT
			if (bp->hw_dma_cap & HW_DMA_CAP_64B)
				queue->TBQPH = GEM_TBQPH(hw_q - 1);
#endif
			queue->RBQP = GEM_RBQP(hw_q - 1);
		} else {
			/* queue0 uses legacy registers */
			queue->ISR  = MACB_ISR;
			queue->IER  = MACB_IER;
			queue->IDR  = MACB_IDR;
			queue->IMR  = MACB_IMR;
			queue->TBQP = MACB_TBQP;
#ifdef CONFIG_ARCH_DMA_ADDR_T_64BIT
			if (bp->hw_dma_cap & HW_DMA_CAP_64B)
				queue->TBQPH = MACB_TBQPH;
#endif
			queue->RBQP = MACB_RBQP;
		}

		/* get irq: here we use the linux queue index, not the hardware
		 * queue index. the queue irq definitions in the device tree
		 * must remove the optional gaps that could exist in the
		 * hardware queue mask.
		 */
		queue->irq = platform_get_irq(pdev, q);
		err = devm_request_irq(&pdev->dev, queue->irq, macb_interrupt,
				       IRQF_SHARED, dev->name, queue);
		if (err) {
			dev_err(&pdev->dev,
				"Unable to request IRQ %d (error %d)\n",
				queue->irq, err);
			return err;
		}

		INIT_WORK(&queue->tx_error_task, macb_tx_error_task);
		q++;
	}

	dev->netdev_ops = &macb_netdev_ops;
	netif_napi_add(dev, &bp->napi, macb_poll, 64);

	/* setup appropriated routines according to adapter type */
	if (macb_is_gem(bp)) {
		bp->max_tx_length = GEM_MAX_TX_LEN;
		bp->macbgem_ops.mog_alloc_rx_buffers = gem_alloc_rx_buffers;
		bp->macbgem_ops.mog_free_rx_buffers = gem_free_rx_buffers;
		bp->macbgem_ops.mog_init_rings = gem_init_rings;
		bp->macbgem_ops.mog_rx = gem_rx;
		dev->ethtool_ops = &gem_ethtool_ops;
	} else {
		bp->max_tx_length = MACB_MAX_TX_LEN;
		bp->macbgem_ops.mog_alloc_rx_buffers = macb_alloc_rx_buffers;
		bp->macbgem_ops.mog_free_rx_buffers = macb_free_rx_buffers;
		bp->macbgem_ops.mog_init_rings = macb_init_rings;
		bp->macbgem_ops.mog_rx = macb_rx;
		dev->ethtool_ops = &macb_ethtool_ops;
	}

	/* Set features */
	dev->hw_features = NETIF_F_SG;

	/* Check LSO capability */
	if (GEM_BFEXT(PBUF_LSO, gem_readl(bp, DCFG6)))
		dev->hw_features |= MACB_NETIF_LSO;

	/* Checksum offload is only available on gem with packet buffer */
	if (macb_is_gem(bp) && !(bp->caps & MACB_CAPS_FIFO_MODE))
		dev->hw_features |= NETIF_F_HW_CSUM | NETIF_F_RXCSUM;
	if (bp->caps & MACB_CAPS_PARTIAL_STORE_FORWARD)
		dev->hw_features &= ~NETIF_F_RXCSUM;
	if (bp->caps & MACB_CAPS_SG_DISABLED)
		dev->hw_features &= ~NETIF_F_SG;
	dev->features = dev->hw_features;

	if (!(bp->caps & MACB_CAPS_USRIO_DISABLED)) {
		val = 0;
		if (bp->phy_interface == PHY_INTERFACE_MODE_RGMII)
			val = GEM_BIT(RGMII);
		else if (bp->phy_interface == PHY_INTERFACE_MODE_RMII &&
			 (bp->caps & MACB_CAPS_USRIO_DEFAULT_IS_MII_GMII))
			val = MACB_BIT(RMII);
		else if (!(bp->caps & MACB_CAPS_USRIO_DEFAULT_IS_MII_GMII))
			val = MACB_BIT(MII);

		if (bp->caps & MACB_CAPS_USRIO_HAS_CLKEN)
			val |= MACB_BIT(CLKEN);

		macb_or_gem_writel(bp, USRIO, val);
	}

	/* Set MII management clock divider */
	val = macb_mdc_clk_div(bp);
	val |= macb_dbw(bp);
	if (bp->phy_interface == PHY_INTERFACE_MODE_SGMII)
		val |= GEM_BIT(SGMIIEN) | GEM_BIT(PCSSEL);
	macb_writel(bp, NCFGR, val);

	if ((bp->phy_interface == PHY_INTERFACE_MODE_SGMII) &&
	    (bp->caps & MACB_CAPS_PCS))
		gem_writel(bp, PCSCNTRL,
			   gem_readl(bp, PCSCNTRL) | GEM_BIT(PCSAUTONEG));

	return 0;
}

#if defined(CONFIG_OF)
/* 1518 rounded up */
#define AT91ETHER_MAX_RBUFF_SZ	0x600
/* max number of receive buffers */
#define AT91ETHER_MAX_RX_DESCR	9

/* Initialize and start the Receiver and Transmit subsystems */
static int at91ether_start(struct net_device *dev)
{
	struct macb *lp = netdev_priv(dev);
	struct macb_dma_desc *desc;
	dma_addr_t addr;
	u32 ctl;
	int i;

	lp->rx_ring = dma_alloc_coherent(&lp->pdev->dev,
					 (AT91ETHER_MAX_RX_DESCR *
					  macb_dma_desc_get_size(lp)),
					 &lp->rx_ring_dma, GFP_KERNEL);
	if (!lp->rx_ring)
		return -ENOMEM;

	lp->rx_buffers = dma_alloc_coherent(&lp->pdev->dev,
					    AT91ETHER_MAX_RX_DESCR *
					    AT91ETHER_MAX_RBUFF_SZ,
					    &lp->rx_buffers_dma, GFP_KERNEL);
	if (!lp->rx_buffers) {
		dma_free_coherent(&lp->pdev->dev,
				  AT91ETHER_MAX_RX_DESCR *
				  macb_dma_desc_get_size(lp),
				  lp->rx_ring, lp->rx_ring_dma);
		lp->rx_ring = NULL;
		return -ENOMEM;
	}

	addr = lp->rx_buffers_dma;
	for (i = 0; i < AT91ETHER_MAX_RX_DESCR; i++) {
		desc = macb_rx_desc(lp, i);
		macb_set_addr(lp, desc, addr);
		desc->ctrl = 0;
		addr += AT91ETHER_MAX_RBUFF_SZ;
	}

	/* Set the Wrap bit on the last descriptor */
	desc->addr |= MACB_BIT(RX_WRAP);

	/* Reset buffer index */
	lp->rx_tail = 0;

	/* Program address of descriptor list in Rx Buffer Queue register */
	macb_writel(lp, RBQP, lp->rx_ring_dma);

	/* Enable Receive and Transmit */
	ctl = macb_readl(lp, NCR);
	macb_writel(lp, NCR, ctl | MACB_BIT(RE) | MACB_BIT(TE));

	return 0;
}

/* Open the ethernet interface */
static int at91ether_open(struct net_device *dev)
{
	struct macb *lp = netdev_priv(dev);
	u32 ctl;
	int ret;

	/* Clear internal statistics */
	ctl = macb_readl(lp, NCR);
	macb_writel(lp, NCR, ctl | MACB_BIT(CLRSTAT));

	macb_set_hwaddr(lp);

	ret = at91ether_start(dev);
	if (ret)
		return ret;

	/* Enable MAC interrupts */
	macb_writel(lp, IER, MACB_BIT(RCOMP)	|
			     MACB_BIT(RXUBR)	|
			     MACB_BIT(ISR_TUND)	|
			     MACB_BIT(ISR_RLE)	|
			     MACB_BIT(TCOMP)	|
			     MACB_BIT(ISR_ROVR)	|
			     MACB_BIT(HRESP));

	/* schedule a link state check */
	phy_start(lp->phy_dev);

	netif_start_queue(dev);

	return 0;
}

/* Close the interface */
static int at91ether_close(struct net_device *dev)
{
	struct macb *lp = netdev_priv(dev);
	u32 ctl;

	/* Disable Receiver and Transmitter */
	ctl = macb_readl(lp, NCR);
	macb_writel(lp, NCR, ctl & ~(MACB_BIT(TE) | MACB_BIT(RE)));

	/* Disable MAC interrupts */
	macb_writel(lp, IDR, MACB_BIT(RCOMP)	|
			     MACB_BIT(RXUBR)	|
			     MACB_BIT(ISR_TUND)	|
			     MACB_BIT(ISR_RLE)	|
			     MACB_BIT(TCOMP)	|
			     MACB_BIT(ISR_ROVR) |
			     MACB_BIT(HRESP));

	netif_stop_queue(dev);

	dma_free_coherent(&lp->pdev->dev,
			  AT91ETHER_MAX_RX_DESCR *
			  macb_dma_desc_get_size(lp),
			  lp->rx_ring, lp->rx_ring_dma);
	lp->rx_ring = NULL;

	dma_free_coherent(&lp->pdev->dev,
			  AT91ETHER_MAX_RX_DESCR * AT91ETHER_MAX_RBUFF_SZ,
			  lp->rx_buffers, lp->rx_buffers_dma);
	lp->rx_buffers = NULL;

	return 0;
}

/* Transmit packet */
static int at91ether_start_xmit(struct sk_buff *skb, struct net_device *dev)
{
	struct macb *lp = netdev_priv(dev);

	if (macb_readl(lp, TSR) & MACB_BIT(RM9200_BNQ)) {
		netif_stop_queue(dev);

		/* Store packet information (to free when Tx completed) */
		lp->skb = skb;
		lp->skb_length = skb->len;
		lp->skb_physaddr = dma_map_single(NULL, skb->data, skb->len,
							DMA_TO_DEVICE);
		if (dma_mapping_error(NULL, lp->skb_physaddr)) {
			dev_kfree_skb_any(skb);
			dev->stats.tx_dropped++;
			netdev_err(dev, "%s: DMA mapping error\n", __func__);
			return NETDEV_TX_OK;
		}

		/* Set address of the data in the Transmit Address register */
		macb_writel(lp, TAR, lp->skb_physaddr);
		/* Set length of the packet in the Transmit Control register */
		macb_writel(lp, TCR, skb->len);

	} else {
		netdev_err(dev, "%s called, but device is busy!\n", __func__);
		return NETDEV_TX_BUSY;
	}

	return NETDEV_TX_OK;
}

/* Extract received frame from buffer descriptors and sent to upper layers.
 * (Called from interrupt context)
 */
static void at91ether_rx(struct net_device *dev)
{
	struct macb *lp = netdev_priv(dev);
	struct macb_dma_desc *desc;
	unsigned char *p_recv;
	struct sk_buff *skb;
	unsigned int pktlen;

	desc = macb_rx_desc(lp, lp->rx_tail);
	while (desc->addr & MACB_BIT(RX_USED)) {
		p_recv = lp->rx_buffers + lp->rx_tail * AT91ETHER_MAX_RBUFF_SZ;
		pktlen = MACB_BF(RX_FRMLEN, desc->ctrl);
		skb = netdev_alloc_skb(dev, pktlen + 2);
		if (skb) {
			skb_reserve(skb, 2);
			skb_put_data(skb, p_recv, pktlen);

			skb->protocol = eth_type_trans(skb, dev);
			dev->stats.rx_packets++;
			dev->stats.rx_bytes += pktlen;
			netif_rx(skb);
		} else {
			dev->stats.rx_dropped++;
		}

		if (desc->ctrl & MACB_BIT(RX_MHASH_MATCH))
			dev->stats.multicast++;

		/* reset ownership bit */
		desc->addr &= ~MACB_BIT(RX_USED);

		/* wrap after last buffer */
		if (lp->rx_tail == AT91ETHER_MAX_RX_DESCR - 1)
			lp->rx_tail = 0;
		else
			lp->rx_tail++;

		desc = macb_rx_desc(lp, lp->rx_tail);
	}
}

/* MAC interrupt handler */
static irqreturn_t at91ether_interrupt(int irq, void *dev_id)
{
	struct net_device *dev = dev_id;
	struct macb *lp = netdev_priv(dev);
	u32 intstatus, ctl;

	/* MAC Interrupt Status register indicates what interrupts are pending.
	 * It is automatically cleared once read.
	 */
	intstatus = macb_readl(lp, ISR);

	/* Receive complete */
	if (intstatus & MACB_BIT(RCOMP))
		at91ether_rx(dev);

	/* Transmit complete */
	if (intstatus & MACB_BIT(TCOMP)) {
		/* The TCOM bit is set even if the transmission failed */
		if (intstatus & (MACB_BIT(ISR_TUND) | MACB_BIT(ISR_RLE)))
			dev->stats.tx_errors++;

		if (lp->skb) {
			dev_kfree_skb_irq(lp->skb);
			lp->skb = NULL;
			dma_unmap_single(NULL, lp->skb_physaddr,
					 lp->skb_length, DMA_TO_DEVICE);
			dev->stats.tx_packets++;
			dev->stats.tx_bytes += lp->skb_length;
		}
		netif_wake_queue(dev);
	}

	/* Work-around for EMAC Errata section 41.3.1 */
	if (intstatus & MACB_BIT(RXUBR)) {
		ctl = macb_readl(lp, NCR);
		macb_writel(lp, NCR, ctl & ~MACB_BIT(RE));
		wmb();
		macb_writel(lp, NCR, ctl | MACB_BIT(RE));
	}

	if (intstatus & MACB_BIT(ISR_ROVR))
		netdev_err(dev, "ROVR error\n");

	return IRQ_HANDLED;
}

#ifdef CONFIG_NET_POLL_CONTROLLER
static void at91ether_poll_controller(struct net_device *dev)
{
	unsigned long flags;

	local_irq_save(flags);
	at91ether_interrupt(dev->irq, dev);
	local_irq_restore(flags);
}
#endif

static const struct net_device_ops at91ether_netdev_ops = {
	.ndo_open		= at91ether_open,
	.ndo_stop		= at91ether_close,
	.ndo_start_xmit		= at91ether_start_xmit,
	.ndo_get_stats		= macb_get_stats,
	.ndo_set_rx_mode	= macb_set_rx_mode,
	.ndo_set_mac_address	= eth_mac_addr,
	.ndo_do_ioctl		= macb_ioctl,
	.ndo_validate_addr	= eth_validate_addr,
	.ndo_change_mtu		= eth_change_mtu,
#ifdef CONFIG_NET_POLL_CONTROLLER
	.ndo_poll_controller	= at91ether_poll_controller,
#endif
};

static int at91ether_clk_init(struct platform_device *pdev, struct clk **pclk,
			      struct clk **hclk, struct clk **tx_clk,
			      struct clk **rx_clk, struct clk **tsu_clk)
{
	int err;

	*hclk = NULL;
	*tx_clk = NULL;
	*rx_clk = NULL;
	*tsu_clk = NULL;

	*pclk = devm_clk_get(&pdev->dev, "ether_clk");
	if (IS_ERR(*pclk))
		return PTR_ERR(*pclk);

	err = clk_prepare_enable(*pclk);
	if (err) {
		dev_err(&pdev->dev, "failed to enable pclk (%u)\n", err);
		return err;
	}

	return 0;
}

static int at91ether_init(struct platform_device *pdev)
{
	struct net_device *dev = platform_get_drvdata(pdev);
	struct macb *bp = netdev_priv(dev);
	int err;
	u32 reg;

	dev->netdev_ops = &at91ether_netdev_ops;
	dev->ethtool_ops = &macb_ethtool_ops;

	err = devm_request_irq(&pdev->dev, dev->irq, at91ether_interrupt,
			       0, dev->name, dev);
	if (err)
		return err;

	macb_writel(bp, NCR, 0);

	reg = MACB_BF(CLK, MACB_CLK_DIV32) | MACB_BIT(BIG);
	if (bp->phy_interface == PHY_INTERFACE_MODE_RMII)
		reg |= MACB_BIT(RM9200_RMII);

	macb_writel(bp, NCFGR, reg);

	return 0;
}

static const struct macb_config at91sam9260_config = {
	.caps = MACB_CAPS_USRIO_HAS_CLKEN | MACB_CAPS_USRIO_DEFAULT_IS_MII_GMII,
	.clk_init = macb_clk_init,
	.init = macb_init,
};

static const struct macb_config pc302gem_config = {
	.caps = MACB_CAPS_SG_DISABLED | MACB_CAPS_GIGABIT_MODE_AVAILABLE,
	.dma_burst_length = 16,
	.clk_init = macb_clk_init,
	.init = macb_init,
};

static const struct macb_config sama5d2_config = {
	.caps = MACB_CAPS_USRIO_DEFAULT_IS_MII_GMII,
	.dma_burst_length = 16,
	.clk_init = macb_clk_init,
	.init = macb_init,
};

static const struct macb_config sama5d3_config = {
	.caps = MACB_CAPS_SG_DISABLED | MACB_CAPS_GIGABIT_MODE_AVAILABLE
	      | MACB_CAPS_USRIO_DEFAULT_IS_MII_GMII | MACB_CAPS_JUMBO,
	.dma_burst_length = 16,
	.clk_init = macb_clk_init,
	.init = macb_init,
	.jumbo_max_len = 10240,
};

static const struct macb_config sama5d4_config = {
	.caps = MACB_CAPS_USRIO_DEFAULT_IS_MII_GMII,
	.dma_burst_length = 4,
	.clk_init = macb_clk_init,
	.init = macb_init,
};

static const struct macb_config emac_config = {
	.clk_init = at91ether_clk_init,
	.init = at91ether_init,
};

static const struct macb_config np4_config = {
	.caps = MACB_CAPS_USRIO_DISABLED,
	.clk_init = macb_clk_init,
	.init = macb_init,
};

static const struct macb_config zynqmp_config = {
	.caps = MACB_CAPS_GIGABIT_MODE_AVAILABLE | MACB_CAPS_JUMBO |
		MACB_CAPS_GEM_HAS_PTP | MACB_CAPS_PCS |
		MACB_CAPS_PARTIAL_STORE_FORWARD | MACB_CAPS_WOL,
	.dma_burst_length = 16,
	.clk_init = macb_clk_init,
	.init = macb_init,
	.jumbo_max_len = 10240,
};

static const struct macb_config zynq_config = {
	.caps = MACB_CAPS_GIGABIT_MODE_AVAILABLE | MACB_CAPS_NO_GIGABIT_HALF,
	.dma_burst_length = 16,
	.clk_init = macb_clk_init,
	.init = macb_init,
};

static const struct of_device_id macb_dt_ids[] = {
	{ .compatible = "cdns,at32ap7000-macb" },
	{ .compatible = "cdns,at91sam9260-macb", .data = &at91sam9260_config },
	{ .compatible = "cdns,macb" },
	{ .compatible = "cdns,np4-macb", .data = &np4_config },
	{ .compatible = "cdns,pc302-gem", .data = &pc302gem_config },
	{ .compatible = "cdns,gem", .data = &pc302gem_config },
	{ .compatible = "atmel,sama5d2-gem", .data = &sama5d2_config },
	{ .compatible = "atmel,sama5d3-gem", .data = &sama5d3_config },
	{ .compatible = "atmel,sama5d4-gem", .data = &sama5d4_config },
	{ .compatible = "cdns,at91rm9200-emac", .data = &emac_config },
	{ .compatible = "cdns,emac", .data = &emac_config },
	{ .compatible = "cdns,zynqmp-gem", .data = &zynqmp_config},
	{ .compatible = "cdns,zynq-gem", .data = &zynq_config },
	{ /* sentinel */ }
};
MODULE_DEVICE_TABLE(of, macb_dt_ids);
#endif /* CONFIG_OF */

static int macb_probe(struct platform_device *pdev)
{
	int (*clk_init)(struct platform_device *, struct clk **,
			struct clk **, struct clk **,  struct clk **,
			struct clk **) = macb_clk_init;
	int (*init)(struct platform_device *) = macb_init;
	struct device_node *np = pdev->dev.of_node;
	struct device_node *phy_node;
	const struct macb_config *macb_config = NULL;
	struct clk *pclk, *hclk = NULL, *tx_clk = NULL, *rx_clk = NULL;
	struct clk *tsu_clk = NULL;
	unsigned int queue_mask, num_queues;
	struct macb_platform_data *pdata;
	bool native_io;
	struct phy_device *phydev;
	struct net_device *dev;
	struct resource *regs;
	void __iomem *mem;
	const char *mac;
	struct macb *bp;
	int err;

	regs = platform_get_resource(pdev, IORESOURCE_MEM, 0);
	mem = devm_ioremap_resource(&pdev->dev, regs);
	if (IS_ERR(mem))
		return PTR_ERR(mem);

	if (np) {
		const struct of_device_id *match;

		match = of_match_node(macb_dt_ids, np);
		if (match && match->data) {
			macb_config = match->data;
			clk_init = macb_config->clk_init;
			init = macb_config->init;
		}
	}

	err = clk_init(pdev, &pclk, &hclk, &tx_clk, &rx_clk, &tsu_clk);
	if (err)
		return err;

	pm_runtime_set_autosuspend_delay(&pdev->dev, MACB_PM_TIMEOUT);
	pm_runtime_use_autosuspend(&pdev->dev);
	pm_runtime_get_noresume(&pdev->dev);
	pm_runtime_set_active(&pdev->dev);
	pm_runtime_enable(&pdev->dev);
	native_io = hw_is_native_io(mem);

	macb_probe_queues(mem, native_io, &queue_mask, &num_queues);
	dev = alloc_etherdev_mq(sizeof(*bp), num_queues);
	if (!dev) {
		err = -ENOMEM;
		goto err_disable_clocks;
	}

	dev->base_addr = regs->start;

	SET_NETDEV_DEV(dev, &pdev->dev);

	bp = netdev_priv(dev);
	bp->pdev = pdev;
	bp->dev = dev;
	bp->regs = mem;
	bp->native_io = native_io;
	if (native_io) {
		bp->macb_reg_readl = hw_readl_native;
		bp->macb_reg_writel = hw_writel_native;
	} else {
		bp->macb_reg_readl = hw_readl;
		bp->macb_reg_writel = hw_writel;
	}
	bp->num_queues = num_queues;
	bp->queue_mask = queue_mask;
	if (macb_config)
		bp->dma_burst_length = macb_config->dma_burst_length;
	bp->pclk = pclk;
	bp->hclk = hclk;
	bp->tx_clk = tx_clk;
	bp->rx_clk = rx_clk;
	bp->tsu_clk = tsu_clk;
	if (tsu_clk)
		bp->tsu_rate = clk_get_rate(tsu_clk);

	if (macb_config)
		bp->jumbo_max_len = macb_config->jumbo_max_len;

	spin_lock_init(&bp->lock);

	/* setup capabilities */
	macb_configure_caps(bp, macb_config);

#ifdef CONFIG_ARCH_DMA_ADDR_T_64BIT
	if (GEM_BFEXT(DAW64, gem_readl(bp, DCFG6))) {
		dma_set_mask(&pdev->dev, DMA_BIT_MASK(44));
		bp->hw_dma_cap |= HW_DMA_CAP_64B;
	}
#endif
	platform_set_drvdata(pdev, dev);

	dev->irq = platform_get_irq(pdev, 0);
	if (dev->irq < 0) {
		err = dev->irq;
		goto err_out_free_netdev;
	}

	/* MTU range: 68 - 1500 or 10240 */
	dev->min_mtu = GEM_MTU_MIN_SIZE;
	if (bp->caps & MACB_CAPS_JUMBO)
		dev->max_mtu = gem_readl(bp, JML) - ETH_HLEN - ETH_FCS_LEN;
	else
		dev->max_mtu = ETH_DATA_LEN;

	mac = of_get_mac_address(np);
	if (mac)
		ether_addr_copy(bp->dev->dev_addr, mac);
	else
		macb_get_hwaddr(bp);

	/* Power up the PHY if there is a GPIO reset */
	phy_node = of_parse_phandle(np, "phy-handle", 0);
	if (!phy_node && of_phy_is_fixed_link(np)) {
		err = of_phy_register_fixed_link(np);
		if (err < 0) {
			dev_err(&pdev->dev, "broken fixed-link specification");
			goto failed_phy;
		}
		phy_node = of_node_get(np);
		bp->phy_node = phy_node;
	} else {
		int gpio = of_get_named_gpio(phy_node, "reset-gpios", 0);
		if (gpio_is_valid(gpio)) {
			bp->reset_gpio = gpio_to_desc(gpio);
			gpiod_direction_output(bp->reset_gpio, 1);
		}
	}

	err = of_get_phy_mode(np);
	if (err < 0) {
		pdata = dev_get_platdata(&pdev->dev);
		if (pdata && pdata->is_rmii)
			bp->phy_interface = PHY_INTERFACE_MODE_RMII;
		else
			bp->phy_interface = PHY_INTERFACE_MODE_MII;
	} else {
		bp->phy_interface = err;
	}

	macb_reset_phy(pdev);

	/* IP specific init */
	err = init(pdev);
	if (err)
		goto err_out_free_netdev;

	err = register_netdev(dev);
	if (err) {
		dev_err(&pdev->dev, "Cannot register net device, aborting.\n");
		goto err_out_unregister_netdev;
	}

	err = macb_mii_init(bp);
	if (err)
		goto err_out_unregister_netdev;

	netif_carrier_off(dev);

	tasklet_init(&bp->hresp_err_tasklet, macb_hresp_error_task,
		     (unsigned long)bp);

	if (bp->caps & MACB_CAPS_WOL)
		device_set_wakeup_capable(&bp->dev->dev, 1);

	netdev_info(dev, "Cadence %s rev 0x%08x at 0x%08lx irq %d (%pM)\n",
		    macb_is_gem(bp) ? "GEM" : "MACB", macb_readl(bp, MID),
		    dev->base_addr, dev->irq, dev->dev_addr);

	phydev = bp->phy_dev;
	phy_attached_info(phydev);
	pm_runtime_mark_last_busy(&bp->pdev->dev);
	pm_runtime_put_autosuspend(&bp->pdev->dev);

	return 0;

err_out_unregister_netdev:
	unregister_netdev(dev);

err_out_free_netdev:
	free_netdev(dev);

failed_phy:
	of_node_put(phy_node);

err_disable_clocks:
	clk_disable_unprepare(tx_clk);
	clk_disable_unprepare(hclk);
	clk_disable_unprepare(pclk);
	clk_disable_unprepare(rx_clk);
	clk_disable_unprepare(tsu_clk);
	pm_runtime_disable(&pdev->dev);
	pm_runtime_set_suspended(&pdev->dev);
	pm_runtime_dont_use_autosuspend(&pdev->dev);

	return err;
}

static int macb_remove(struct platform_device *pdev)
{
	struct net_device *dev;
	struct macb *bp;

	dev = platform_get_drvdata(pdev);

	if (dev) {
		bp = netdev_priv(dev);
		if (bp->phy_dev)
			phy_disconnect(bp->phy_dev);
		mdiobus_unregister(bp->mii_bus);
		dev->phydev = NULL;
		mdiobus_free(bp->mii_bus);

		/* Shutdown the PHY if there is a GPIO reset */
		if (bp->reset_gpio)
			gpiod_set_value(bp->reset_gpio, 0);

		unregister_netdev(dev);
		pm_runtime_disable(&pdev->dev);
		pm_runtime_dont_use_autosuspend(&pdev->dev);
		if (!pm_runtime_suspended(&pdev->dev)) {
			clk_disable_unprepare(bp->tx_clk);
			clk_disable_unprepare(bp->hclk);
			clk_disable_unprepare(bp->pclk);
			clk_disable_unprepare(bp->rx_clk);
			clk_disable_unprepare(bp->tsu_clk);
			pm_runtime_set_suspended(&pdev->dev);
		}
		of_node_put(bp->phy_node);
		free_netdev(dev);
	}

	return 0;
}

static int __maybe_unused macb_suspend(struct device *dev)
{
	struct platform_device *pdev = to_platform_device(dev);
	struct net_device *netdev = platform_get_drvdata(pdev);
	struct macb *bp = netdev_priv(netdev);
	struct macb_queue *queue = bp->queues;
	unsigned long flags;
	unsigned int q;
	u32 ctrl, arpipmask;

	if (!netif_running(netdev))
		return 0;

	if (device_may_wakeup(&bp->dev->dev)) {
		spin_lock_irqsave(&bp->lock, flags);
		ctrl = macb_readl(bp, NCR);
		ctrl &= ~(MACB_BIT(TE) | MACB_BIT(RE));
		macb_writel(bp, NCR, ctrl);
		/* Tie off RXQ0 as well */
		macb_writel(bp, RBQP, lower_32_bits(bp->rx_ring_tieoff_dma));
		ctrl = macb_readl(bp, NCR);
		ctrl |= MACB_BIT(RE);
		macb_writel(bp, NCR, ctrl);
		gem_writel(bp, NCFGR, gem_readl(bp, NCFGR) & ~MACB_BIT(NBC));
		macb_writel(bp, TSR, -1);
		macb_writel(bp, RSR, -1);
		macb_readl(bp, ISR);
		if (bp->caps & MACB_CAPS_ISR_CLEAR_ON_WRITE)
			macb_writel(bp, ISR, -1);

		/* Enable WOL (Q0 only) and disable all other interrupts */
		macb_writel(bp, IER, MACB_BIT(WOL));
		for (q = 1, queue = bp->queues; q < bp->num_queues;
		     ++q, ++queue) {
			queue_writel(queue, IDR, MACB_RX_INT_FLAGS |
						 MACB_TX_INT_FLAGS |
						 MACB_BIT(HRESP));
		}

		arpipmask = cpu_to_be32p(&bp->dev->ip_ptr->ifa_list->ifa_local)
					 & 0xFFFF;
		gem_writel(bp, WOL, MACB_BIT(ARP) | arpipmask);
		spin_unlock_irqrestore(&bp->lock, flags);
		enable_irq_wake(bp->queues[0].irq);
		netif_device_detach(netdev);
		napi_disable(&bp->napi);
	} else {
		netif_device_detach(netdev);
		napi_disable(&bp->napi);
		phy_stop(bp->phy_dev);
		phy_suspend(bp->phy_dev);
		spin_lock_irqsave(&bp->lock, flags);
		macb_reset_hw(bp);
		spin_unlock_irqrestore(&bp->lock, flags);
	}

	netif_carrier_off(netdev);
	if (bp->ptp_info)
		bp->ptp_info->ptp_remove(netdev);
	pm_runtime_force_suspend(dev);

	return 0;
}

static int __maybe_unused macb_resume(struct device *dev)
{
	struct platform_device *pdev = to_platform_device(dev);
	struct net_device *netdev = platform_get_drvdata(pdev);
	struct macb *bp = netdev_priv(netdev);
	unsigned long flags;

	if (!netif_running(netdev))
		return 0;

	pm_runtime_force_resume(dev);

	if (device_may_wakeup(&bp->dev->dev)) {
		spin_lock_irqsave(&bp->lock, flags);
		macb_writel(bp, IDR, MACB_BIT(WOL));
		gem_writel(bp, WOL, 0);
		/* Clear Q0 ISR as WOL was enabled on Q0 */
		if (bp->caps & MACB_CAPS_ISR_CLEAR_ON_WRITE)
			macb_writel(bp, ISR, -1);
		disable_irq_wake(bp->queues[0].irq);
		spin_unlock_irqrestore(&bp->lock, flags);
		macb_writel(bp, NCR, MACB_BIT(MPE));
		napi_enable(&bp->napi);
		netif_carrier_on(netdev);
	} else {
		macb_writel(bp, NCR, MACB_BIT(MPE));
		napi_enable(&bp->napi);
		netif_carrier_on(netdev);
		phy_resume(bp->phy_dev);
		phy_start(bp->phy_dev);
	}

	bp->macbgem_ops.mog_init_rings(bp);
	macb_init_hw(bp);
	macb_set_rx_mode(netdev);
	netif_device_attach(netdev);
	if (bp->ptp_info)
		bp->ptp_info->ptp_init(netdev);

	return 0;
}

static int __maybe_unused macb_runtime_suspend(struct device *dev)
{
	struct platform_device *pdev = to_platform_device(dev);
	struct net_device *netdev = platform_get_drvdata(pdev);
	struct macb *bp = netdev_priv(netdev);

	if (!(device_may_wakeup(&bp->dev->dev))) {
		clk_disable_unprepare(bp->tx_clk);
		clk_disable_unprepare(bp->hclk);
		clk_disable_unprepare(bp->pclk);
		clk_disable_unprepare(bp->rx_clk);
	}
	clk_disable_unprepare(bp->tsu_clk);

	return 0;
}

static int __maybe_unused macb_runtime_resume(struct device *dev)
{
	struct platform_device *pdev = to_platform_device(dev);
	struct net_device *netdev = platform_get_drvdata(pdev);
	struct macb *bp = netdev_priv(netdev);

	if (!(device_may_wakeup(&bp->dev->dev))) {
		clk_prepare_enable(bp->pclk);
		clk_prepare_enable(bp->hclk);
		clk_prepare_enable(bp->tx_clk);
		clk_prepare_enable(bp->rx_clk);
	}
	clk_prepare_enable(bp->tsu_clk);

	return 0;
}

static const struct dev_pm_ops macb_pm_ops = {
	SET_SYSTEM_SLEEP_PM_OPS(macb_suspend, macb_resume)
	SET_RUNTIME_PM_OPS(macb_runtime_suspend, macb_runtime_resume, NULL)
};

static struct platform_driver macb_driver = {
	.probe		= macb_probe,
	.remove		= macb_remove,
	.driver		= {
		.name		= "macb",
		.of_match_table	= of_match_ptr(macb_dt_ids),
		.pm	= &macb_pm_ops,
	},
};

module_platform_driver(macb_driver);

MODULE_LICENSE("GPL");
MODULE_DESCRIPTION("Cadence MACB/GEM Ethernet driver");
MODULE_AUTHOR("Haavard Skinnemoen (Atmel)");
MODULE_ALIAS("platform:macb");<|MERGE_RESOLUTION|>--- conflicted
+++ resolved
@@ -2298,12 +2298,8 @@
 			   gem_readl(bp, PCSCNTRL) | GEM_BIT(PCSAUTONEG));
 
 	/* Enable TX and RX */
-<<<<<<< HEAD
-	macb_writel(bp, NCR, MACB_BIT(RE) | MACB_BIT(TE) | MACB_BIT(MPE) |
+	macb_writel(bp, NCR, macb_readl(bp, NCR) | MACB_BIT(RE) | MACB_BIT(TE) |
 		    MACB_BIT(PTPUNI));
-=======
-	macb_writel(bp, NCR, macb_readl(bp, NCR) | MACB_BIT(RE) | MACB_BIT(TE));
->>>>>>> 675e29ff
 }
 
 /* The hash address register is 64 bits long and takes up two
