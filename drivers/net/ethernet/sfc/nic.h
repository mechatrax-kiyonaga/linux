--- conflicted
+++ resolved
@@ -30,11 +30,7 @@
 	return efx->type->revision;
 }
 
-<<<<<<< HEAD
-extern u32 efx_farch_fpga_ver(struct efx_nic *efx);
-=======
 u32 efx_farch_fpga_ver(struct efx_nic *efx);
->>>>>>> d8ec26d7
 
 /* NIC has two interlinked PCI functions for the same port. */
 static inline bool efx_nic_is_dual_func(struct efx_nic *efx)
@@ -75,8 +71,6 @@
 	return ((efx_qword_t *) (tx_queue->txd.buf.addr)) + index;
 }
 
-<<<<<<< HEAD
-=======
 /* Report whether the NIC considers this TX queue empty, given the
  * write_count used for the last doorbell push.  May return false
  * negative.
@@ -97,7 +91,6 @@
 	return __efx_nic_tx_is_empty(tx_queue, tx_queue->write_count);
 }
 
->>>>>>> d8ec26d7
 /* Decide whether to push a TX descriptor to the NIC vs merely writing
  * the doorbell.  This can reduce latency when we are adding a single
  * descriptor to an empty queue, but is otherwise pointless.  Further,
@@ -107,21 +100,10 @@
 static inline bool efx_nic_may_push_tx_desc(struct efx_tx_queue *tx_queue,
 					    unsigned int write_count)
 {
-<<<<<<< HEAD
-	unsigned empty_read_count = ACCESS_ONCE(tx_queue->empty_read_count);
-
-	if (empty_read_count == 0)
-		return false;
-
-	tx_queue->empty_read_count = 0;
-	return ((empty_read_count ^ write_count) & ~EFX_EMPTY_COUNT_VALID) == 0
-		&& tx_queue->write_count - write_count == 1;
-=======
 	bool was_empty = __efx_nic_tx_is_empty(tx_queue, write_count);
 
 	tx_queue->empty_read_count = 0;
 	return was_empty && tx_queue->write_count - write_count == 1;
->>>>>>> d8ec26d7
 }
 
 /* Returns a pointer to the specified descriptor in the RX descriptor queue */
@@ -435,15 +417,12 @@
 	EF10_STAT_COUNT
 };
 
-<<<<<<< HEAD
-=======
 /* Maximum number of TX PIO buffers we may allocate to a function.
  * This matches the total number of buffers on each SFC9100-family
  * controller.
  */
 #define EF10_TX_PIOBUF_COUNT 16
 
->>>>>>> d8ec26d7
 /**
  * struct efx_ef10_nic_data - EF10 architecture NIC state
  * @mcdi_buf: DMA buffer for MCDI
@@ -452,8 +431,6 @@
  * @n_allocated_vis: Number of VIs allocated to this function
  * @must_realloc_vis: Flag: VIs have yet to be reallocated after MC reboot
  * @must_restore_filters: Flag: filters have yet to be restored after MC reboot
-<<<<<<< HEAD
-=======
  * @n_piobufs: Number of PIO buffers allocated to this function
  * @wc_membase: Base address of write-combining mapping of the memory BAR
  * @pio_write_base: Base address for writing PIO buffers
@@ -461,7 +438,6 @@
  * @piobuf_handle: Handle of each PIO buffer allocated
  * @must_restore_piobufs: Flag: PIO buffers have yet to be restored after MC
  *	reboot
->>>>>>> d8ec26d7
  * @rx_rss_context: Firmware handle for our RSS context
  * @stats: Hardware statistics
  * @workaround_35388: Flag: firmware supports workaround for bug 35388
@@ -477,14 +453,11 @@
 	unsigned int n_allocated_vis;
 	bool must_realloc_vis;
 	bool must_restore_filters;
-<<<<<<< HEAD
-=======
 	unsigned int n_piobufs;
 	void __iomem *wc_membase, *pio_write_base;
 	unsigned int pio_write_vi_base;
 	unsigned int piobuf_handle[EF10_TX_PIOBUF_COUNT];
 	bool must_restore_piobufs;
->>>>>>> d8ec26d7
 	u32 rx_rss_context;
 	u64 stats[EF10_STAT_COUNT];
 	bool workaround_35388;
@@ -670,60 +643,6 @@
 {
 	channel->efx->type->ev_read_ack(channel);
 }
-<<<<<<< HEAD
-extern void efx_nic_event_test_start(struct efx_channel *channel);
-
-/* Falcon/Siena queue operations */
-extern int efx_farch_tx_probe(struct efx_tx_queue *tx_queue);
-extern void efx_farch_tx_init(struct efx_tx_queue *tx_queue);
-extern void efx_farch_tx_fini(struct efx_tx_queue *tx_queue);
-extern void efx_farch_tx_remove(struct efx_tx_queue *tx_queue);
-extern void efx_farch_tx_write(struct efx_tx_queue *tx_queue);
-extern int efx_farch_rx_probe(struct efx_rx_queue *rx_queue);
-extern void efx_farch_rx_init(struct efx_rx_queue *rx_queue);
-extern void efx_farch_rx_fini(struct efx_rx_queue *rx_queue);
-extern void efx_farch_rx_remove(struct efx_rx_queue *rx_queue);
-extern void efx_farch_rx_write(struct efx_rx_queue *rx_queue);
-extern void efx_farch_rx_defer_refill(struct efx_rx_queue *rx_queue);
-extern int efx_farch_ev_probe(struct efx_channel *channel);
-extern int efx_farch_ev_init(struct efx_channel *channel);
-extern void efx_farch_ev_fini(struct efx_channel *channel);
-extern void efx_farch_ev_remove(struct efx_channel *channel);
-extern int efx_farch_ev_process(struct efx_channel *channel, int quota);
-extern void efx_farch_ev_read_ack(struct efx_channel *channel);
-extern void efx_farch_ev_test_generate(struct efx_channel *channel);
-
-/* Falcon/Siena filter operations */
-extern int efx_farch_filter_table_probe(struct efx_nic *efx);
-extern void efx_farch_filter_table_restore(struct efx_nic *efx);
-extern void efx_farch_filter_table_remove(struct efx_nic *efx);
-extern void efx_farch_filter_update_rx_scatter(struct efx_nic *efx);
-extern s32 efx_farch_filter_insert(struct efx_nic *efx,
-				   struct efx_filter_spec *spec, bool replace);
-extern int efx_farch_filter_remove_safe(struct efx_nic *efx,
-					enum efx_filter_priority priority,
-					u32 filter_id);
-extern int efx_farch_filter_get_safe(struct efx_nic *efx,
-				     enum efx_filter_priority priority,
-				     u32 filter_id, struct efx_filter_spec *);
-extern void efx_farch_filter_clear_rx(struct efx_nic *efx,
-				      enum efx_filter_priority priority);
-extern u32 efx_farch_filter_count_rx_used(struct efx_nic *efx,
-					  enum efx_filter_priority priority);
-extern u32 efx_farch_filter_get_rx_id_limit(struct efx_nic *efx);
-extern s32 efx_farch_filter_get_rx_ids(struct efx_nic *efx,
-				       enum efx_filter_priority priority,
-				       u32 *buf, u32 size);
-#ifdef CONFIG_RFS_ACCEL
-extern s32 efx_farch_filter_rfs_insert(struct efx_nic *efx,
-				       struct efx_filter_spec *spec);
-extern bool efx_farch_filter_rfs_expire_one(struct efx_nic *efx, u32 flow_id,
-					    unsigned int index);
-#endif
-extern void efx_farch_filter_sync_rx_mode(struct efx_nic *efx);
-
-extern bool efx_nic_event_present(struct efx_channel *channel);
-=======
 void efx_nic_event_test_start(struct efx_channel *channel);
 
 /* Falcon/Siena queue operations */
@@ -776,7 +695,6 @@
 void efx_farch_filter_sync_rx_mode(struct efx_nic *efx);
 
 bool efx_nic_event_present(struct efx_channel *channel);
->>>>>>> d8ec26d7
 
 /* Some statistics are computed as A - B where A and B each increase
  * linearly with some hardware counter(s) and the counters are read
@@ -797,19 +715,6 @@
 }
 
 /* Interrupts */
-<<<<<<< HEAD
-extern int efx_nic_init_interrupt(struct efx_nic *efx);
-extern void efx_nic_irq_test_start(struct efx_nic *efx);
-extern void efx_nic_fini_interrupt(struct efx_nic *efx);
-
-/* Falcon/Siena interrupts */
-extern void efx_farch_irq_enable_master(struct efx_nic *efx);
-extern void efx_farch_irq_test_generate(struct efx_nic *efx);
-extern void efx_farch_irq_disable_master(struct efx_nic *efx);
-extern irqreturn_t efx_farch_msi_interrupt(int irq, void *dev_id);
-extern irqreturn_t efx_farch_legacy_interrupt(int irq, void *dev_id);
-extern irqreturn_t efx_farch_fatal_interrupt(struct efx_nic *efx);
-=======
 int efx_nic_init_interrupt(struct efx_nic *efx);
 void efx_nic_irq_test_start(struct efx_nic *efx);
 void efx_nic_fini_interrupt(struct efx_nic *efx);
@@ -821,7 +726,6 @@
 irqreturn_t efx_farch_msi_interrupt(int irq, void *dev_id);
 irqreturn_t efx_farch_legacy_interrupt(int irq, void *dev_id);
 irqreturn_t efx_farch_fatal_interrupt(struct efx_nic *efx);
->>>>>>> d8ec26d7
 
 static inline int efx_nic_event_test_irq_cpu(struct efx_channel *channel)
 {
@@ -833,18 +737,6 @@
 }
 
 /* Global Resources */
-<<<<<<< HEAD
-extern int efx_nic_flush_queues(struct efx_nic *efx);
-extern void siena_prepare_flush(struct efx_nic *efx);
-extern int efx_farch_fini_dmaq(struct efx_nic *efx);
-extern void siena_finish_flush(struct efx_nic *efx);
-extern void falcon_start_nic_stats(struct efx_nic *efx);
-extern void falcon_stop_nic_stats(struct efx_nic *efx);
-extern int falcon_reset_xaui(struct efx_nic *efx);
-extern void efx_farch_dimension_resources(struct efx_nic *efx, unsigned sram_lim_qw);
-extern void efx_farch_init_common(struct efx_nic *efx);
-extern void efx_ef10_handle_drain_event(struct efx_nic *efx);
-=======
 int efx_nic_flush_queues(struct efx_nic *efx);
 void siena_prepare_flush(struct efx_nic *efx);
 int efx_farch_fini_dmaq(struct efx_nic *efx);
@@ -855,16 +747,11 @@
 void efx_farch_dimension_resources(struct efx_nic *efx, unsigned sram_lim_qw);
 void efx_farch_init_common(struct efx_nic *efx);
 void efx_ef10_handle_drain_event(struct efx_nic *efx);
->>>>>>> d8ec26d7
 static inline void efx_nic_push_rx_indir_table(struct efx_nic *efx)
 {
 	efx->type->rx_push_indir_table(efx);
 }
-<<<<<<< HEAD
-extern void efx_farch_rx_push_indir_table(struct efx_nic *efx);
-=======
 void efx_farch_rx_push_indir_table(struct efx_nic *efx);
->>>>>>> d8ec26d7
 
 int efx_nic_alloc_buffer(struct efx_nic *efx, struct efx_buffer *buffer,
 			 unsigned int len, gfp_t gfp_flags);
@@ -875,33 +762,13 @@
 	unsigned address;
 	efx_oword_t mask;
 };
-<<<<<<< HEAD
-extern int efx_farch_test_registers(struct efx_nic *efx,
-				    const struct efx_farch_register_test *regs,
-				    size_t n_regs);
-=======
 int efx_farch_test_registers(struct efx_nic *efx,
 			     const struct efx_farch_register_test *regs,
 			     size_t n_regs);
->>>>>>> d8ec26d7
 
 size_t efx_nic_get_regs_len(struct efx_nic *efx);
 void efx_nic_get_regs(struct efx_nic *efx, void *buf);
 
-<<<<<<< HEAD
-extern size_t
-efx_nic_describe_stats(const struct efx_hw_stat_desc *desc, size_t count,
-		       const unsigned long *mask, u8 *names);
-extern void
-efx_nic_update_stats(const struct efx_hw_stat_desc *desc, size_t count,
-		     const unsigned long *mask,
-		     u64 *stats, const void *dma_buf, bool accumulate);
-
-#define EFX_MAX_FLUSH_TIME 5000
-
-extern void efx_farch_generate_event(struct efx_nic *efx, unsigned int evq,
-				     efx_qword_t *event);
-=======
 size_t efx_nic_describe_stats(const struct efx_hw_stat_desc *desc, size_t count,
 			      const unsigned long *mask, u8 *names);
 void efx_nic_update_stats(const struct efx_hw_stat_desc *desc, size_t count,
@@ -912,6 +779,5 @@
 
 void efx_farch_generate_event(struct efx_nic *efx, unsigned int evq,
 			      efx_qword_t *event);
->>>>>>> d8ec26d7
 
 #endif /* EFX_NIC_H */