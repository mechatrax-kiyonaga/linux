--- conflicted
+++ resolved
@@ -2039,18 +2039,12 @@
  * spin_lock_irq(pool->lock) which may be released and regrabbed
  * multiple times.  Does GFP_KERNEL allocations.
  *
-<<<<<<< HEAD
- * RETURNS:
+ * Return:
  * %false if the pool don't need management and the caller can safely start
  * processing works, %true indicates that the function released pool->lock
  * and reacquired it to perform some management function and that the
  * conditions that the caller verified while holding the lock before
  * calling the function might no longer be true.
-=======
- * Return:
- * spin_lock_irq(pool->lock) which may be released and regrabbed
- * multiple times.  Does GFP_KERNEL allocations.
->>>>>>> f8ea61e6
  */
 static bool manage_workers(struct worker *worker)
 {
