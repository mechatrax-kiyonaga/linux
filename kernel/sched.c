/*
 *  kernel/sched.c
 *
 *  Kernel scheduler and related syscalls
 *
 *  Copyright (C) 1991-2002  Linus Torvalds
 *
 *  1996-12-23  Modified by Dave Grothe to fix bugs in semaphores and
 *		make semaphores SMP safe
 *  1998-11-19	Implemented schedule_timeout() and related stuff
 *		by Andrea Arcangeli
 *  2002-01-04	New ultra-scalable O(1) scheduler by Ingo Molnar:
 *		hybrid priority-list and round-robin design with
 *		an array-switch method of distributing timeslices
 *		and per-CPU runqueues.  Cleanups and useful suggestions
 *		by Davide Libenzi, preemptible kernel bits by Robert Love.
 *  2003-09-03	Interactivity tuning by Con Kolivas.
 *  2004-04-02	Scheduler domains code by Nick Piggin
 *  2007-04-15  Work begun on replacing all interactivity tuning with a
 *              fair scheduling design by Con Kolivas.
 *  2007-05-05  Load balancing (smp-nice) and other improvements
 *              by Peter Williams
 *  2007-05-06  Interactivity improvements to CFS by Mike Galbraith
 *  2007-07-01  Group scheduling enhancements by Srivatsa Vaddagiri
 *  2007-11-29  RT balancing improvements by Steven Rostedt, Gregory Haskins,
 *              Thomas Gleixner, Mike Kravetz
 */

#include <linux/mm.h>
#include <linux/module.h>
#include <linux/nmi.h>
#include <linux/init.h>
#include <linux/uaccess.h>
#include <linux/highmem.h>
#include <linux/smp_lock.h>
#include <asm/mmu_context.h>
#include <linux/interrupt.h>
#include <linux/capability.h>
#include <linux/completion.h>
#include <linux/kernel_stat.h>
#include <linux/debug_locks.h>
#include <linux/security.h>
#include <linux/notifier.h>
#include <linux/profile.h>
#include <linux/freezer.h>
#include <linux/vmalloc.h>
#include <linux/blkdev.h>
#include <linux/delay.h>
#include <linux/pid_namespace.h>
#include <linux/smp.h>
#include <linux/threads.h>
#include <linux/timer.h>
#include <linux/rcupdate.h>
#include <linux/cpu.h>
#include <linux/cpuset.h>
#include <linux/percpu.h>
#include <linux/kthread.h>
#include <linux/proc_fs.h>
#include <linux/seq_file.h>
#include <linux/sysctl.h>
#include <linux/syscalls.h>
#include <linux/times.h>
#include <linux/tsacct_kern.h>
#include <linux/kprobes.h>
#include <linux/delayacct.h>
#include <linux/reciprocal_div.h>
#include <linux/unistd.h>
#include <linux/pagemap.h>
#include <linux/hrtimer.h>
#include <linux/tick.h>
#include <linux/bootmem.h>
#include <linux/debugfs.h>
#include <linux/ctype.h>
#include <linux/ftrace.h>
#include <trace/sched.h>

#include <asm/tlb.h>
#include <asm/irq_regs.h>

#include "sched_cpupri.h"

/*
 * Convert user-nice values [ -20 ... 0 ... 19 ]
 * to static priority [ MAX_RT_PRIO..MAX_PRIO-1 ],
 * and back.
 */
#define NICE_TO_PRIO(nice)	(MAX_RT_PRIO + (nice) + 20)
#define PRIO_TO_NICE(prio)	((prio) - MAX_RT_PRIO - 20)
#define TASK_NICE(p)		PRIO_TO_NICE((p)->static_prio)

/*
 * 'User priority' is the nice value converted to something we
 * can work with better when scaling various scheduler parameters,
 * it's a [ 0 ... 39 ] range.
 */
#define USER_PRIO(p)		((p)-MAX_RT_PRIO)
#define TASK_USER_PRIO(p)	USER_PRIO((p)->static_prio)
#define MAX_USER_PRIO		(USER_PRIO(MAX_PRIO))

/*
 * Helpers for converting nanosecond timing to jiffy resolution
 */
#define NS_TO_JIFFIES(TIME)	((unsigned long)(TIME) / (NSEC_PER_SEC / HZ))

#define NICE_0_LOAD		SCHED_LOAD_SCALE
#define NICE_0_SHIFT		SCHED_LOAD_SHIFT

/*
 * These are the 'tuning knobs' of the scheduler:
 *
 * default timeslice is 100 msecs (used only for SCHED_RR tasks).
 * Timeslices get refilled after they expire.
 */
#define DEF_TIMESLICE		(100 * HZ / 1000)

/*
 * single value that denotes runtime == period, ie unlimited time.
 */
#define RUNTIME_INF	((u64)~0ULL)

DEFINE_TRACE(sched_wait_task);
DEFINE_TRACE(sched_wakeup);
DEFINE_TRACE(sched_wakeup_new);
DEFINE_TRACE(sched_switch);
DEFINE_TRACE(sched_migrate_task);

#ifdef CONFIG_SMP
/*
 * Divide a load by a sched group cpu_power : (load / sg->__cpu_power)
 * Since cpu_power is a 'constant', we can use a reciprocal divide.
 */
static inline u32 sg_div_cpu_power(const struct sched_group *sg, u32 load)
{
	return reciprocal_divide(load, sg->reciprocal_cpu_power);
}

/*
 * Each time a sched group cpu_power is changed,
 * we must compute its reciprocal value
 */
static inline void sg_inc_cpu_power(struct sched_group *sg, u32 val)
{
	sg->__cpu_power += val;
	sg->reciprocal_cpu_power = reciprocal_value(sg->__cpu_power);
}
#endif

static inline int rt_policy(int policy)
{
	if (unlikely(policy == SCHED_FIFO || policy == SCHED_RR))
		return 1;
	return 0;
}

static inline int task_has_rt_policy(struct task_struct *p)
{
	return rt_policy(p->policy);
}

/*
 * This is the priority-queue data structure of the RT scheduling class:
 */
struct rt_prio_array {
	DECLARE_BITMAP(bitmap, MAX_RT_PRIO+1); /* include 1 bit for delimiter */
	struct list_head queue[MAX_RT_PRIO];
};

struct rt_bandwidth {
	/* nests inside the rq lock: */
	spinlock_t		rt_runtime_lock;
	ktime_t			rt_period;
	u64			rt_runtime;
	struct hrtimer		rt_period_timer;
};

static struct rt_bandwidth def_rt_bandwidth;

static int do_sched_rt_period_timer(struct rt_bandwidth *rt_b, int overrun);

static enum hrtimer_restart sched_rt_period_timer(struct hrtimer *timer)
{
	struct rt_bandwidth *rt_b =
		container_of(timer, struct rt_bandwidth, rt_period_timer);
	ktime_t now;
	int overrun;
	int idle = 0;

	for (;;) {
		now = hrtimer_cb_get_time(timer);
		overrun = hrtimer_forward(timer, now, rt_b->rt_period);

		if (!overrun)
			break;

		idle = do_sched_rt_period_timer(rt_b, overrun);
	}

	return idle ? HRTIMER_NORESTART : HRTIMER_RESTART;
}

static
void init_rt_bandwidth(struct rt_bandwidth *rt_b, u64 period, u64 runtime)
{
	rt_b->rt_period = ns_to_ktime(period);
	rt_b->rt_runtime = runtime;

	spin_lock_init(&rt_b->rt_runtime_lock);

	hrtimer_init(&rt_b->rt_period_timer,
			CLOCK_MONOTONIC, HRTIMER_MODE_REL);
	rt_b->rt_period_timer.function = sched_rt_period_timer;
	rt_b->rt_period_timer.cb_mode = HRTIMER_CB_IRQSAFE_UNLOCKED;
}

static inline int rt_bandwidth_enabled(void)
{
	return sysctl_sched_rt_runtime >= 0;
}

static void start_rt_bandwidth(struct rt_bandwidth *rt_b)
{
	ktime_t now;

	if (rt_bandwidth_enabled() && rt_b->rt_runtime == RUNTIME_INF)
		return;

	if (hrtimer_active(&rt_b->rt_period_timer))
		return;

	spin_lock(&rt_b->rt_runtime_lock);
	for (;;) {
		if (hrtimer_active(&rt_b->rt_period_timer))
			break;

		now = hrtimer_cb_get_time(&rt_b->rt_period_timer);
		hrtimer_forward(&rt_b->rt_period_timer, now, rt_b->rt_period);
		hrtimer_start_expires(&rt_b->rt_period_timer,
				HRTIMER_MODE_ABS);
	}
	spin_unlock(&rt_b->rt_runtime_lock);
}

#ifdef CONFIG_RT_GROUP_SCHED
static void destroy_rt_bandwidth(struct rt_bandwidth *rt_b)
{
	hrtimer_cancel(&rt_b->rt_period_timer);
}
#endif

/*
 * sched_domains_mutex serializes calls to arch_init_sched_domains,
 * detach_destroy_domains and partition_sched_domains.
 */
static DEFINE_MUTEX(sched_domains_mutex);

#ifdef CONFIG_GROUP_SCHED

#include <linux/cgroup.h>

struct cfs_rq;

static LIST_HEAD(task_groups);

/* task group related information */
struct task_group {
#ifdef CONFIG_CGROUP_SCHED
	struct cgroup_subsys_state css;
#endif

#ifdef CONFIG_USER_SCHED
	uid_t uid;
#endif

#ifdef CONFIG_FAIR_GROUP_SCHED
	/* schedulable entities of this group on each cpu */
	struct sched_entity **se;
	/* runqueue "owned" by this group on each cpu */
	struct cfs_rq **cfs_rq;
	unsigned long shares;
#endif

#ifdef CONFIG_RT_GROUP_SCHED
	struct sched_rt_entity **rt_se;
	struct rt_rq **rt_rq;

	struct rt_bandwidth rt_bandwidth;
#endif

	struct rcu_head rcu;
	struct list_head list;

	struct task_group *parent;
	struct list_head siblings;
	struct list_head children;
};

#ifdef CONFIG_USER_SCHED

/* Helper function to pass uid information to create_sched_user() */
void set_tg_uid(struct user_struct *user)
{
	user->tg->uid = user->uid;
}

/*
 * Root task group.
 * 	Every UID task group (including init_task_group aka UID-0) will
 * 	be a child to this group.
 */
struct task_group root_task_group;

#ifdef CONFIG_FAIR_GROUP_SCHED
/* Default task group's sched entity on each cpu */
static DEFINE_PER_CPU(struct sched_entity, init_sched_entity);
/* Default task group's cfs_rq on each cpu */
static DEFINE_PER_CPU(struct cfs_rq, init_cfs_rq) ____cacheline_aligned_in_smp;
#endif /* CONFIG_FAIR_GROUP_SCHED */

#ifdef CONFIG_RT_GROUP_SCHED
static DEFINE_PER_CPU(struct sched_rt_entity, init_sched_rt_entity);
static DEFINE_PER_CPU(struct rt_rq, init_rt_rq) ____cacheline_aligned_in_smp;
#endif /* CONFIG_RT_GROUP_SCHED */
#else /* !CONFIG_USER_SCHED */
#define root_task_group init_task_group
#endif /* CONFIG_USER_SCHED */

/* task_group_lock serializes add/remove of task groups and also changes to
 * a task group's cpu shares.
 */
static DEFINE_SPINLOCK(task_group_lock);

#ifdef CONFIG_FAIR_GROUP_SCHED
#ifdef CONFIG_USER_SCHED
# define INIT_TASK_GROUP_LOAD	(2*NICE_0_LOAD)
#else /* !CONFIG_USER_SCHED */
# define INIT_TASK_GROUP_LOAD	NICE_0_LOAD
#endif /* CONFIG_USER_SCHED */

/*
 * A weight of 0 or 1 can cause arithmetics problems.
 * A weight of a cfs_rq is the sum of weights of which entities
 * are queued on this cfs_rq, so a weight of a entity should not be
 * too large, so as the shares value of a task group.
 * (The default weight is 1024 - so there's no practical
 *  limitation from this.)
 */
#define MIN_SHARES	2
#define MAX_SHARES	(1UL << 18)

static int init_task_group_load = INIT_TASK_GROUP_LOAD;
#endif

/* Default task group.
 *	Every task in system belong to this group at bootup.
 */
struct task_group init_task_group;

/* return group to which a task belongs */
static inline struct task_group *task_group(struct task_struct *p)
{
	struct task_group *tg;

#ifdef CONFIG_USER_SCHED
	tg = p->user->tg;
#elif defined(CONFIG_CGROUP_SCHED)
	tg = container_of(task_subsys_state(p, cpu_cgroup_subsys_id),
				struct task_group, css);
#else
	tg = &init_task_group;
#endif
	return tg;
}

/* Change a task's cfs_rq and parent entity if it moves across CPUs/groups */
static inline void set_task_rq(struct task_struct *p, unsigned int cpu)
{
#ifdef CONFIG_FAIR_GROUP_SCHED
	p->se.cfs_rq = task_group(p)->cfs_rq[cpu];
	p->se.parent = task_group(p)->se[cpu];
#endif

#ifdef CONFIG_RT_GROUP_SCHED
	p->rt.rt_rq  = task_group(p)->rt_rq[cpu];
	p->rt.parent = task_group(p)->rt_se[cpu];
#endif
}

#else

static inline void set_task_rq(struct task_struct *p, unsigned int cpu) { }
static inline struct task_group *task_group(struct task_struct *p)
{
	return NULL;
}

#endif	/* CONFIG_GROUP_SCHED */

/* CFS-related fields in a runqueue */
struct cfs_rq {
	struct load_weight load;
	unsigned long nr_running;

	u64 exec_clock;
	u64 min_vruntime;

	struct rb_root tasks_timeline;
	struct rb_node *rb_leftmost;

	struct list_head tasks;
	struct list_head *balance_iterator;

	/*
	 * 'curr' points to currently running entity on this cfs_rq.
	 * It is set to NULL otherwise (i.e when none are currently running).
	 */
	struct sched_entity *curr, *next, *last;

	unsigned int nr_spread_over;

#ifdef CONFIG_FAIR_GROUP_SCHED
	struct rq *rq;	/* cpu runqueue to which this cfs_rq is attached */

	/*
	 * leaf cfs_rqs are those that hold tasks (lowest schedulable entity in
	 * a hierarchy). Non-leaf lrqs hold other higher schedulable entities
	 * (like users, containers etc.)
	 *
	 * leaf_cfs_rq_list ties together list of leaf cfs_rq's in a cpu. This
	 * list is used during load balance.
	 */
	struct list_head leaf_cfs_rq_list;
	struct task_group *tg;	/* group that "owns" this runqueue */

#ifdef CONFIG_SMP
	/*
	 * the part of load.weight contributed by tasks
	 */
	unsigned long task_weight;

	/*
	 *   h_load = weight * f(tg)
	 *
	 * Where f(tg) is the recursive weight fraction assigned to
	 * this group.
	 */
	unsigned long h_load;

	/*
	 * this cpu's part of tg->shares
	 */
	unsigned long shares;

	/*
	 * load.weight at the time we set shares
	 */
	unsigned long rq_weight;
#endif
#endif
};

/* Real-Time classes' related field in a runqueue: */
struct rt_rq {
	struct rt_prio_array active;
	unsigned long rt_nr_running;
#if defined CONFIG_SMP || defined CONFIG_RT_GROUP_SCHED
	int highest_prio; /* highest queued rt task prio */
#endif
#ifdef CONFIG_SMP
	unsigned long rt_nr_migratory;
	int overloaded;
#endif
	int rt_throttled;
	u64 rt_time;
	u64 rt_runtime;
	/* Nests inside the rq lock: */
	spinlock_t rt_runtime_lock;

#ifdef CONFIG_RT_GROUP_SCHED
	unsigned long rt_nr_boosted;

	struct rq *rq;
	struct list_head leaf_rt_rq_list;
	struct task_group *tg;
	struct sched_rt_entity *rt_se;
#endif
};

#ifdef CONFIG_SMP

/*
 * We add the notion of a root-domain which will be used to define per-domain
 * variables. Each exclusive cpuset essentially defines an island domain by
 * fully partitioning the member cpus from any other cpuset. Whenever a new
 * exclusive cpuset is created, we also create and attach a new root-domain
 * object.
 *
 */
struct root_domain {
	atomic_t refcount;
	cpumask_var_t span;
	cpumask_var_t online;

	/*
	 * The "RT overload" flag: it gets set if a CPU has more than
	 * one runnable RT task.
	 */
	cpumask_var_t rto_mask;
	atomic_t rto_count;
#ifdef CONFIG_SMP
	struct cpupri cpupri;
#endif
};

/*
 * By default the system creates a single root-domain with all cpus as
 * members (mimicking the global state we have today).
 */
static struct root_domain def_root_domain;

#endif

/*
 * This is the main, per-CPU runqueue data structure.
 *
 * Locking rule: those places that want to lock multiple runqueues
 * (such as the load balancing or the thread migration code), lock
 * acquire operations must be ordered by ascending &runqueue.
 */
struct rq {
	/* runqueue lock: */
	spinlock_t lock;

	/*
	 * nr_running and cpu_load should be in the same cacheline because
	 * remote CPUs use both these fields when doing load calculation.
	 */
	unsigned long nr_running;
	#define CPU_LOAD_IDX_MAX 5
	unsigned long cpu_load[CPU_LOAD_IDX_MAX];
	unsigned char idle_at_tick;
#ifdef CONFIG_NO_HZ
	unsigned long last_tick_seen;
	unsigned char in_nohz_recently;
#endif
	/* capture load from *all* tasks on this cpu: */
	struct load_weight load;
	unsigned long nr_load_updates;
	u64 nr_switches;

	struct cfs_rq cfs;
	struct rt_rq rt;

#ifdef CONFIG_FAIR_GROUP_SCHED
	/* list of leaf cfs_rq on this cpu: */
	struct list_head leaf_cfs_rq_list;
#endif
#ifdef CONFIG_RT_GROUP_SCHED
	struct list_head leaf_rt_rq_list;
#endif

	/*
	 * This is part of a global counter where only the total sum
	 * over all CPUs matters. A task can increase this counter on
	 * one CPU and if it got migrated afterwards it may decrease
	 * it on another CPU. Always updated under the runqueue lock:
	 */
	unsigned long nr_uninterruptible;

	struct task_struct *curr, *idle;
	unsigned long next_balance;
	struct mm_struct *prev_mm;

	u64 clock;

	atomic_t nr_iowait;

#ifdef CONFIG_SMP
	struct root_domain *rd;
	struct sched_domain *sd;

	/* For active balancing */
	int active_balance;
	int push_cpu;
	/* cpu of this runqueue: */
	int cpu;
	int online;

	unsigned long avg_load_per_task;

	struct task_struct *migration_thread;
	struct list_head migration_queue;
#endif

#ifdef CONFIG_SCHED_HRTICK
#ifdef CONFIG_SMP
	int hrtick_csd_pending;
	struct call_single_data hrtick_csd;
#endif
	struct hrtimer hrtick_timer;
#endif

#ifdef CONFIG_SCHEDSTATS
	/* latency stats */
	struct sched_info rq_sched_info;

	/* sys_sched_yield() stats */
	unsigned int yld_exp_empty;
	unsigned int yld_act_empty;
	unsigned int yld_both_empty;
	unsigned int yld_count;

	/* schedule() stats */
	unsigned int sched_switch;
	unsigned int sched_count;
	unsigned int sched_goidle;

	/* try_to_wake_up() stats */
	unsigned int ttwu_count;
	unsigned int ttwu_local;

	/* BKL stats */
	unsigned int bkl_count;
#endif
};

static DEFINE_PER_CPU_SHARED_ALIGNED(struct rq, runqueues);

static inline void check_preempt_curr(struct rq *rq, struct task_struct *p, int sync)
{
	rq->curr->sched_class->check_preempt_curr(rq, p, sync);
}

static inline int cpu_of(struct rq *rq)
{
#ifdef CONFIG_SMP
	return rq->cpu;
#else
	return 0;
#endif
}

/*
 * The domain tree (rq->sd) is protected by RCU's quiescent state transition.
 * See detach_destroy_domains: synchronize_sched for details.
 *
 * The domain tree of any CPU may only be accessed from within
 * preempt-disabled sections.
 */
#define for_each_domain(cpu, __sd) \
	for (__sd = rcu_dereference(cpu_rq(cpu)->sd); __sd; __sd = __sd->parent)

#define cpu_rq(cpu)		(&per_cpu(runqueues, (cpu)))
#define this_rq()		(&__get_cpu_var(runqueues))
#define task_rq(p)		cpu_rq(task_cpu(p))
#define cpu_curr(cpu)		(cpu_rq(cpu)->curr)

static inline void update_rq_clock(struct rq *rq)
{
	rq->clock = sched_clock_cpu(cpu_of(rq));
}

/*
 * Tunables that become constants when CONFIG_SCHED_DEBUG is off:
 */
#ifdef CONFIG_SCHED_DEBUG
# define const_debug __read_mostly
#else
# define const_debug static const
#endif

/**
 * runqueue_is_locked
 *
 * Returns true if the current cpu runqueue is locked.
 * This interface allows printk to be called with the runqueue lock
 * held and know whether or not it is OK to wake up the klogd.
 */
int runqueue_is_locked(void)
{
	int cpu = get_cpu();
	struct rq *rq = cpu_rq(cpu);
	int ret;

	ret = spin_is_locked(&rq->lock);
	put_cpu();
	return ret;
}

/*
 * Debugging: various feature bits
 */

#define SCHED_FEAT(name, enabled)	\
	__SCHED_FEAT_##name ,

enum {
#include "sched_features.h"
};

#undef SCHED_FEAT

#define SCHED_FEAT(name, enabled)	\
	(1UL << __SCHED_FEAT_##name) * enabled |

const_debug unsigned int sysctl_sched_features =
#include "sched_features.h"
	0;

#undef SCHED_FEAT

#ifdef CONFIG_SCHED_DEBUG
#define SCHED_FEAT(name, enabled)	\
	#name ,

static __read_mostly char *sched_feat_names[] = {
#include "sched_features.h"
	NULL
};

#undef SCHED_FEAT

static int sched_feat_show(struct seq_file *m, void *v)
{
	int i;

	for (i = 0; sched_feat_names[i]; i++) {
		if (!(sysctl_sched_features & (1UL << i)))
			seq_puts(m, "NO_");
		seq_printf(m, "%s ", sched_feat_names[i]);
	}
	seq_puts(m, "\n");

	return 0;
}

static ssize_t
sched_feat_write(struct file *filp, const char __user *ubuf,
		size_t cnt, loff_t *ppos)
{
	char buf[64];
	char *cmp = buf;
	int neg = 0;
	int i;

	if (cnt > 63)
		cnt = 63;

	if (copy_from_user(&buf, ubuf, cnt))
		return -EFAULT;

	buf[cnt] = 0;

	if (strncmp(buf, "NO_", 3) == 0) {
		neg = 1;
		cmp += 3;
	}

	for (i = 0; sched_feat_names[i]; i++) {
		int len = strlen(sched_feat_names[i]);

		if (strncmp(cmp, sched_feat_names[i], len) == 0) {
			if (neg)
				sysctl_sched_features &= ~(1UL << i);
			else
				sysctl_sched_features |= (1UL << i);
			break;
		}
	}

	if (!sched_feat_names[i])
		return -EINVAL;

	filp->f_pos += cnt;

	return cnt;
}

static int sched_feat_open(struct inode *inode, struct file *filp)
{
	return single_open(filp, sched_feat_show, NULL);
}

static struct file_operations sched_feat_fops = {
	.open		= sched_feat_open,
	.write		= sched_feat_write,
	.read		= seq_read,
	.llseek		= seq_lseek,
	.release	= single_release,
};

static __init int sched_init_debug(void)
{
	debugfs_create_file("sched_features", 0644, NULL, NULL,
			&sched_feat_fops);

	return 0;
}
late_initcall(sched_init_debug);

#endif

#define sched_feat(x) (sysctl_sched_features & (1UL << __SCHED_FEAT_##x))

/*
 * Number of tasks to iterate in a single balance run.
 * Limited because this is done with IRQs disabled.
 */
const_debug unsigned int sysctl_sched_nr_migrate = 32;

/*
 * ratelimit for updating the group shares.
 * default: 0.25ms
 */
unsigned int sysctl_sched_shares_ratelimit = 250000;

/*
 * Inject some fuzzyness into changing the per-cpu group shares
 * this avoids remote rq-locks at the expense of fairness.
 * default: 4
 */
unsigned int sysctl_sched_shares_thresh = 4;

/*
 * period over which we measure -rt task cpu usage in us.
 * default: 1s
 */
unsigned int sysctl_sched_rt_period = 1000000;

static __read_mostly int scheduler_running;

/*
 * part of the period that we allow rt tasks to run in us.
 * default: 0.95s
 */
int sysctl_sched_rt_runtime = 950000;

static inline u64 global_rt_period(void)
{
	return (u64)sysctl_sched_rt_period * NSEC_PER_USEC;
}

static inline u64 global_rt_runtime(void)
{
	if (sysctl_sched_rt_runtime < 0)
		return RUNTIME_INF;

	return (u64)sysctl_sched_rt_runtime * NSEC_PER_USEC;
}

#ifndef prepare_arch_switch
# define prepare_arch_switch(next)	do { } while (0)
#endif
#ifndef finish_arch_switch
# define finish_arch_switch(prev)	do { } while (0)
#endif

static inline int task_current(struct rq *rq, struct task_struct *p)
{
	return rq->curr == p;
}

#ifndef __ARCH_WANT_UNLOCKED_CTXSW
static inline int task_running(struct rq *rq, struct task_struct *p)
{
	return task_current(rq, p);
}

static inline void prepare_lock_switch(struct rq *rq, struct task_struct *next)
{
}

static inline void finish_lock_switch(struct rq *rq, struct task_struct *prev)
{
#ifdef CONFIG_DEBUG_SPINLOCK
	/* this is a valid case when another task releases the spinlock */
	rq->lock.owner = current;
#endif
	/*
	 * If we are tracking spinlock dependencies then we have to
	 * fix up the runqueue lock - which gets 'carried over' from
	 * prev into current:
	 */
	spin_acquire(&rq->lock.dep_map, 0, 0, _THIS_IP_);

	spin_unlock_irq(&rq->lock);
}

#else /* __ARCH_WANT_UNLOCKED_CTXSW */
static inline int task_running(struct rq *rq, struct task_struct *p)
{
#ifdef CONFIG_SMP
	return p->oncpu;
#else
	return task_current(rq, p);
#endif
}

static inline void prepare_lock_switch(struct rq *rq, struct task_struct *next)
{
#ifdef CONFIG_SMP
	/*
	 * We can optimise this out completely for !SMP, because the
	 * SMP rebalancing from interrupt is the only thing that cares
	 * here.
	 */
	next->oncpu = 1;
#endif
#ifdef __ARCH_WANT_INTERRUPTS_ON_CTXSW
	spin_unlock_irq(&rq->lock);
#else
	spin_unlock(&rq->lock);
#endif
}

static inline void finish_lock_switch(struct rq *rq, struct task_struct *prev)
{
#ifdef CONFIG_SMP
	/*
	 * After ->oncpu is cleared, the task can be moved to a different CPU.
	 * We must ensure this doesn't happen until the switch is completely
	 * finished.
	 */
	smp_wmb();
	prev->oncpu = 0;
#endif
#ifndef __ARCH_WANT_INTERRUPTS_ON_CTXSW
	local_irq_enable();
#endif
}
#endif /* __ARCH_WANT_UNLOCKED_CTXSW */

/*
 * __task_rq_lock - lock the runqueue a given task resides on.
 * Must be called interrupts disabled.
 */
static inline struct rq *__task_rq_lock(struct task_struct *p)
	__acquires(rq->lock)
{
	for (;;) {
		struct rq *rq = task_rq(p);
		spin_lock(&rq->lock);
		if (likely(rq == task_rq(p)))
			return rq;
		spin_unlock(&rq->lock);
	}
}

/*
 * task_rq_lock - lock the runqueue a given task resides on and disable
 * interrupts. Note the ordering: we can safely lookup the task_rq without
 * explicitly disabling preemption.
 */
static struct rq *task_rq_lock(struct task_struct *p, unsigned long *flags)
	__acquires(rq->lock)
{
	struct rq *rq;

	for (;;) {
		local_irq_save(*flags);
		rq = task_rq(p);
		spin_lock(&rq->lock);
		if (likely(rq == task_rq(p)))
			return rq;
		spin_unlock_irqrestore(&rq->lock, *flags);
	}
}

void task_rq_unlock_wait(struct task_struct *p)
{
	struct rq *rq = task_rq(p);

	smp_mb(); /* spin-unlock-wait is not a full memory barrier */
	spin_unlock_wait(&rq->lock);
}

static void __task_rq_unlock(struct rq *rq)
	__releases(rq->lock)
{
	spin_unlock(&rq->lock);
}

static inline void task_rq_unlock(struct rq *rq, unsigned long *flags)
	__releases(rq->lock)
{
	spin_unlock_irqrestore(&rq->lock, *flags);
}

/*
 * this_rq_lock - lock this runqueue and disable interrupts.
 */
static struct rq *this_rq_lock(void)
	__acquires(rq->lock)
{
	struct rq *rq;

	local_irq_disable();
	rq = this_rq();
	spin_lock(&rq->lock);

	return rq;
}

#ifdef CONFIG_SCHED_HRTICK
/*
 * Use HR-timers to deliver accurate preemption points.
 *
 * Its all a bit involved since we cannot program an hrt while holding the
 * rq->lock. So what we do is store a state in in rq->hrtick_* and ask for a
 * reschedule event.
 *
 * When we get rescheduled we reprogram the hrtick_timer outside of the
 * rq->lock.
 */

/*
 * Use hrtick when:
 *  - enabled by features
 *  - hrtimer is actually high res
 */
static inline int hrtick_enabled(struct rq *rq)
{
	if (!sched_feat(HRTICK))
		return 0;
	if (!cpu_active(cpu_of(rq)))
		return 0;
	return hrtimer_is_hres_active(&rq->hrtick_timer);
}

static void hrtick_clear(struct rq *rq)
{
	if (hrtimer_active(&rq->hrtick_timer))
		hrtimer_cancel(&rq->hrtick_timer);
}

/*
 * High-resolution timer tick.
 * Runs from hardirq context with interrupts disabled.
 */
static enum hrtimer_restart hrtick(struct hrtimer *timer)
{
	struct rq *rq = container_of(timer, struct rq, hrtick_timer);

	WARN_ON_ONCE(cpu_of(rq) != smp_processor_id());

	spin_lock(&rq->lock);
	update_rq_clock(rq);
	rq->curr->sched_class->task_tick(rq, rq->curr, 1);
	spin_unlock(&rq->lock);

	return HRTIMER_NORESTART;
}

#ifdef CONFIG_SMP
/*
 * called from hardirq (IPI) context
 */
static void __hrtick_start(void *arg)
{
	struct rq *rq = arg;

	spin_lock(&rq->lock);
	hrtimer_restart(&rq->hrtick_timer);
	rq->hrtick_csd_pending = 0;
	spin_unlock(&rq->lock);
}

/*
 * Called to set the hrtick timer state.
 *
 * called with rq->lock held and irqs disabled
 */
static void hrtick_start(struct rq *rq, u64 delay)
{
	struct hrtimer *timer = &rq->hrtick_timer;
	ktime_t time = ktime_add_ns(timer->base->get_time(), delay);

	hrtimer_set_expires(timer, time);

	if (rq == this_rq()) {
		hrtimer_restart(timer);
	} else if (!rq->hrtick_csd_pending) {
		__smp_call_function_single(cpu_of(rq), &rq->hrtick_csd);
		rq->hrtick_csd_pending = 1;
	}
}

static int
hotplug_hrtick(struct notifier_block *nfb, unsigned long action, void *hcpu)
{
	int cpu = (int)(long)hcpu;

	switch (action) {
	case CPU_UP_CANCELED:
	case CPU_UP_CANCELED_FROZEN:
	case CPU_DOWN_PREPARE:
	case CPU_DOWN_PREPARE_FROZEN:
	case CPU_DEAD:
	case CPU_DEAD_FROZEN:
		hrtick_clear(cpu_rq(cpu));
		return NOTIFY_OK;
	}

	return NOTIFY_DONE;
}

static __init void init_hrtick(void)
{
	hotcpu_notifier(hotplug_hrtick, 0);
}
#else
/*
 * Called to set the hrtick timer state.
 *
 * called with rq->lock held and irqs disabled
 */
static void hrtick_start(struct rq *rq, u64 delay)
{
	hrtimer_start(&rq->hrtick_timer, ns_to_ktime(delay), HRTIMER_MODE_REL);
}

static inline void init_hrtick(void)
{
}
#endif /* CONFIG_SMP */

static void init_rq_hrtick(struct rq *rq)
{
#ifdef CONFIG_SMP
	rq->hrtick_csd_pending = 0;

	rq->hrtick_csd.flags = 0;
	rq->hrtick_csd.func = __hrtick_start;
	rq->hrtick_csd.info = rq;
#endif

	hrtimer_init(&rq->hrtick_timer, CLOCK_MONOTONIC, HRTIMER_MODE_REL);
	rq->hrtick_timer.function = hrtick;
	rq->hrtick_timer.cb_mode = HRTIMER_CB_IRQSAFE_PERCPU;
}
#else	/* CONFIG_SCHED_HRTICK */
static inline void hrtick_clear(struct rq *rq)
{
}

static inline void init_rq_hrtick(struct rq *rq)
{
}

static inline void init_hrtick(void)
{
}
#endif	/* CONFIG_SCHED_HRTICK */

/*
 * resched_task - mark a task 'to be rescheduled now'.
 *
 * On UP this means the setting of the need_resched flag, on SMP it
 * might also involve a cross-CPU call to trigger the scheduler on
 * the target CPU.
 */
#ifdef CONFIG_SMP

#ifndef tsk_is_polling
#define tsk_is_polling(t) test_tsk_thread_flag(t, TIF_POLLING_NRFLAG)
#endif

static void resched_task(struct task_struct *p)
{
	int cpu;

	assert_spin_locked(&task_rq(p)->lock);

	if (unlikely(test_tsk_thread_flag(p, TIF_NEED_RESCHED)))
		return;

	set_tsk_thread_flag(p, TIF_NEED_RESCHED);

	cpu = task_cpu(p);
	if (cpu == smp_processor_id())
		return;

	/* NEED_RESCHED must be visible before we test polling */
	smp_mb();
	if (!tsk_is_polling(p))
		smp_send_reschedule(cpu);
}

static void resched_cpu(int cpu)
{
	struct rq *rq = cpu_rq(cpu);
	unsigned long flags;

	if (!spin_trylock_irqsave(&rq->lock, flags))
		return;
	resched_task(cpu_curr(cpu));
	spin_unlock_irqrestore(&rq->lock, flags);
}

#ifdef CONFIG_NO_HZ
/*
 * When add_timer_on() enqueues a timer into the timer wheel of an
 * idle CPU then this timer might expire before the next timer event
 * which is scheduled to wake up that CPU. In case of a completely
 * idle system the next event might even be infinite time into the
 * future. wake_up_idle_cpu() ensures that the CPU is woken up and
 * leaves the inner idle loop so the newly added timer is taken into
 * account when the CPU goes back to idle and evaluates the timer
 * wheel for the next timer event.
 */
void wake_up_idle_cpu(int cpu)
{
	struct rq *rq = cpu_rq(cpu);

	if (cpu == smp_processor_id())
		return;

	/*
	 * This is safe, as this function is called with the timer
	 * wheel base lock of (cpu) held. When the CPU is on the way
	 * to idle and has not yet set rq->curr to idle then it will
	 * be serialized on the timer wheel base lock and take the new
	 * timer into account automatically.
	 */
	if (rq->curr != rq->idle)
		return;

	/*
	 * We can set TIF_RESCHED on the idle task of the other CPU
	 * lockless. The worst case is that the other CPU runs the
	 * idle task through an additional NOOP schedule()
	 */
	set_tsk_thread_flag(rq->idle, TIF_NEED_RESCHED);

	/* NEED_RESCHED must be visible before we test polling */
	smp_mb();
	if (!tsk_is_polling(rq->idle))
		smp_send_reschedule(cpu);
}
#endif /* CONFIG_NO_HZ */

#else /* !CONFIG_SMP */
static void resched_task(struct task_struct *p)
{
	assert_spin_locked(&task_rq(p)->lock);
	set_tsk_need_resched(p);
}
#endif /* CONFIG_SMP */

#if BITS_PER_LONG == 32
# define WMULT_CONST	(~0UL)
#else
# define WMULT_CONST	(1UL << 32)
#endif

#define WMULT_SHIFT	32

/*
 * Shift right and round:
 */
#define SRR(x, y) (((x) + (1UL << ((y) - 1))) >> (y))

/*
 * delta *= weight / lw
 */
static unsigned long
calc_delta_mine(unsigned long delta_exec, unsigned long weight,
		struct load_weight *lw)
{
	u64 tmp;

	if (!lw->inv_weight) {
		if (BITS_PER_LONG > 32 && unlikely(lw->weight >= WMULT_CONST))
			lw->inv_weight = 1;
		else
			lw->inv_weight = 1 + (WMULT_CONST-lw->weight/2)
				/ (lw->weight+1);
	}

	tmp = (u64)delta_exec * weight;
	/*
	 * Check whether we'd overflow the 64-bit multiplication:
	 */
	if (unlikely(tmp > WMULT_CONST))
		tmp = SRR(SRR(tmp, WMULT_SHIFT/2) * lw->inv_weight,
			WMULT_SHIFT/2);
	else
		tmp = SRR(tmp * lw->inv_weight, WMULT_SHIFT);

	return (unsigned long)min(tmp, (u64)(unsigned long)LONG_MAX);
}

static inline void update_load_add(struct load_weight *lw, unsigned long inc)
{
	lw->weight += inc;
	lw->inv_weight = 0;
}

static inline void update_load_sub(struct load_weight *lw, unsigned long dec)
{
	lw->weight -= dec;
	lw->inv_weight = 0;
}

/*
 * To aid in avoiding the subversion of "niceness" due to uneven distribution
 * of tasks with abnormal "nice" values across CPUs the contribution that
 * each task makes to its run queue's load is weighted according to its
 * scheduling class and "nice" value. For SCHED_NORMAL tasks this is just a
 * scaled version of the new time slice allocation that they receive on time
 * slice expiry etc.
 */

#define WEIGHT_IDLEPRIO		2
#define WMULT_IDLEPRIO		(1 << 31)

/*
 * Nice levels are multiplicative, with a gentle 10% change for every
 * nice level changed. I.e. when a CPU-bound task goes from nice 0 to
 * nice 1, it will get ~10% less CPU time than another CPU-bound task
 * that remained on nice 0.
 *
 * The "10% effect" is relative and cumulative: from _any_ nice level,
 * if you go up 1 level, it's -10% CPU usage, if you go down 1 level
 * it's +10% CPU usage. (to achieve that we use a multiplier of 1.25.
 * If a task goes up by ~10% and another task goes down by ~10% then
 * the relative distance between them is ~25%.)
 */
static const int prio_to_weight[40] = {
 /* -20 */     88761,     71755,     56483,     46273,     36291,
 /* -15 */     29154,     23254,     18705,     14949,     11916,
 /* -10 */      9548,      7620,      6100,      4904,      3906,
 /*  -5 */      3121,      2501,      1991,      1586,      1277,
 /*   0 */      1024,       820,       655,       526,       423,
 /*   5 */       335,       272,       215,       172,       137,
 /*  10 */       110,        87,        70,        56,        45,
 /*  15 */        36,        29,        23,        18,        15,
};

/*
 * Inverse (2^32/x) values of the prio_to_weight[] array, precalculated.
 *
 * In cases where the weight does not change often, we can use the
 * precalculated inverse to speed up arithmetics by turning divisions
 * into multiplications:
 */
static const u32 prio_to_wmult[40] = {
 /* -20 */     48388,     59856,     76040,     92818,    118348,
 /* -15 */    147320,    184698,    229616,    287308,    360437,
 /* -10 */    449829,    563644,    704093,    875809,   1099582,
 /*  -5 */   1376151,   1717300,   2157191,   2708050,   3363326,
 /*   0 */   4194304,   5237765,   6557202,   8165337,  10153587,
 /*   5 */  12820798,  15790321,  19976592,  24970740,  31350126,
 /*  10 */  39045157,  49367440,  61356676,  76695844,  95443717,
 /*  15 */ 119304647, 148102320, 186737708, 238609294, 286331153,
};

static void activate_task(struct rq *rq, struct task_struct *p, int wakeup);

/*
 * runqueue iterator, to support SMP load-balancing between different
 * scheduling classes, without having to expose their internal data
 * structures to the load-balancing proper:
 */
struct rq_iterator {
	void *arg;
	struct task_struct *(*start)(void *);
	struct task_struct *(*next)(void *);
};

#ifdef CONFIG_SMP
static unsigned long
balance_tasks(struct rq *this_rq, int this_cpu, struct rq *busiest,
	      unsigned long max_load_move, struct sched_domain *sd,
	      enum cpu_idle_type idle, int *all_pinned,
	      int *this_best_prio, struct rq_iterator *iterator);

static int
iter_move_one_task(struct rq *this_rq, int this_cpu, struct rq *busiest,
		   struct sched_domain *sd, enum cpu_idle_type idle,
		   struct rq_iterator *iterator);
#endif

#ifdef CONFIG_CGROUP_CPUACCT
static void cpuacct_charge(struct task_struct *tsk, u64 cputime);
#else
static inline void cpuacct_charge(struct task_struct *tsk, u64 cputime) {}
#endif

static inline void inc_cpu_load(struct rq *rq, unsigned long load)
{
	update_load_add(&rq->load, load);
}

static inline void dec_cpu_load(struct rq *rq, unsigned long load)
{
	update_load_sub(&rq->load, load);
}

#if (defined(CONFIG_SMP) && defined(CONFIG_FAIR_GROUP_SCHED)) || defined(CONFIG_RT_GROUP_SCHED)
typedef int (*tg_visitor)(struct task_group *, void *);

/*
 * Iterate the full tree, calling @down when first entering a node and @up when
 * leaving it for the final time.
 */
static int walk_tg_tree(tg_visitor down, tg_visitor up, void *data)
{
	struct task_group *parent, *child;
	int ret;

	rcu_read_lock();
	parent = &root_task_group;
down:
	ret = (*down)(parent, data);
	if (ret)
		goto out_unlock;
	list_for_each_entry_rcu(child, &parent->children, siblings) {
		parent = child;
		goto down;

up:
		continue;
	}
	ret = (*up)(parent, data);
	if (ret)
		goto out_unlock;

	child = parent;
	parent = parent->parent;
	if (parent)
		goto up;
out_unlock:
	rcu_read_unlock();

	return ret;
}

static int tg_nop(struct task_group *tg, void *data)
{
	return 0;
}
#endif

#ifdef CONFIG_SMP
static unsigned long source_load(int cpu, int type);
static unsigned long target_load(int cpu, int type);
static int task_hot(struct task_struct *p, u64 now, struct sched_domain *sd);

static unsigned long cpu_avg_load_per_task(int cpu)
{
	struct rq *rq = cpu_rq(cpu);
	unsigned long nr_running = ACCESS_ONCE(rq->nr_running);

	if (nr_running)
		rq->avg_load_per_task = rq->load.weight / nr_running;
	else
		rq->avg_load_per_task = 0;

	return rq->avg_load_per_task;
}

#ifdef CONFIG_FAIR_GROUP_SCHED

static void __set_se_shares(struct sched_entity *se, unsigned long shares);

/*
 * Calculate and set the cpu's group shares.
 */
static void
update_group_shares_cpu(struct task_group *tg, int cpu,
			unsigned long sd_shares, unsigned long sd_rq_weight)
{
	unsigned long shares;
	unsigned long rq_weight;

	if (!tg->se[cpu])
		return;

	rq_weight = tg->cfs_rq[cpu]->rq_weight;

	/*
	 *           \Sum shares * rq_weight
	 * shares =  -----------------------
	 *               \Sum rq_weight
	 *
	 */
	shares = (sd_shares * rq_weight) / sd_rq_weight;
	shares = clamp_t(unsigned long, shares, MIN_SHARES, MAX_SHARES);

	if (abs(shares - tg->se[cpu]->load.weight) >
			sysctl_sched_shares_thresh) {
		struct rq *rq = cpu_rq(cpu);
		unsigned long flags;

		spin_lock_irqsave(&rq->lock, flags);
		tg->cfs_rq[cpu]->shares = shares;

		__set_se_shares(tg->se[cpu], shares);
		spin_unlock_irqrestore(&rq->lock, flags);
	}
}

/*
 * Re-compute the task group their per cpu shares over the given domain.
 * This needs to be done in a bottom-up fashion because the rq weight of a
 * parent group depends on the shares of its child groups.
 */
static int tg_shares_up(struct task_group *tg, void *data)
{
	unsigned long weight, rq_weight = 0;
	unsigned long shares = 0;
	struct sched_domain *sd = data;
	int i;

	for_each_cpu(i, sched_domain_span(sd)) {
		/*
		 * If there are currently no tasks on the cpu pretend there
		 * is one of average load so that when a new task gets to
		 * run here it will not get delayed by group starvation.
		 */
		weight = tg->cfs_rq[i]->load.weight;
		if (!weight)
			weight = NICE_0_LOAD;

		tg->cfs_rq[i]->rq_weight = weight;
		rq_weight += weight;
		shares += tg->cfs_rq[i]->shares;
	}

	if ((!shares && rq_weight) || shares > tg->shares)
		shares = tg->shares;

	if (!sd->parent || !(sd->parent->flags & SD_LOAD_BALANCE))
		shares = tg->shares;

	for_each_cpu(i, sched_domain_span(sd))
		update_group_shares_cpu(tg, i, shares, rq_weight);

	return 0;
}

/*
 * Compute the cpu's hierarchical load factor for each task group.
 * This needs to be done in a top-down fashion because the load of a child
 * group is a fraction of its parents load.
 */
static int tg_load_down(struct task_group *tg, void *data)
{
	unsigned long load;
	long cpu = (long)data;

	if (!tg->parent) {
		load = cpu_rq(cpu)->load.weight;
	} else {
		load = tg->parent->cfs_rq[cpu]->h_load;
		load *= tg->cfs_rq[cpu]->shares;
		load /= tg->parent->cfs_rq[cpu]->load.weight + 1;
	}

	tg->cfs_rq[cpu]->h_load = load;

	return 0;
}

static void update_shares(struct sched_domain *sd)
{
	u64 now = cpu_clock(raw_smp_processor_id());
	s64 elapsed = now - sd->last_update;

	if (elapsed >= (s64)(u64)sysctl_sched_shares_ratelimit) {
		sd->last_update = now;
		walk_tg_tree(tg_nop, tg_shares_up, sd);
	}
}

static void update_shares_locked(struct rq *rq, struct sched_domain *sd)
{
	spin_unlock(&rq->lock);
	update_shares(sd);
	spin_lock(&rq->lock);
}

static void update_h_load(long cpu)
{
	walk_tg_tree(tg_load_down, tg_nop, (void *)cpu);
}

#else

static inline void update_shares(struct sched_domain *sd)
{
}

static inline void update_shares_locked(struct rq *rq, struct sched_domain *sd)
{
}

#endif

/*
 * double_lock_balance - lock the busiest runqueue, this_rq is locked already.
 */
static int double_lock_balance(struct rq *this_rq, struct rq *busiest)
	__releases(this_rq->lock)
	__acquires(busiest->lock)
	__acquires(this_rq->lock)
{
	int ret = 0;

	if (unlikely(!irqs_disabled())) {
		/* printk() doesn't work good under rq->lock */
		spin_unlock(&this_rq->lock);
		BUG_ON(1);
	}
	if (unlikely(!spin_trylock(&busiest->lock))) {
		if (busiest < this_rq) {
			spin_unlock(&this_rq->lock);
			spin_lock(&busiest->lock);
			spin_lock_nested(&this_rq->lock, SINGLE_DEPTH_NESTING);
			ret = 1;
		} else
			spin_lock_nested(&busiest->lock, SINGLE_DEPTH_NESTING);
	}
	return ret;
}

static inline void double_unlock_balance(struct rq *this_rq, struct rq *busiest)
	__releases(busiest->lock)
{
	spin_unlock(&busiest->lock);
	lock_set_subclass(&this_rq->lock.dep_map, 0, _RET_IP_);
}
#endif

#ifdef CONFIG_FAIR_GROUP_SCHED
static void cfs_rq_set_shares(struct cfs_rq *cfs_rq, unsigned long shares)
{
#ifdef CONFIG_SMP
	cfs_rq->shares = shares;
#endif
}
#endif

#include "sched_stats.h"
#include "sched_idletask.c"
#include "sched_fair.c"
#include "sched_rt.c"
#ifdef CONFIG_SCHED_DEBUG
# include "sched_debug.c"
#endif

#define sched_class_highest (&rt_sched_class)
#define for_each_class(class) \
   for (class = sched_class_highest; class; class = class->next)

static void inc_nr_running(struct rq *rq)
{
	rq->nr_running++;
}

static void dec_nr_running(struct rq *rq)
{
	rq->nr_running--;
}

static void set_load_weight(struct task_struct *p)
{
	if (task_has_rt_policy(p)) {
		p->se.load.weight = prio_to_weight[0] * 2;
		p->se.load.inv_weight = prio_to_wmult[0] >> 1;
		return;
	}

	/*
	 * SCHED_IDLE tasks get minimal weight:
	 */
	if (p->policy == SCHED_IDLE) {
		p->se.load.weight = WEIGHT_IDLEPRIO;
		p->se.load.inv_weight = WMULT_IDLEPRIO;
		return;
	}

	p->se.load.weight = prio_to_weight[p->static_prio - MAX_RT_PRIO];
	p->se.load.inv_weight = prio_to_wmult[p->static_prio - MAX_RT_PRIO];
}

static void update_avg(u64 *avg, u64 sample)
{
	s64 diff = sample - *avg;
	*avg += diff >> 3;
}

static void enqueue_task(struct rq *rq, struct task_struct *p, int wakeup)
{
	sched_info_queued(p);
	p->sched_class->enqueue_task(rq, p, wakeup);
	p->se.on_rq = 1;
}

static void dequeue_task(struct rq *rq, struct task_struct *p, int sleep)
{
	if (sleep && p->se.last_wakeup) {
		update_avg(&p->se.avg_overlap,
			   p->se.sum_exec_runtime - p->se.last_wakeup);
		p->se.last_wakeup = 0;
	}

	sched_info_dequeued(p);
	p->sched_class->dequeue_task(rq, p, sleep);
	p->se.on_rq = 0;
}

/*
 * __normal_prio - return the priority that is based on the static prio
 */
static inline int __normal_prio(struct task_struct *p)
{
	return p->static_prio;
}

/*
 * Calculate the expected normal priority: i.e. priority
 * without taking RT-inheritance into account. Might be
 * boosted by interactivity modifiers. Changes upon fork,
 * setprio syscalls, and whenever the interactivity
 * estimator recalculates.
 */
static inline int normal_prio(struct task_struct *p)
{
	int prio;

	if (task_has_rt_policy(p))
		prio = MAX_RT_PRIO-1 - p->rt_priority;
	else
		prio = __normal_prio(p);
	return prio;
}

/*
 * Calculate the current priority, i.e. the priority
 * taken into account by the scheduler. This value might
 * be boosted by RT tasks, or might be boosted by
 * interactivity modifiers. Will be RT if the task got
 * RT-boosted. If not then it returns p->normal_prio.
 */
static int effective_prio(struct task_struct *p)
{
	p->normal_prio = normal_prio(p);
	/*
	 * If we are RT tasks or we were boosted to RT priority,
	 * keep the priority unchanged. Otherwise, update priority
	 * to the normal priority:
	 */
	if (!rt_prio(p->prio))
		return p->normal_prio;
	return p->prio;
}

/*
 * activate_task - move a task to the runqueue.
 */
static void activate_task(struct rq *rq, struct task_struct *p, int wakeup)
{
	if (task_contributes_to_load(p))
		rq->nr_uninterruptible--;

	enqueue_task(rq, p, wakeup);
	inc_nr_running(rq);
}

/*
 * deactivate_task - remove a task from the runqueue.
 */
static void deactivate_task(struct rq *rq, struct task_struct *p, int sleep)
{
	if (task_contributes_to_load(p))
		rq->nr_uninterruptible++;

	dequeue_task(rq, p, sleep);
	dec_nr_running(rq);
}

/**
 * task_curr - is this task currently executing on a CPU?
 * @p: the task in question.
 */
inline int task_curr(const struct task_struct *p)
{
	return cpu_curr(task_cpu(p)) == p;
}

static inline void __set_task_cpu(struct task_struct *p, unsigned int cpu)
{
	set_task_rq(p, cpu);
#ifdef CONFIG_SMP
	/*
	 * After ->cpu is set up to a new value, task_rq_lock(p, ...) can be
	 * successfuly executed on another CPU. We must ensure that updates of
	 * per-task data have been completed by this moment.
	 */
	smp_wmb();
	task_thread_info(p)->cpu = cpu;
#endif
}

static inline void check_class_changed(struct rq *rq, struct task_struct *p,
				       const struct sched_class *prev_class,
				       int oldprio, int running)
{
	if (prev_class != p->sched_class) {
		if (prev_class->switched_from)
			prev_class->switched_from(rq, p, running);
		p->sched_class->switched_to(rq, p, running);
	} else
		p->sched_class->prio_changed(rq, p, oldprio, running);
}

#ifdef CONFIG_SMP

/* Used instead of source_load when we know the type == 0 */
static unsigned long weighted_cpuload(const int cpu)
{
	return cpu_rq(cpu)->load.weight;
}

/*
 * Is this task likely cache-hot:
 */
static int
task_hot(struct task_struct *p, u64 now, struct sched_domain *sd)
{
	s64 delta;

	/*
	 * Buddy candidates are cache hot:
	 */
	if (sched_feat(CACHE_HOT_BUDDY) &&
			(&p->se == cfs_rq_of(&p->se)->next ||
			 &p->se == cfs_rq_of(&p->se)->last))
		return 1;

	if (p->sched_class != &fair_sched_class)
		return 0;

	if (sysctl_sched_migration_cost == -1)
		return 1;
	if (sysctl_sched_migration_cost == 0)
		return 0;

	delta = now - p->se.exec_start;

	return delta < (s64)sysctl_sched_migration_cost;
}


void set_task_cpu(struct task_struct *p, unsigned int new_cpu)
{
	int old_cpu = task_cpu(p);
	struct rq *old_rq = cpu_rq(old_cpu), *new_rq = cpu_rq(new_cpu);
	struct cfs_rq *old_cfsrq = task_cfs_rq(p),
		      *new_cfsrq = cpu_cfs_rq(old_cfsrq, new_cpu);
	u64 clock_offset;

	clock_offset = old_rq->clock - new_rq->clock;

#ifdef CONFIG_SCHEDSTATS
	if (p->se.wait_start)
		p->se.wait_start -= clock_offset;
	if (p->se.sleep_start)
		p->se.sleep_start -= clock_offset;
	if (p->se.block_start)
		p->se.block_start -= clock_offset;
	if (old_cpu != new_cpu) {
		schedstat_inc(p, se.nr_migrations);
		if (task_hot(p, old_rq->clock, NULL))
			schedstat_inc(p, se.nr_forced2_migrations);
	}
#endif
	p->se.vruntime -= old_cfsrq->min_vruntime -
					 new_cfsrq->min_vruntime;

	__set_task_cpu(p, new_cpu);
}

struct migration_req {
	struct list_head list;

	struct task_struct *task;
	int dest_cpu;

	struct completion done;
};

/*
 * The task's runqueue lock must be held.
 * Returns true if you have to wait for migration thread.
 */
static int
migrate_task(struct task_struct *p, int dest_cpu, struct migration_req *req)
{
	struct rq *rq = task_rq(p);

	/*
	 * If the task is not on a runqueue (and not running), then
	 * it is sufficient to simply update the task's cpu field.
	 */
	if (!p->se.on_rq && !task_running(rq, p)) {
		set_task_cpu(p, dest_cpu);
		return 0;
	}

	init_completion(&req->done);
	req->task = p;
	req->dest_cpu = dest_cpu;
	list_add(&req->list, &rq->migration_queue);

	return 1;
}

/*
 * wait_task_inactive - wait for a thread to unschedule.
 *
 * If @match_state is nonzero, it's the @p->state value just checked and
 * not expected to change.  If it changes, i.e. @p might have woken up,
 * then return zero.  When we succeed in waiting for @p to be off its CPU,
 * we return a positive number (its total switch count).  If a second call
 * a short while later returns the same number, the caller can be sure that
 * @p has remained unscheduled the whole time.
 *
 * The caller must ensure that the task *will* unschedule sometime soon,
 * else this function might spin for a *long* time. This function can't
 * be called with interrupts off, or it may introduce deadlock with
 * smp_call_function() if an IPI is sent by the same process we are
 * waiting to become inactive.
 */
unsigned long wait_task_inactive(struct task_struct *p, long match_state)
{
	unsigned long flags;
	int running, on_rq;
	unsigned long ncsw;
	struct rq *rq;

	for (;;) {
		/*
		 * We do the initial early heuristics without holding
		 * any task-queue locks at all. We'll only try to get
		 * the runqueue lock when things look like they will
		 * work out!
		 */
		rq = task_rq(p);

		/*
		 * If the task is actively running on another CPU
		 * still, just relax and busy-wait without holding
		 * any locks.
		 *
		 * NOTE! Since we don't hold any locks, it's not
		 * even sure that "rq" stays as the right runqueue!
		 * But we don't care, since "task_running()" will
		 * return false if the runqueue has changed and p
		 * is actually now running somewhere else!
		 */
		while (task_running(rq, p)) {
			if (match_state && unlikely(p->state != match_state))
				return 0;
			cpu_relax();
		}

		/*
		 * Ok, time to look more closely! We need the rq
		 * lock now, to be *sure*. If we're wrong, we'll
		 * just go back and repeat.
		 */
		rq = task_rq_lock(p, &flags);
		trace_sched_wait_task(rq, p);
		running = task_running(rq, p);
		on_rq = p->se.on_rq;
		ncsw = 0;
		if (!match_state || p->state == match_state)
			ncsw = p->nvcsw | LONG_MIN; /* sets MSB */
		task_rq_unlock(rq, &flags);

		/*
		 * If it changed from the expected state, bail out now.
		 */
		if (unlikely(!ncsw))
			break;

		/*
		 * Was it really running after all now that we
		 * checked with the proper locks actually held?
		 *
		 * Oops. Go back and try again..
		 */
		if (unlikely(running)) {
			cpu_relax();
			continue;
		}

		/*
		 * It's not enough that it's not actively running,
		 * it must be off the runqueue _entirely_, and not
		 * preempted!
		 *
		 * So if it wa still runnable (but just not actively
		 * running right now), it's preempted, and we should
		 * yield - it could be a while.
		 */
		if (unlikely(on_rq)) {
			schedule_timeout_uninterruptible(1);
			continue;
		}

		/*
		 * Ahh, all good. It wasn't running, and it wasn't
		 * runnable, which means that it will never become
		 * running in the future either. We're all done!
		 */
		break;
	}

	return ncsw;
}

/***
 * kick_process - kick a running thread to enter/exit the kernel
 * @p: the to-be-kicked thread
 *
 * Cause a process which is running on another CPU to enter
 * kernel-mode, without any delay. (to get signals handled.)
 *
 * NOTE: this function doesnt have to take the runqueue lock,
 * because all it wants to ensure is that the remote task enters
 * the kernel. If the IPI races and the task has been migrated
 * to another CPU then no harm is done and the purpose has been
 * achieved as well.
 */
void kick_process(struct task_struct *p)
{
	int cpu;

	preempt_disable();
	cpu = task_cpu(p);
	if ((cpu != smp_processor_id()) && task_curr(p))
		smp_send_reschedule(cpu);
	preempt_enable();
}

/*
 * Return a low guess at the load of a migration-source cpu weighted
 * according to the scheduling class and "nice" value.
 *
 * We want to under-estimate the load of migration sources, to
 * balance conservatively.
 */
static unsigned long source_load(int cpu, int type)
{
	struct rq *rq = cpu_rq(cpu);
	unsigned long total = weighted_cpuload(cpu);

	if (type == 0 || !sched_feat(LB_BIAS))
		return total;

	return min(rq->cpu_load[type-1], total);
}

/*
 * Return a high guess at the load of a migration-target cpu weighted
 * according to the scheduling class and "nice" value.
 */
static unsigned long target_load(int cpu, int type)
{
	struct rq *rq = cpu_rq(cpu);
	unsigned long total = weighted_cpuload(cpu);

	if (type == 0 || !sched_feat(LB_BIAS))
		return total;

	return max(rq->cpu_load[type-1], total);
}

/*
 * find_idlest_group finds and returns the least busy CPU group within the
 * domain.
 */
static struct sched_group *
find_idlest_group(struct sched_domain *sd, struct task_struct *p, int this_cpu)
{
	struct sched_group *idlest = NULL, *this = NULL, *group = sd->groups;
	unsigned long min_load = ULONG_MAX, this_load = 0;
	int load_idx = sd->forkexec_idx;
	int imbalance = 100 + (sd->imbalance_pct-100)/2;

	do {
		unsigned long load, avg_load;
		int local_group;
		int i;

		/* Skip over this group if it has no CPUs allowed */
		if (!cpumask_intersects(sched_group_cpus(group),
					&p->cpus_allowed))
			continue;

		local_group = cpumask_test_cpu(this_cpu,
					       sched_group_cpus(group));

		/* Tally up the load of all CPUs in the group */
		avg_load = 0;

		for_each_cpu(i, sched_group_cpus(group)) {
			/* Bias balancing toward cpus of our domain */
			if (local_group)
				load = source_load(i, load_idx);
			else
				load = target_load(i, load_idx);

			avg_load += load;
		}

		/* Adjust by relative CPU power of the group */
		avg_load = sg_div_cpu_power(group,
				avg_load * SCHED_LOAD_SCALE);

		if (local_group) {
			this_load = avg_load;
			this = group;
		} else if (avg_load < min_load) {
			min_load = avg_load;
			idlest = group;
		}
	} while (group = group->next, group != sd->groups);

	if (!idlest || 100*this_load < imbalance*min_load)
		return NULL;
	return idlest;
}

/*
 * find_idlest_cpu - find the idlest cpu among the cpus in group.
 */
static int
find_idlest_cpu(struct sched_group *group, struct task_struct *p, int this_cpu)
{
	unsigned long load, min_load = ULONG_MAX;
	int idlest = -1;
	int i;

	/* Traverse only the allowed CPUs */
	for_each_cpu_and(i, sched_group_cpus(group), &p->cpus_allowed) {
		load = weighted_cpuload(i);

		if (load < min_load || (load == min_load && i == this_cpu)) {
			min_load = load;
			idlest = i;
		}
	}

	return idlest;
}

/*
 * sched_balance_self: balance the current task (running on cpu) in domains
 * that have the 'flag' flag set. In practice, this is SD_BALANCE_FORK and
 * SD_BALANCE_EXEC.
 *
 * Balance, ie. select the least loaded group.
 *
 * Returns the target CPU number, or the same CPU if no balancing is needed.
 *
 * preempt must be disabled.
 */
static int sched_balance_self(int cpu, int flag)
{
	struct task_struct *t = current;
	struct sched_domain *tmp, *sd = NULL;

	for_each_domain(cpu, tmp) {
		/*
		 * If power savings logic is enabled for a domain, stop there.
		 */
		if (tmp->flags & SD_POWERSAVINGS_BALANCE)
			break;
		if (tmp->flags & flag)
			sd = tmp;
	}

	if (sd)
		update_shares(sd);

	while (sd) {
		struct sched_group *group;
		int new_cpu, weight;

		if (!(sd->flags & flag)) {
			sd = sd->child;
			continue;
		}

		group = find_idlest_group(sd, t, cpu);
		if (!group) {
			sd = sd->child;
			continue;
		}

		new_cpu = find_idlest_cpu(group, t, cpu);
		if (new_cpu == -1 || new_cpu == cpu) {
			/* Now try balancing at a lower domain level of cpu */
			sd = sd->child;
			continue;
		}

		/* Now try balancing at a lower domain level of new_cpu */
		cpu = new_cpu;
		weight = cpumask_weight(sched_domain_span(sd));
		sd = NULL;
		for_each_domain(cpu, tmp) {
			if (weight <= cpumask_weight(sched_domain_span(tmp)))
				break;
			if (tmp->flags & flag)
				sd = tmp;
		}
		/* while loop will break here if sd == NULL */
	}

	return cpu;
}

#endif /* CONFIG_SMP */

/***
 * try_to_wake_up - wake up a thread
 * @p: the to-be-woken-up thread
 * @state: the mask of task states that can be woken
 * @sync: do a synchronous wakeup?
 *
 * Put it on the run-queue if it's not already there. The "current"
 * thread is always on the run-queue (except when the actual
 * re-schedule is in progress), and as such you're allowed to do
 * the simpler "current->state = TASK_RUNNING" to mark yourself
 * runnable without the overhead of this.
 *
 * returns failure only if the task is already active.
 */
static int try_to_wake_up(struct task_struct *p, unsigned int state, int sync)
{
	int cpu, orig_cpu, this_cpu, success = 0;
	unsigned long flags;
	long old_state;
	struct rq *rq;

	if (!sched_feat(SYNC_WAKEUPS))
		sync = 0;

#ifdef CONFIG_SMP
	if (sched_feat(LB_WAKEUP_UPDATE)) {
		struct sched_domain *sd;

		this_cpu = raw_smp_processor_id();
		cpu = task_cpu(p);

		for_each_domain(this_cpu, sd) {
			if (cpumask_test_cpu(cpu, sched_domain_span(sd))) {
				update_shares(sd);
				break;
			}
		}
	}
#endif

	smp_wmb();
	rq = task_rq_lock(p, &flags);
	old_state = p->state;
	if (!(old_state & state))
		goto out;

	if (p->se.on_rq)
		goto out_running;

	cpu = task_cpu(p);
	orig_cpu = cpu;
	this_cpu = smp_processor_id();

#ifdef CONFIG_SMP
	if (unlikely(task_running(rq, p)))
		goto out_activate;

	cpu = p->sched_class->select_task_rq(p, sync);
	if (cpu != orig_cpu) {
		set_task_cpu(p, cpu);
		task_rq_unlock(rq, &flags);
		/* might preempt at this point */
		rq = task_rq_lock(p, &flags);
		old_state = p->state;
		if (!(old_state & state))
			goto out;
		if (p->se.on_rq)
			goto out_running;

		this_cpu = smp_processor_id();
		cpu = task_cpu(p);
	}

#ifdef CONFIG_SCHEDSTATS
	schedstat_inc(rq, ttwu_count);
	if (cpu == this_cpu)
		schedstat_inc(rq, ttwu_local);
	else {
		struct sched_domain *sd;
		for_each_domain(this_cpu, sd) {
			if (cpumask_test_cpu(cpu, sched_domain_span(sd))) {
				schedstat_inc(sd, ttwu_wake_remote);
				break;
			}
		}
	}
#endif /* CONFIG_SCHEDSTATS */

out_activate:
#endif /* CONFIG_SMP */
	schedstat_inc(p, se.nr_wakeups);
	if (sync)
		schedstat_inc(p, se.nr_wakeups_sync);
	if (orig_cpu != cpu)
		schedstat_inc(p, se.nr_wakeups_migrate);
	if (cpu == this_cpu)
		schedstat_inc(p, se.nr_wakeups_local);
	else
		schedstat_inc(p, se.nr_wakeups_remote);
	update_rq_clock(rq);
	activate_task(rq, p, 1);
	success = 1;

out_running:
	trace_sched_wakeup(rq, p);
	check_preempt_curr(rq, p, sync);

	p->state = TASK_RUNNING;
#ifdef CONFIG_SMP
	if (p->sched_class->task_wake_up)
		p->sched_class->task_wake_up(rq, p);
#endif
out:
	current->se.last_wakeup = current->se.sum_exec_runtime;

	task_rq_unlock(rq, &flags);

	return success;
}

int wake_up_process(struct task_struct *p)
{
	return try_to_wake_up(p, TASK_ALL, 0);
}
EXPORT_SYMBOL(wake_up_process);

int wake_up_state(struct task_struct *p, unsigned int state)
{
	return try_to_wake_up(p, state, 0);
}

/*
 * Perform scheduler related setup for a newly forked process p.
 * p is forked by current.
 *
 * __sched_fork() is basic setup used by init_idle() too:
 */
static void __sched_fork(struct task_struct *p)
{
	p->se.exec_start		= 0;
	p->se.sum_exec_runtime		= 0;
	p->se.prev_sum_exec_runtime	= 0;
	p->se.last_wakeup		= 0;
	p->se.avg_overlap		= 0;

#ifdef CONFIG_SCHEDSTATS
	p->se.wait_start		= 0;
	p->se.sum_sleep_runtime		= 0;
	p->se.sleep_start		= 0;
	p->se.block_start		= 0;
	p->se.sleep_max			= 0;
	p->se.block_max			= 0;
	p->se.exec_max			= 0;
	p->se.slice_max			= 0;
	p->se.wait_max			= 0;
#endif

	INIT_LIST_HEAD(&p->rt.run_list);
	p->se.on_rq = 0;
	INIT_LIST_HEAD(&p->se.group_node);

#ifdef CONFIG_PREEMPT_NOTIFIERS
	INIT_HLIST_HEAD(&p->preempt_notifiers);
#endif

	/*
	 * We mark the process as running here, but have not actually
	 * inserted it onto the runqueue yet. This guarantees that
	 * nobody will actually run it, and a signal or other external
	 * event cannot wake it up and insert it on the runqueue either.
	 */
	p->state = TASK_RUNNING;
}

/*
 * fork()/clone()-time setup:
 */
void sched_fork(struct task_struct *p, int clone_flags)
{
	int cpu = get_cpu();

	__sched_fork(p);

#ifdef CONFIG_SMP
	cpu = sched_balance_self(cpu, SD_BALANCE_FORK);
#endif
	set_task_cpu(p, cpu);

	/*
	 * Make sure we do not leak PI boosting priority to the child:
	 */
	p->prio = current->normal_prio;
	if (!rt_prio(p->prio))
		p->sched_class = &fair_sched_class;

#if defined(CONFIG_SCHEDSTATS) || defined(CONFIG_TASK_DELAY_ACCT)
	if (likely(sched_info_on()))
		memset(&p->sched_info, 0, sizeof(p->sched_info));
#endif
#if defined(CONFIG_SMP) && defined(__ARCH_WANT_UNLOCKED_CTXSW)
	p->oncpu = 0;
#endif
#ifdef CONFIG_PREEMPT
	/* Want to start with kernel preemption disabled. */
	task_thread_info(p)->preempt_count = 1;
#endif
	put_cpu();
}

/*
 * wake_up_new_task - wake up a newly created task for the first time.
 *
 * This function will do some initial scheduler statistics housekeeping
 * that must be done for every newly created context, then puts the task
 * on the runqueue and wakes it.
 */
void wake_up_new_task(struct task_struct *p, unsigned long clone_flags)
{
	unsigned long flags;
	struct rq *rq;

	rq = task_rq_lock(p, &flags);
	BUG_ON(p->state != TASK_RUNNING);
	update_rq_clock(rq);

	p->prio = effective_prio(p);

	if (!p->sched_class->task_new || !current->se.on_rq) {
		activate_task(rq, p, 0);
	} else {
		/*
		 * Let the scheduling class do new task startup
		 * management (if any):
		 */
		p->sched_class->task_new(rq, p);
		inc_nr_running(rq);
	}
	trace_sched_wakeup_new(rq, p);
	check_preempt_curr(rq, p, 0);
#ifdef CONFIG_SMP
	if (p->sched_class->task_wake_up)
		p->sched_class->task_wake_up(rq, p);
#endif
	task_rq_unlock(rq, &flags);
}

#ifdef CONFIG_PREEMPT_NOTIFIERS

/**
 * preempt_notifier_register - tell me when current is being being preempted & rescheduled
 * @notifier: notifier struct to register
 */
void preempt_notifier_register(struct preempt_notifier *notifier)
{
	hlist_add_head(&notifier->link, &current->preempt_notifiers);
}
EXPORT_SYMBOL_GPL(preempt_notifier_register);

/**
 * preempt_notifier_unregister - no longer interested in preemption notifications
 * @notifier: notifier struct to unregister
 *
 * This is safe to call from within a preemption notifier.
 */
void preempt_notifier_unregister(struct preempt_notifier *notifier)
{
	hlist_del(&notifier->link);
}
EXPORT_SYMBOL_GPL(preempt_notifier_unregister);

static void fire_sched_in_preempt_notifiers(struct task_struct *curr)
{
	struct preempt_notifier *notifier;
	struct hlist_node *node;

	hlist_for_each_entry(notifier, node, &curr->preempt_notifiers, link)
		notifier->ops->sched_in(notifier, raw_smp_processor_id());
}

static void
fire_sched_out_preempt_notifiers(struct task_struct *curr,
				 struct task_struct *next)
{
	struct preempt_notifier *notifier;
	struct hlist_node *node;

	hlist_for_each_entry(notifier, node, &curr->preempt_notifiers, link)
		notifier->ops->sched_out(notifier, next);
}

#else /* !CONFIG_PREEMPT_NOTIFIERS */

static void fire_sched_in_preempt_notifiers(struct task_struct *curr)
{
}

static void
fire_sched_out_preempt_notifiers(struct task_struct *curr,
				 struct task_struct *next)
{
}

#endif /* CONFIG_PREEMPT_NOTIFIERS */

/**
 * prepare_task_switch - prepare to switch tasks
 * @rq: the runqueue preparing to switch
 * @prev: the current task that is being switched out
 * @next: the task we are going to switch to.
 *
 * This is called with the rq lock held and interrupts off. It must
 * be paired with a subsequent finish_task_switch after the context
 * switch.
 *
 * prepare_task_switch sets up locking and calls architecture specific
 * hooks.
 */
static inline void
prepare_task_switch(struct rq *rq, struct task_struct *prev,
		    struct task_struct *next)
{
	fire_sched_out_preempt_notifiers(prev, next);
	prepare_lock_switch(rq, next);
	prepare_arch_switch(next);
}

/**
 * finish_task_switch - clean up after a task-switch
 * @rq: runqueue associated with task-switch
 * @prev: the thread we just switched away from.
 *
 * finish_task_switch must be called after the context switch, paired
 * with a prepare_task_switch call before the context switch.
 * finish_task_switch will reconcile locking set up by prepare_task_switch,
 * and do any other architecture-specific cleanup actions.
 *
 * Note that we may have delayed dropping an mm in context_switch(). If
 * so, we finish that here outside of the runqueue lock. (Doing it
 * with the lock held can cause deadlocks; see schedule() for
 * details.)
 */
static void finish_task_switch(struct rq *rq, struct task_struct *prev)
	__releases(rq->lock)
{
	struct mm_struct *mm = rq->prev_mm;
	long prev_state;

	rq->prev_mm = NULL;

	/*
	 * A task struct has one reference for the use as "current".
	 * If a task dies, then it sets TASK_DEAD in tsk->state and calls
	 * schedule one last time. The schedule call will never return, and
	 * the scheduled task must drop that reference.
	 * The test for TASK_DEAD must occur while the runqueue locks are
	 * still held, otherwise prev could be scheduled on another cpu, die
	 * there before we look at prev->state, and then the reference would
	 * be dropped twice.
	 *		Manfred Spraul <manfred@colorfullife.com>
	 */
	prev_state = prev->state;
	finish_arch_switch(prev);
	finish_lock_switch(rq, prev);
#ifdef CONFIG_SMP
	if (current->sched_class->post_schedule)
		current->sched_class->post_schedule(rq);
#endif

	fire_sched_in_preempt_notifiers(current);
	if (mm)
		mmdrop(mm);
	if (unlikely(prev_state == TASK_DEAD)) {
		/*
		 * Remove function-return probe instances associated with this
		 * task and put them back on the free list.
		 */
		kprobe_flush_task(prev);
		put_task_struct(prev);
	}
}

/**
 * schedule_tail - first thing a freshly forked thread must call.
 * @prev: the thread we just switched away from.
 */
asmlinkage void schedule_tail(struct task_struct *prev)
	__releases(rq->lock)
{
	struct rq *rq = this_rq();

	finish_task_switch(rq, prev);
#ifdef __ARCH_WANT_UNLOCKED_CTXSW
	/* In this case, finish_task_switch does not reenable preemption */
	preempt_enable();
#endif
	if (current->set_child_tid)
		put_user(task_pid_vnr(current), current->set_child_tid);
}

/*
 * context_switch - switch to the new MM and the new
 * thread's register state.
 */
static inline void
context_switch(struct rq *rq, struct task_struct *prev,
	       struct task_struct *next)
{
	struct mm_struct *mm, *oldmm;

	prepare_task_switch(rq, prev, next);
	trace_sched_switch(rq, prev, next);
	mm = next->mm;
	oldmm = prev->active_mm;
	/*
	 * For paravirt, this is coupled with an exit in switch_to to
	 * combine the page table reload and the switch backend into
	 * one hypercall.
	 */
	arch_enter_lazy_cpu_mode();

	if (unlikely(!mm)) {
		next->active_mm = oldmm;
		atomic_inc(&oldmm->mm_count);
		enter_lazy_tlb(oldmm, next);
	} else
		switch_mm(oldmm, mm, next);

	if (unlikely(!prev->mm)) {
		prev->active_mm = NULL;
		rq->prev_mm = oldmm;
	}
	/*
	 * Since the runqueue lock will be released by the next
	 * task (which is an invalid locking op but in the case
	 * of the scheduler it's an obvious special-case), so we
	 * do an early lockdep release here:
	 */
#ifndef __ARCH_WANT_UNLOCKED_CTXSW
	spin_release(&rq->lock.dep_map, 1, _THIS_IP_);
#endif

	/* Here we just switch the register state and the stack. */
	switch_to(prev, next, prev);

	barrier();
	/*
	 * this_rq must be evaluated again because prev may have moved
	 * CPUs since it called schedule(), thus the 'rq' on its stack
	 * frame will be invalid.
	 */
	finish_task_switch(this_rq(), prev);
}

/*
 * nr_running, nr_uninterruptible and nr_context_switches:
 *
 * externally visible scheduler statistics: current number of runnable
 * threads, current number of uninterruptible-sleeping threads, total
 * number of context switches performed since bootup.
 */
unsigned long nr_running(void)
{
	unsigned long i, sum = 0;

	for_each_online_cpu(i)
		sum += cpu_rq(i)->nr_running;

	return sum;
}

unsigned long nr_uninterruptible(void)
{
	unsigned long i, sum = 0;

	for_each_possible_cpu(i)
		sum += cpu_rq(i)->nr_uninterruptible;

	/*
	 * Since we read the counters lockless, it might be slightly
	 * inaccurate. Do not allow it to go below zero though:
	 */
	if (unlikely((long)sum < 0))
		sum = 0;

	return sum;
}

unsigned long long nr_context_switches(void)
{
	int i;
	unsigned long long sum = 0;

	for_each_possible_cpu(i)
		sum += cpu_rq(i)->nr_switches;

	return sum;
}

unsigned long nr_iowait(void)
{
	unsigned long i, sum = 0;

	for_each_possible_cpu(i)
		sum += atomic_read(&cpu_rq(i)->nr_iowait);

	return sum;
}

unsigned long nr_active(void)
{
	unsigned long i, running = 0, uninterruptible = 0;

	for_each_online_cpu(i) {
		running += cpu_rq(i)->nr_running;
		uninterruptible += cpu_rq(i)->nr_uninterruptible;
	}

	if (unlikely((long)uninterruptible < 0))
		uninterruptible = 0;

	return running + uninterruptible;
}

/*
 * Update rq->cpu_load[] statistics. This function is usually called every
 * scheduler tick (TICK_NSEC).
 */
static void update_cpu_load(struct rq *this_rq)
{
	unsigned long this_load = this_rq->load.weight;
	int i, scale;

	this_rq->nr_load_updates++;

	/* Update our load: */
	for (i = 0, scale = 1; i < CPU_LOAD_IDX_MAX; i++, scale += scale) {
		unsigned long old_load, new_load;

		/* scale is effectively 1 << i now, and >> i divides by scale */

		old_load = this_rq->cpu_load[i];
		new_load = this_load;
		/*
		 * Round up the averaging division if load is increasing. This
		 * prevents us from getting stuck on 9 if the load is 10, for
		 * example.
		 */
		if (new_load > old_load)
			new_load += scale-1;
		this_rq->cpu_load[i] = (old_load*(scale-1) + new_load) >> i;
	}
}

#ifdef CONFIG_SMP

/*
 * double_rq_lock - safely lock two runqueues
 *
 * Note this does not disable interrupts like task_rq_lock,
 * you need to do so manually before calling.
 */
static void double_rq_lock(struct rq *rq1, struct rq *rq2)
	__acquires(rq1->lock)
	__acquires(rq2->lock)
{
	BUG_ON(!irqs_disabled());
	if (rq1 == rq2) {
		spin_lock(&rq1->lock);
		__acquire(rq2->lock);	/* Fake it out ;) */
	} else {
		if (rq1 < rq2) {
			spin_lock(&rq1->lock);
			spin_lock_nested(&rq2->lock, SINGLE_DEPTH_NESTING);
		} else {
			spin_lock(&rq2->lock);
			spin_lock_nested(&rq1->lock, SINGLE_DEPTH_NESTING);
		}
	}
	update_rq_clock(rq1);
	update_rq_clock(rq2);
}

/*
 * double_rq_unlock - safely unlock two runqueues
 *
 * Note this does not restore interrupts like task_rq_unlock,
 * you need to do so manually after calling.
 */
static void double_rq_unlock(struct rq *rq1, struct rq *rq2)
	__releases(rq1->lock)
	__releases(rq2->lock)
{
	spin_unlock(&rq1->lock);
	if (rq1 != rq2)
		spin_unlock(&rq2->lock);
	else
		__release(rq2->lock);
}

/*
 * If dest_cpu is allowed for this process, migrate the task to it.
 * This is accomplished by forcing the cpu_allowed mask to only
 * allow dest_cpu, which will force the cpu onto dest_cpu. Then
 * the cpu_allowed mask is restored.
 */
static void sched_migrate_task(struct task_struct *p, int dest_cpu)
{
	struct migration_req req;
	unsigned long flags;
	struct rq *rq;

	rq = task_rq_lock(p, &flags);
	if (!cpumask_test_cpu(dest_cpu, &p->cpus_allowed)
	    || unlikely(!cpu_active(dest_cpu)))
		goto out;

	trace_sched_migrate_task(rq, p, dest_cpu);
	/* force the process onto the specified CPU */
	if (migrate_task(p, dest_cpu, &req)) {
		/* Need to wait for migration thread (might exit: take ref). */
		struct task_struct *mt = rq->migration_thread;

		get_task_struct(mt);
		task_rq_unlock(rq, &flags);
		wake_up_process(mt);
		put_task_struct(mt);
		wait_for_completion(&req.done);

		return;
	}
out:
	task_rq_unlock(rq, &flags);
}

/*
 * sched_exec - execve() is a valuable balancing opportunity, because at
 * this point the task has the smallest effective memory and cache footprint.
 */
void sched_exec(void)
{
	int new_cpu, this_cpu = get_cpu();
	new_cpu = sched_balance_self(this_cpu, SD_BALANCE_EXEC);
	put_cpu();
	if (new_cpu != this_cpu)
		sched_migrate_task(current, new_cpu);
}

/*
 * pull_task - move a task from a remote runqueue to the local runqueue.
 * Both runqueues must be locked.
 */
static void pull_task(struct rq *src_rq, struct task_struct *p,
		      struct rq *this_rq, int this_cpu)
{
	deactivate_task(src_rq, p, 0);
	set_task_cpu(p, this_cpu);
	activate_task(this_rq, p, 0);
	/*
	 * Note that idle threads have a prio of MAX_PRIO, for this test
	 * to be always true for them.
	 */
	check_preempt_curr(this_rq, p, 0);
}

/*
 * can_migrate_task - may task p from runqueue rq be migrated to this_cpu?
 */
static
int can_migrate_task(struct task_struct *p, struct rq *rq, int this_cpu,
		     struct sched_domain *sd, enum cpu_idle_type idle,
		     int *all_pinned)
{
	/*
	 * We do not migrate tasks that are:
	 * 1) running (obviously), or
	 * 2) cannot be migrated to this CPU due to cpus_allowed, or
	 * 3) are cache-hot on their current CPU.
	 */
	if (!cpumask_test_cpu(this_cpu, &p->cpus_allowed)) {
		schedstat_inc(p, se.nr_failed_migrations_affine);
		return 0;
	}
	*all_pinned = 0;

	if (task_running(rq, p)) {
		schedstat_inc(p, se.nr_failed_migrations_running);
		return 0;
	}

	/*
	 * Aggressive migration if:
	 * 1) task is cache cold, or
	 * 2) too many balance attempts have failed.
	 */

	if (!task_hot(p, rq->clock, sd) ||
			sd->nr_balance_failed > sd->cache_nice_tries) {
#ifdef CONFIG_SCHEDSTATS
		if (task_hot(p, rq->clock, sd)) {
			schedstat_inc(sd, lb_hot_gained[idle]);
			schedstat_inc(p, se.nr_forced_migrations);
		}
#endif
		return 1;
	}

	if (task_hot(p, rq->clock, sd)) {
		schedstat_inc(p, se.nr_failed_migrations_hot);
		return 0;
	}
	return 1;
}

static unsigned long
balance_tasks(struct rq *this_rq, int this_cpu, struct rq *busiest,
	      unsigned long max_load_move, struct sched_domain *sd,
	      enum cpu_idle_type idle, int *all_pinned,
	      int *this_best_prio, struct rq_iterator *iterator)
{
	int loops = 0, pulled = 0, pinned = 0;
	struct task_struct *p;
	long rem_load_move = max_load_move;

	if (max_load_move == 0)
		goto out;

	pinned = 1;

	/*
	 * Start the load-balancing iterator:
	 */
	p = iterator->start(iterator->arg);
next:
	if (!p || loops++ > sysctl_sched_nr_migrate)
		goto out;

	if ((p->se.load.weight >> 1) > rem_load_move ||
	    !can_migrate_task(p, busiest, this_cpu, sd, idle, &pinned)) {
		p = iterator->next(iterator->arg);
		goto next;
	}

	pull_task(busiest, p, this_rq, this_cpu);
	pulled++;
	rem_load_move -= p->se.load.weight;

	/*
	 * We only want to steal up to the prescribed amount of weighted load.
	 */
	if (rem_load_move > 0) {
		if (p->prio < *this_best_prio)
			*this_best_prio = p->prio;
		p = iterator->next(iterator->arg);
		goto next;
	}
out:
	/*
	 * Right now, this is one of only two places pull_task() is called,
	 * so we can safely collect pull_task() stats here rather than
	 * inside pull_task().
	 */
	schedstat_add(sd, lb_gained[idle], pulled);

	if (all_pinned)
		*all_pinned = pinned;

	return max_load_move - rem_load_move;
}

/*
 * move_tasks tries to move up to max_load_move weighted load from busiest to
 * this_rq, as part of a balancing operation within domain "sd".
 * Returns 1 if successful and 0 otherwise.
 *
 * Called with both runqueues locked.
 */
static int move_tasks(struct rq *this_rq, int this_cpu, struct rq *busiest,
		      unsigned long max_load_move,
		      struct sched_domain *sd, enum cpu_idle_type idle,
		      int *all_pinned)
{
	const struct sched_class *class = sched_class_highest;
	unsigned long total_load_moved = 0;
	int this_best_prio = this_rq->curr->prio;

	do {
		total_load_moved +=
			class->load_balance(this_rq, this_cpu, busiest,
				max_load_move - total_load_moved,
				sd, idle, all_pinned, &this_best_prio);
		class = class->next;

		if (idle == CPU_NEWLY_IDLE && this_rq->nr_running)
			break;

	} while (class && max_load_move > total_load_moved);

	return total_load_moved > 0;
}

static int
iter_move_one_task(struct rq *this_rq, int this_cpu, struct rq *busiest,
		   struct sched_domain *sd, enum cpu_idle_type idle,
		   struct rq_iterator *iterator)
{
	struct task_struct *p = iterator->start(iterator->arg);
	int pinned = 0;

	while (p) {
		if (can_migrate_task(p, busiest, this_cpu, sd, idle, &pinned)) {
			pull_task(busiest, p, this_rq, this_cpu);
			/*
			 * Right now, this is only the second place pull_task()
			 * is called, so we can safely collect pull_task()
			 * stats here rather than inside pull_task().
			 */
			schedstat_inc(sd, lb_gained[idle]);

			return 1;
		}
		p = iterator->next(iterator->arg);
	}

	return 0;
}

/*
 * move_one_task tries to move exactly one task from busiest to this_rq, as
 * part of active balancing operations within "domain".
 * Returns 1 if successful and 0 otherwise.
 *
 * Called with both runqueues locked.
 */
static int move_one_task(struct rq *this_rq, int this_cpu, struct rq *busiest,
			 struct sched_domain *sd, enum cpu_idle_type idle)
{
	const struct sched_class *class;

	for (class = sched_class_highest; class; class = class->next)
		if (class->move_one_task(this_rq, this_cpu, busiest, sd, idle))
			return 1;

	return 0;
}

/*
 * find_busiest_group finds and returns the busiest CPU group within the
 * domain. It calculates and returns the amount of weighted load which
 * should be moved to restore balance via the imbalance parameter.
 */
static struct sched_group *
find_busiest_group(struct sched_domain *sd, int this_cpu,
		   unsigned long *imbalance, enum cpu_idle_type idle,
		   int *sd_idle, const struct cpumask *cpus, int *balance)
{
	struct sched_group *busiest = NULL, *this = NULL, *group = sd->groups;
	unsigned long max_load, avg_load, total_load, this_load, total_pwr;
	unsigned long max_pull;
	unsigned long busiest_load_per_task, busiest_nr_running;
	unsigned long this_load_per_task, this_nr_running;
	int load_idx, group_imb = 0;
#if defined(CONFIG_SCHED_MC) || defined(CONFIG_SCHED_SMT)
	int power_savings_balance = 1;
	unsigned long leader_nr_running = 0, min_load_per_task = 0;
	unsigned long min_nr_running = ULONG_MAX;
	struct sched_group *group_min = NULL, *group_leader = NULL;
#endif

	max_load = this_load = total_load = total_pwr = 0;
	busiest_load_per_task = busiest_nr_running = 0;
	this_load_per_task = this_nr_running = 0;

	if (idle == CPU_NOT_IDLE)
		load_idx = sd->busy_idx;
	else if (idle == CPU_NEWLY_IDLE)
		load_idx = sd->newidle_idx;
	else
		load_idx = sd->idle_idx;

	do {
		unsigned long load, group_capacity, max_cpu_load, min_cpu_load;
		int local_group;
		int i;
		int __group_imb = 0;
		unsigned int balance_cpu = -1, first_idle_cpu = 0;
		unsigned long sum_nr_running, sum_weighted_load;
		unsigned long sum_avg_load_per_task;
		unsigned long avg_load_per_task;

		local_group = cpumask_test_cpu(this_cpu,
					       sched_group_cpus(group));

		if (local_group)
			balance_cpu = cpumask_first(sched_group_cpus(group));

		/* Tally up the load of all CPUs in the group */
		sum_weighted_load = sum_nr_running = avg_load = 0;
		sum_avg_load_per_task = avg_load_per_task = 0;

		max_cpu_load = 0;
		min_cpu_load = ~0UL;

		for_each_cpu_and(i, sched_group_cpus(group), cpus) {
			struct rq *rq = cpu_rq(i);

			if (*sd_idle && rq->nr_running)
				*sd_idle = 0;

			/* Bias balancing toward cpus of our domain */
			if (local_group) {
				if (idle_cpu(i) && !first_idle_cpu) {
					first_idle_cpu = 1;
					balance_cpu = i;
				}

				load = target_load(i, load_idx);
			} else {
				load = source_load(i, load_idx);
				if (load > max_cpu_load)
					max_cpu_load = load;
				if (min_cpu_load > load)
					min_cpu_load = load;
			}

			avg_load += load;
			sum_nr_running += rq->nr_running;
			sum_weighted_load += weighted_cpuload(i);

			sum_avg_load_per_task += cpu_avg_load_per_task(i);
		}

		/*
		 * First idle cpu or the first cpu(busiest) in this sched group
		 * is eligible for doing load balancing at this and above
		 * domains. In the newly idle case, we will allow all the cpu's
		 * to do the newly idle load balance.
		 */
		if (idle != CPU_NEWLY_IDLE && local_group &&
		    balance_cpu != this_cpu && balance) {
			*balance = 0;
			goto ret;
		}

		total_load += avg_load;
		total_pwr += group->__cpu_power;

		/* Adjust by relative CPU power of the group */
		avg_load = sg_div_cpu_power(group,
				avg_load * SCHED_LOAD_SCALE);


		/*
		 * Consider the group unbalanced when the imbalance is larger
		 * than the average weight of two tasks.
		 *
		 * APZ: with cgroup the avg task weight can vary wildly and
		 *      might not be a suitable number - should we keep a
		 *      normalized nr_running number somewhere that negates
		 *      the hierarchy?
		 */
		avg_load_per_task = sg_div_cpu_power(group,
				sum_avg_load_per_task * SCHED_LOAD_SCALE);

		if ((max_cpu_load - min_cpu_load) > 2*avg_load_per_task)
			__group_imb = 1;

		group_capacity = group->__cpu_power / SCHED_LOAD_SCALE;

		if (local_group) {
			this_load = avg_load;
			this = group;
			this_nr_running = sum_nr_running;
			this_load_per_task = sum_weighted_load;
		} else if (avg_load > max_load &&
			   (sum_nr_running > group_capacity || __group_imb)) {
			max_load = avg_load;
			busiest = group;
			busiest_nr_running = sum_nr_running;
			busiest_load_per_task = sum_weighted_load;
			group_imb = __group_imb;
		}

#if defined(CONFIG_SCHED_MC) || defined(CONFIG_SCHED_SMT)
		/*
		 * Busy processors will not participate in power savings
		 * balance.
		 */
		if (idle == CPU_NOT_IDLE ||
				!(sd->flags & SD_POWERSAVINGS_BALANCE))
			goto group_next;

		/*
		 * If the local group is idle or completely loaded
		 * no need to do power savings balance at this domain
		 */
		if (local_group && (this_nr_running >= group_capacity ||
				    !this_nr_running))
			power_savings_balance = 0;

		/*
		 * If a group is already running at full capacity or idle,
		 * don't include that group in power savings calculations
		 */
		if (!power_savings_balance || sum_nr_running >= group_capacity
		    || !sum_nr_running)
			goto group_next;

		/*
		 * Calculate the group which has the least non-idle load.
		 * This is the group from where we need to pick up the load
		 * for saving power
		 */
		if ((sum_nr_running < min_nr_running) ||
		    (sum_nr_running == min_nr_running &&
		     cpumask_first(sched_group_cpus(group)) <
		     cpumask_first(sched_group_cpus(group_min)))) {
			group_min = group;
			min_nr_running = sum_nr_running;
			min_load_per_task = sum_weighted_load /
						sum_nr_running;
		}

		/*
		 * Calculate the group which is almost near its
		 * capacity but still has some space to pick up some load
		 * from other group and save more power
		 */
		if (sum_nr_running <= group_capacity - 1) {
			if (sum_nr_running > leader_nr_running ||
			    (sum_nr_running == leader_nr_running &&
			     cpumask_first(sched_group_cpus(group)) >
			     cpumask_first(sched_group_cpus(group_leader)))) {
				group_leader = group;
				leader_nr_running = sum_nr_running;
			}
		}
group_next:
#endif
		group = group->next;
	} while (group != sd->groups);

	if (!busiest || this_load >= max_load || busiest_nr_running == 0)
		goto out_balanced;

	avg_load = (SCHED_LOAD_SCALE * total_load) / total_pwr;

	if (this_load >= avg_load ||
			100*max_load <= sd->imbalance_pct*this_load)
		goto out_balanced;

	busiest_load_per_task /= busiest_nr_running;
	if (group_imb)
		busiest_load_per_task = min(busiest_load_per_task, avg_load);

	/*
	 * We're trying to get all the cpus to the average_load, so we don't
	 * want to push ourselves above the average load, nor do we wish to
	 * reduce the max loaded cpu below the average load, as either of these
	 * actions would just result in more rebalancing later, and ping-pong
	 * tasks around. Thus we look for the minimum possible imbalance.
	 * Negative imbalances (*we* are more loaded than anyone else) will
	 * be counted as no imbalance for these purposes -- we can't fix that
	 * by pulling tasks to us. Be careful of negative numbers as they'll
	 * appear as very large values with unsigned longs.
	 */
	if (max_load <= busiest_load_per_task)
		goto out_balanced;

	/*
	 * In the presence of smp nice balancing, certain scenarios can have
	 * max load less than avg load(as we skip the groups at or below
	 * its cpu_power, while calculating max_load..)
	 */
	if (max_load < avg_load) {
		*imbalance = 0;
		goto small_imbalance;
	}

	/* Don't want to pull so many tasks that a group would go idle */
	max_pull = min(max_load - avg_load, max_load - busiest_load_per_task);

	/* How much load to actually move to equalise the imbalance */
	*imbalance = min(max_pull * busiest->__cpu_power,
				(avg_load - this_load) * this->__cpu_power)
			/ SCHED_LOAD_SCALE;

	/*
	 * if *imbalance is less than the average load per runnable task
	 * there is no gaurantee that any tasks will be moved so we'll have
	 * a think about bumping its value to force at least one task to be
	 * moved
	 */
	if (*imbalance < busiest_load_per_task) {
		unsigned long tmp, pwr_now, pwr_move;
		unsigned int imbn;

small_imbalance:
		pwr_move = pwr_now = 0;
		imbn = 2;
		if (this_nr_running) {
			this_load_per_task /= this_nr_running;
			if (busiest_load_per_task > this_load_per_task)
				imbn = 1;
		} else
			this_load_per_task = cpu_avg_load_per_task(this_cpu);

		if (max_load - this_load + busiest_load_per_task >=
					busiest_load_per_task * imbn) {
			*imbalance = busiest_load_per_task;
			return busiest;
		}

		/*
		 * OK, we don't have enough imbalance to justify moving tasks,
		 * however we may be able to increase total CPU power used by
		 * moving them.
		 */

		pwr_now += busiest->__cpu_power *
				min(busiest_load_per_task, max_load);
		pwr_now += this->__cpu_power *
				min(this_load_per_task, this_load);
		pwr_now /= SCHED_LOAD_SCALE;

		/* Amount of load we'd subtract */
		tmp = sg_div_cpu_power(busiest,
				busiest_load_per_task * SCHED_LOAD_SCALE);
		if (max_load > tmp)
			pwr_move += busiest->__cpu_power *
				min(busiest_load_per_task, max_load - tmp);

		/* Amount of load we'd add */
		if (max_load * busiest->__cpu_power <
				busiest_load_per_task * SCHED_LOAD_SCALE)
			tmp = sg_div_cpu_power(this,
					max_load * busiest->__cpu_power);
		else
			tmp = sg_div_cpu_power(this,
				busiest_load_per_task * SCHED_LOAD_SCALE);
		pwr_move += this->__cpu_power *
				min(this_load_per_task, this_load + tmp);
		pwr_move /= SCHED_LOAD_SCALE;

		/* Move if we gain throughput */
		if (pwr_move > pwr_now)
			*imbalance = busiest_load_per_task;
	}

	return busiest;

out_balanced:
#if defined(CONFIG_SCHED_MC) || defined(CONFIG_SCHED_SMT)
	if (idle == CPU_NOT_IDLE || !(sd->flags & SD_POWERSAVINGS_BALANCE))
		goto ret;

	if (this == group_leader && group_leader != group_min) {
		*imbalance = min_load_per_task;
		return group_min;
	}
#endif
ret:
	*imbalance = 0;
	return NULL;
}

/*
 * find_busiest_queue - find the busiest runqueue among the cpus in group.
 */
static struct rq *
find_busiest_queue(struct sched_group *group, enum cpu_idle_type idle,
		   unsigned long imbalance, const struct cpumask *cpus)
{
	struct rq *busiest = NULL, *rq;
	unsigned long max_load = 0;
	int i;

	for_each_cpu(i, sched_group_cpus(group)) {
		unsigned long wl;

		if (!cpumask_test_cpu(i, cpus))
			continue;

		rq = cpu_rq(i);
		wl = weighted_cpuload(i);

		if (rq->nr_running == 1 && wl > imbalance)
			continue;

		if (wl > max_load) {
			max_load = wl;
			busiest = rq;
		}
	}

	return busiest;
}

/*
 * Max backoff if we encounter pinned tasks. Pretty arbitrary value, but
 * so long as it is large enough.
 */
#define MAX_PINNED_INTERVAL	512

/*
 * Check this_cpu to ensure it is balanced within domain. Attempt to move
 * tasks if there is an imbalance.
 */
static int load_balance(int this_cpu, struct rq *this_rq,
			struct sched_domain *sd, enum cpu_idle_type idle,
			int *balance, struct cpumask *cpus)
{
	int ld_moved, all_pinned = 0, active_balance = 0, sd_idle = 0;
	struct sched_group *group;
	unsigned long imbalance;
	struct rq *busiest;
	unsigned long flags;

	cpumask_setall(cpus);

	/*
	 * When power savings policy is enabled for the parent domain, idle
	 * sibling can pick up load irrespective of busy siblings. In this case,
	 * let the state of idle sibling percolate up as CPU_IDLE, instead of
	 * portraying it as CPU_NOT_IDLE.
	 */
	if (idle != CPU_NOT_IDLE && sd->flags & SD_SHARE_CPUPOWER &&
	    !test_sd_parent(sd, SD_POWERSAVINGS_BALANCE))
		sd_idle = 1;

	schedstat_inc(sd, lb_count[idle]);

redo:
	update_shares(sd);
	group = find_busiest_group(sd, this_cpu, &imbalance, idle, &sd_idle,
				   cpus, balance);

	if (*balance == 0)
		goto out_balanced;

	if (!group) {
		schedstat_inc(sd, lb_nobusyg[idle]);
		goto out_balanced;
	}

	busiest = find_busiest_queue(group, idle, imbalance, cpus);
	if (!busiest) {
		schedstat_inc(sd, lb_nobusyq[idle]);
		goto out_balanced;
	}

	BUG_ON(busiest == this_rq);

	schedstat_add(sd, lb_imbalance[idle], imbalance);

	ld_moved = 0;
	if (busiest->nr_running > 1) {
		/*
		 * Attempt to move tasks. If find_busiest_group has found
		 * an imbalance but busiest->nr_running <= 1, the group is
		 * still unbalanced. ld_moved simply stays zero, so it is
		 * correctly treated as an imbalance.
		 */
		local_irq_save(flags);
		double_rq_lock(this_rq, busiest);
		ld_moved = move_tasks(this_rq, this_cpu, busiest,
				      imbalance, sd, idle, &all_pinned);
		double_rq_unlock(this_rq, busiest);
		local_irq_restore(flags);

		/*
		 * some other cpu did the load balance for us.
		 */
		if (ld_moved && this_cpu != smp_processor_id())
			resched_cpu(this_cpu);

		/* All tasks on this runqueue were pinned by CPU affinity */
		if (unlikely(all_pinned)) {
			cpumask_clear_cpu(cpu_of(busiest), cpus);
			if (!cpumask_empty(cpus))
				goto redo;
			goto out_balanced;
		}
	}

	if (!ld_moved) {
		schedstat_inc(sd, lb_failed[idle]);
		sd->nr_balance_failed++;

		if (unlikely(sd->nr_balance_failed > sd->cache_nice_tries+2)) {

			spin_lock_irqsave(&busiest->lock, flags);

			/* don't kick the migration_thread, if the curr
			 * task on busiest cpu can't be moved to this_cpu
			 */
			if (!cpumask_test_cpu(this_cpu,
					      &busiest->curr->cpus_allowed)) {
				spin_unlock_irqrestore(&busiest->lock, flags);
				all_pinned = 1;
				goto out_one_pinned;
			}

			if (!busiest->active_balance) {
				busiest->active_balance = 1;
				busiest->push_cpu = this_cpu;
				active_balance = 1;
			}
			spin_unlock_irqrestore(&busiest->lock, flags);
			if (active_balance)
				wake_up_process(busiest->migration_thread);

			/*
			 * We've kicked active balancing, reset the failure
			 * counter.
			 */
			sd->nr_balance_failed = sd->cache_nice_tries+1;
		}
	} else
		sd->nr_balance_failed = 0;

	if (likely(!active_balance)) {
		/* We were unbalanced, so reset the balancing interval */
		sd->balance_interval = sd->min_interval;
	} else {
		/*
		 * If we've begun active balancing, start to back off. This
		 * case may not be covered by the all_pinned logic if there
		 * is only 1 task on the busy runqueue (because we don't call
		 * move_tasks).
		 */
		if (sd->balance_interval < sd->max_interval)
			sd->balance_interval *= 2;
	}

	if (!ld_moved && !sd_idle && sd->flags & SD_SHARE_CPUPOWER &&
	    !test_sd_parent(sd, SD_POWERSAVINGS_BALANCE))
		ld_moved = -1;

	goto out;

out_balanced:
	schedstat_inc(sd, lb_balanced[idle]);

	sd->nr_balance_failed = 0;

out_one_pinned:
	/* tune up the balancing interval */
	if ((all_pinned && sd->balance_interval < MAX_PINNED_INTERVAL) ||
			(sd->balance_interval < sd->max_interval))
		sd->balance_interval *= 2;

	if (!sd_idle && sd->flags & SD_SHARE_CPUPOWER &&
	    !test_sd_parent(sd, SD_POWERSAVINGS_BALANCE))
		ld_moved = -1;
	else
		ld_moved = 0;
out:
	if (ld_moved)
		update_shares(sd);
	return ld_moved;
}

/*
 * Check this_cpu to ensure it is balanced within domain. Attempt to move
 * tasks if there is an imbalance.
 *
 * Called from schedule when this_rq is about to become idle (CPU_NEWLY_IDLE).
 * this_rq is locked.
 */
static int
load_balance_newidle(int this_cpu, struct rq *this_rq, struct sched_domain *sd,
			struct cpumask *cpus)
{
	struct sched_group *group;
	struct rq *busiest = NULL;
	unsigned long imbalance;
	int ld_moved = 0;
	int sd_idle = 0;
	int all_pinned = 0;

	cpumask_setall(cpus);

	/*
	 * When power savings policy is enabled for the parent domain, idle
	 * sibling can pick up load irrespective of busy siblings. In this case,
	 * let the state of idle sibling percolate up as IDLE, instead of
	 * portraying it as CPU_NOT_IDLE.
	 */
	if (sd->flags & SD_SHARE_CPUPOWER &&
	    !test_sd_parent(sd, SD_POWERSAVINGS_BALANCE))
		sd_idle = 1;

	schedstat_inc(sd, lb_count[CPU_NEWLY_IDLE]);
redo:
	update_shares_locked(this_rq, sd);
	group = find_busiest_group(sd, this_cpu, &imbalance, CPU_NEWLY_IDLE,
				   &sd_idle, cpus, NULL);
	if (!group) {
		schedstat_inc(sd, lb_nobusyg[CPU_NEWLY_IDLE]);
		goto out_balanced;
	}

	busiest = find_busiest_queue(group, CPU_NEWLY_IDLE, imbalance, cpus);
	if (!busiest) {
		schedstat_inc(sd, lb_nobusyq[CPU_NEWLY_IDLE]);
		goto out_balanced;
	}

	BUG_ON(busiest == this_rq);

	schedstat_add(sd, lb_imbalance[CPU_NEWLY_IDLE], imbalance);

	ld_moved = 0;
	if (busiest->nr_running > 1) {
		/* Attempt to move tasks */
		double_lock_balance(this_rq, busiest);
		/* this_rq->clock is already updated */
		update_rq_clock(busiest);
		ld_moved = move_tasks(this_rq, this_cpu, busiest,
					imbalance, sd, CPU_NEWLY_IDLE,
					&all_pinned);
		double_unlock_balance(this_rq, busiest);

		if (unlikely(all_pinned)) {
			cpumask_clear_cpu(cpu_of(busiest), cpus);
			if (!cpumask_empty(cpus))
				goto redo;
		}
	}

	if (!ld_moved) {
		schedstat_inc(sd, lb_failed[CPU_NEWLY_IDLE]);
		if (!sd_idle && sd->flags & SD_SHARE_CPUPOWER &&
		    !test_sd_parent(sd, SD_POWERSAVINGS_BALANCE))
			return -1;
	} else
		sd->nr_balance_failed = 0;

	update_shares_locked(this_rq, sd);
	return ld_moved;

out_balanced:
	schedstat_inc(sd, lb_balanced[CPU_NEWLY_IDLE]);
	if (!sd_idle && sd->flags & SD_SHARE_CPUPOWER &&
	    !test_sd_parent(sd, SD_POWERSAVINGS_BALANCE))
		return -1;
	sd->nr_balance_failed = 0;

	return 0;
}

/*
 * idle_balance is called by schedule() if this_cpu is about to become
 * idle. Attempts to pull tasks from other CPUs.
 */
static void idle_balance(int this_cpu, struct rq *this_rq)
{
	struct sched_domain *sd;
	int pulled_task = 0;
	unsigned long next_balance = jiffies + HZ;
	cpumask_var_t tmpmask;

	if (!alloc_cpumask_var(&tmpmask, GFP_ATOMIC))
		return;

	for_each_domain(this_cpu, sd) {
		unsigned long interval;

		if (!(sd->flags & SD_LOAD_BALANCE))
			continue;

		if (sd->flags & SD_BALANCE_NEWIDLE)
			/* If we've pulled tasks over stop searching: */
			pulled_task = load_balance_newidle(this_cpu, this_rq,
							   sd, tmpmask);

		interval = msecs_to_jiffies(sd->balance_interval);
		if (time_after(next_balance, sd->last_balance + interval))
			next_balance = sd->last_balance + interval;
		if (pulled_task)
			break;
	}
	if (pulled_task || time_after(jiffies, this_rq->next_balance)) {
		/*
		 * We are going idle. next_balance may be set based on
		 * a busy processor. So reset next_balance.
		 */
		this_rq->next_balance = next_balance;
	}
	free_cpumask_var(tmpmask);
}

/*
 * active_load_balance is run by migration threads. It pushes running tasks
 * off the busiest CPU onto idle CPUs. It requires at least 1 task to be
 * running on each physical CPU where possible, and avoids physical /
 * logical imbalances.
 *
 * Called with busiest_rq locked.
 */
static void active_load_balance(struct rq *busiest_rq, int busiest_cpu)
{
	int target_cpu = busiest_rq->push_cpu;
	struct sched_domain *sd;
	struct rq *target_rq;

	/* Is there any task to move? */
	if (busiest_rq->nr_running <= 1)
		return;

	target_rq = cpu_rq(target_cpu);

	/*
	 * This condition is "impossible", if it occurs
	 * we need to fix it. Originally reported by
	 * Bjorn Helgaas on a 128-cpu setup.
	 */
	BUG_ON(busiest_rq == target_rq);

	/* move a task from busiest_rq to target_rq */
	double_lock_balance(busiest_rq, target_rq);
	update_rq_clock(busiest_rq);
	update_rq_clock(target_rq);

	/* Search for an sd spanning us and the target CPU. */
	for_each_domain(target_cpu, sd) {
		if ((sd->flags & SD_LOAD_BALANCE) &&
		    cpumask_test_cpu(busiest_cpu, sched_domain_span(sd)))
				break;
	}

	if (likely(sd)) {
		schedstat_inc(sd, alb_count);

		if (move_one_task(target_rq, target_cpu, busiest_rq,
				  sd, CPU_IDLE))
			schedstat_inc(sd, alb_pushed);
		else
			schedstat_inc(sd, alb_failed);
	}
	double_unlock_balance(busiest_rq, target_rq);
}

#ifdef CONFIG_NO_HZ
static struct {
	atomic_t load_balancer;
	cpumask_var_t cpu_mask;
} nohz ____cacheline_aligned = {
	.load_balancer = ATOMIC_INIT(-1),
};

/*
 * This routine will try to nominate the ilb (idle load balancing)
 * owner among the cpus whose ticks are stopped. ilb owner will do the idle
 * load balancing on behalf of all those cpus. If all the cpus in the system
 * go into this tickless mode, then there will be no ilb owner (as there is
 * no need for one) and all the cpus will sleep till the next wakeup event
 * arrives...
 *
 * For the ilb owner, tick is not stopped. And this tick will be used
 * for idle load balancing. ilb owner will still be part of
 * nohz.cpu_mask..
 *
 * While stopping the tick, this cpu will become the ilb owner if there
 * is no other owner. And will be the owner till that cpu becomes busy
 * or if all cpus in the system stop their ticks at which point
 * there is no need for ilb owner.
 *
 * When the ilb owner becomes busy, it nominates another owner, during the
 * next busy scheduler_tick()
 */
int select_nohz_load_balancer(int stop_tick)
{
	int cpu = smp_processor_id();

	if (stop_tick) {
		cpumask_set_cpu(cpu, nohz.cpu_mask);
		cpu_rq(cpu)->in_nohz_recently = 1;

		/*
		 * If we are going offline and still the leader, give up!
		 */
		if (!cpu_active(cpu) &&
		    atomic_read(&nohz.load_balancer) == cpu) {
			if (atomic_cmpxchg(&nohz.load_balancer, cpu, -1) != cpu)
				BUG();
			return 0;
		}

		/* time for ilb owner also to sleep */
		if (cpumask_weight(nohz.cpu_mask) == num_online_cpus()) {
			if (atomic_read(&nohz.load_balancer) == cpu)
				atomic_set(&nohz.load_balancer, -1);
			return 0;
		}

		if (atomic_read(&nohz.load_balancer) == -1) {
			/* make me the ilb owner */
			if (atomic_cmpxchg(&nohz.load_balancer, -1, cpu) == -1)
				return 1;
		} else if (atomic_read(&nohz.load_balancer) == cpu)
			return 1;
	} else {
		if (!cpumask_test_cpu(cpu, nohz.cpu_mask))
			return 0;

		cpumask_clear_cpu(cpu, nohz.cpu_mask);

		if (atomic_read(&nohz.load_balancer) == cpu)
			if (atomic_cmpxchg(&nohz.load_balancer, cpu, -1) != cpu)
				BUG();
	}
	return 0;
}
#endif

static DEFINE_SPINLOCK(balancing);

/*
 * It checks each scheduling domain to see if it is due to be balanced,
 * and initiates a balancing operation if so.
 *
 * Balancing parameters are set up in arch_init_sched_domains.
 */
static void rebalance_domains(int cpu, enum cpu_idle_type idle)
{
	int balance = 1;
	struct rq *rq = cpu_rq(cpu);
	unsigned long interval;
	struct sched_domain *sd;
	/* Earliest time when we have to do rebalance again */
	unsigned long next_balance = jiffies + 60*HZ;
	int update_next_balance = 0;
	int need_serialize;
	cpumask_var_t tmp;

	/* Fails alloc?  Rebalancing probably not a priority right now. */
	if (!alloc_cpumask_var(&tmp, GFP_ATOMIC))
		return;

	for_each_domain(cpu, sd) {
		if (!(sd->flags & SD_LOAD_BALANCE))
			continue;

		interval = sd->balance_interval;
		if (idle != CPU_IDLE)
			interval *= sd->busy_factor;

		/* scale ms to jiffies */
		interval = msecs_to_jiffies(interval);
		if (unlikely(!interval))
			interval = 1;
		if (interval > HZ*NR_CPUS/10)
			interval = HZ*NR_CPUS/10;

		need_serialize = sd->flags & SD_SERIALIZE;

		if (need_serialize) {
			if (!spin_trylock(&balancing))
				goto out;
		}

		if (time_after_eq(jiffies, sd->last_balance + interval)) {
			if (load_balance(cpu, rq, sd, idle, &balance, tmp)) {
				/*
				 * We've pulled tasks over so either we're no
				 * longer idle, or one of our SMT siblings is
				 * not idle.
				 */
				idle = CPU_NOT_IDLE;
			}
			sd->last_balance = jiffies;
		}
		if (need_serialize)
			spin_unlock(&balancing);
out:
		if (time_after(next_balance, sd->last_balance + interval)) {
			next_balance = sd->last_balance + interval;
			update_next_balance = 1;
		}

		/*
		 * Stop the load balance at this level. There is another
		 * CPU in our sched group which is doing load balancing more
		 * actively.
		 */
		if (!balance)
			break;
	}

	/*
	 * next_balance will be updated only when there is a need.
	 * When the cpu is attached to null domain for ex, it will not be
	 * updated.
	 */
	if (likely(update_next_balance))
		rq->next_balance = next_balance;

	free_cpumask_var(tmp);
}

/*
 * run_rebalance_domains is triggered when needed from the scheduler tick.
 * In CONFIG_NO_HZ case, the idle load balance owner will do the
 * rebalancing for all the cpus for whom scheduler ticks are stopped.
 */
static void run_rebalance_domains(struct softirq_action *h)
{
	int this_cpu = smp_processor_id();
	struct rq *this_rq = cpu_rq(this_cpu);
	enum cpu_idle_type idle = this_rq->idle_at_tick ?
						CPU_IDLE : CPU_NOT_IDLE;

	rebalance_domains(this_cpu, idle);

#ifdef CONFIG_NO_HZ
	/*
	 * If this cpu is the owner for idle load balancing, then do the
	 * balancing on behalf of the other idle cpus whose ticks are
	 * stopped.
	 */
	if (this_rq->idle_at_tick &&
	    atomic_read(&nohz.load_balancer) == this_cpu) {
		struct rq *rq;
		int balance_cpu;

		for_each_cpu(balance_cpu, nohz.cpu_mask) {
			if (balance_cpu == this_cpu)
				continue;

			/*
			 * If this cpu gets work to do, stop the load balancing
			 * work being done for other cpus. Next load
			 * balancing owner will pick it up.
			 */
			if (need_resched())
				break;

			rebalance_domains(balance_cpu, CPU_IDLE);

			rq = cpu_rq(balance_cpu);
			if (time_after(this_rq->next_balance, rq->next_balance))
				this_rq->next_balance = rq->next_balance;
		}
	}
#endif
}

/*
 * Trigger the SCHED_SOFTIRQ if it is time to do periodic load balancing.
 *
 * In case of CONFIG_NO_HZ, this is the place where we nominate a new
 * idle load balancing owner or decide to stop the periodic load balancing,
 * if the whole system is idle.
 */
static inline void trigger_load_balance(struct rq *rq, int cpu)
{
#ifdef CONFIG_NO_HZ
	/*
	 * If we were in the nohz mode recently and busy at the current
	 * scheduler tick, then check if we need to nominate new idle
	 * load balancer.
	 */
	if (rq->in_nohz_recently && !rq->idle_at_tick) {
		rq->in_nohz_recently = 0;

		if (atomic_read(&nohz.load_balancer) == cpu) {
			cpumask_clear_cpu(cpu, nohz.cpu_mask);
			atomic_set(&nohz.load_balancer, -1);
		}

		if (atomic_read(&nohz.load_balancer) == -1) {
			/*
			 * simple selection for now: Nominate the
			 * first cpu in the nohz list to be the next
			 * ilb owner.
			 *
			 * TBD: Traverse the sched domains and nominate
			 * the nearest cpu in the nohz.cpu_mask.
			 */
			int ilb = cpumask_first(nohz.cpu_mask);

			if (ilb < nr_cpu_ids)
				resched_cpu(ilb);
		}
	}

	/*
	 * If this cpu is idle and doing idle load balancing for all the
	 * cpus with ticks stopped, is it time for that to stop?
	 */
	if (rq->idle_at_tick && atomic_read(&nohz.load_balancer) == cpu &&
	    cpumask_weight(nohz.cpu_mask) == num_online_cpus()) {
		resched_cpu(cpu);
		return;
	}

	/*
	 * If this cpu is idle and the idle load balancing is done by
	 * someone else, then no need raise the SCHED_SOFTIRQ
	 */
	if (rq->idle_at_tick && atomic_read(&nohz.load_balancer) != cpu &&
	    cpumask_test_cpu(cpu, nohz.cpu_mask))
		return;
#endif
	if (time_after_eq(jiffies, rq->next_balance))
		raise_softirq(SCHED_SOFTIRQ);
}

#else	/* CONFIG_SMP */

/*
 * on UP we do not need to balance between CPUs:
 */
static inline void idle_balance(int cpu, struct rq *rq)
{
}

#endif

DEFINE_PER_CPU(struct kernel_stat, kstat);

EXPORT_PER_CPU_SYMBOL(kstat);

/*
 * Return any ns on the sched_clock that have not yet been banked in
 * @p in case that task is currently running.
 */
unsigned long long task_delta_exec(struct task_struct *p)
{
	unsigned long flags;
	struct rq *rq;
	u64 ns = 0;

	rq = task_rq_lock(p, &flags);

	if (task_current(rq, p)) {
		u64 delta_exec;

		update_rq_clock(rq);
		delta_exec = rq->clock - p->se.exec_start;
		if ((s64)delta_exec > 0)
			ns = delta_exec;
	}

	task_rq_unlock(rq, &flags);

	return ns;
}

/*
 * Account user cpu time to a process.
 * @p: the process that the cpu time gets accounted to
 * @cputime: the cpu time spent in user space since the last update
 */
void account_user_time(struct task_struct *p, cputime_t cputime)
{
	struct cpu_usage_stat *cpustat = &kstat_this_cpu.cpustat;
	cputime64_t tmp;

	p->utime = cputime_add(p->utime, cputime);
	account_group_user_time(p, cputime);

	/* Add user time to cpustat. */
	tmp = cputime_to_cputime64(cputime);
	if (TASK_NICE(p) > 0)
		cpustat->nice = cputime64_add(cpustat->nice, tmp);
	else
		cpustat->user = cputime64_add(cpustat->user, tmp);
	/* Account for user time used */
	acct_update_integrals(p);
}

/*
 * Account guest cpu time to a process.
 * @p: the process that the cpu time gets accounted to
 * @cputime: the cpu time spent in virtual machine since the last update
 */
static void account_guest_time(struct task_struct *p, cputime_t cputime)
{
	cputime64_t tmp;
	struct cpu_usage_stat *cpustat = &kstat_this_cpu.cpustat;

	tmp = cputime_to_cputime64(cputime);

	p->utime = cputime_add(p->utime, cputime);
	account_group_user_time(p, cputime);
	p->gtime = cputime_add(p->gtime, cputime);

	cpustat->user = cputime64_add(cpustat->user, tmp);
	cpustat->guest = cputime64_add(cpustat->guest, tmp);
}

/*
 * Account scaled user cpu time to a process.
 * @p: the process that the cpu time gets accounted to
 * @cputime: the cpu time spent in user space since the last update
 */
void account_user_time_scaled(struct task_struct *p, cputime_t cputime)
{
	p->utimescaled = cputime_add(p->utimescaled, cputime);
}

/*
 * Account system cpu time to a process.
 * @p: the process that the cpu time gets accounted to
 * @hardirq_offset: the offset to subtract from hardirq_count()
 * @cputime: the cpu time spent in kernel space since the last update
 */
void account_system_time(struct task_struct *p, int hardirq_offset,
			 cputime_t cputime)
{
	struct cpu_usage_stat *cpustat = &kstat_this_cpu.cpustat;
	struct rq *rq = this_rq();
	cputime64_t tmp;

	if ((p->flags & PF_VCPU) && (irq_count() - hardirq_offset == 0)) {
		account_guest_time(p, cputime);
		return;
	}

	p->stime = cputime_add(p->stime, cputime);
	account_group_system_time(p, cputime);

	/* Add system time to cpustat. */
	tmp = cputime_to_cputime64(cputime);
	if (hardirq_count() - hardirq_offset)
		cpustat->irq = cputime64_add(cpustat->irq, tmp);
	else if (softirq_count())
		cpustat->softirq = cputime64_add(cpustat->softirq, tmp);
	else if (p != rq->idle)
		cpustat->system = cputime64_add(cpustat->system, tmp);
	else if (atomic_read(&rq->nr_iowait) > 0)
		cpustat->iowait = cputime64_add(cpustat->iowait, tmp);
	else
		cpustat->idle = cputime64_add(cpustat->idle, tmp);
	/* Account for system time used */
	acct_update_integrals(p);
}

/*
 * Account scaled system cpu time to a process.
 * @p: the process that the cpu time gets accounted to
 * @hardirq_offset: the offset to subtract from hardirq_count()
 * @cputime: the cpu time spent in kernel space since the last update
 */
void account_system_time_scaled(struct task_struct *p, cputime_t cputime)
{
	p->stimescaled = cputime_add(p->stimescaled, cputime);
}

/*
 * Account for involuntary wait time.
 * @p: the process from which the cpu time has been stolen
 * @steal: the cpu time spent in involuntary wait
 */
void account_steal_time(struct task_struct *p, cputime_t steal)
{
	struct cpu_usage_stat *cpustat = &kstat_this_cpu.cpustat;
	cputime64_t tmp = cputime_to_cputime64(steal);
	struct rq *rq = this_rq();

	if (p == rq->idle) {
		p->stime = cputime_add(p->stime, steal);
		if (atomic_read(&rq->nr_iowait) > 0)
			cpustat->iowait = cputime64_add(cpustat->iowait, tmp);
		else
			cpustat->idle = cputime64_add(cpustat->idle, tmp);
	} else
		cpustat->steal = cputime64_add(cpustat->steal, tmp);
}

/*
 * Use precise platform statistics if available:
 */
#ifdef CONFIG_VIRT_CPU_ACCOUNTING
cputime_t task_utime(struct task_struct *p)
{
	return p->utime;
}

cputime_t task_stime(struct task_struct *p)
{
	return p->stime;
}
#else
cputime_t task_utime(struct task_struct *p)
{
	clock_t utime = cputime_to_clock_t(p->utime),
		total = utime + cputime_to_clock_t(p->stime);
	u64 temp;

	/*
	 * Use CFS's precise accounting:
	 */
	temp = (u64)nsec_to_clock_t(p->se.sum_exec_runtime);

	if (total) {
		temp *= utime;
		do_div(temp, total);
	}
	utime = (clock_t)temp;

	p->prev_utime = max(p->prev_utime, clock_t_to_cputime(utime));
	return p->prev_utime;
}

cputime_t task_stime(struct task_struct *p)
{
	clock_t stime;

	/*
	 * Use CFS's precise accounting. (we subtract utime from
	 * the total, to make sure the total observed by userspace
	 * grows monotonically - apps rely on that):
	 */
	stime = nsec_to_clock_t(p->se.sum_exec_runtime) -
			cputime_to_clock_t(task_utime(p));

	if (stime >= 0)
		p->prev_stime = max(p->prev_stime, clock_t_to_cputime(stime));

	return p->prev_stime;
}
#endif

inline cputime_t task_gtime(struct task_struct *p)
{
	return p->gtime;
}

/*
 * This function gets called by the timer code, with HZ frequency.
 * We call it with interrupts disabled.
 *
 * It also gets called by the fork code, when changing the parent's
 * timeslices.
 */
void scheduler_tick(void)
{
	int cpu = smp_processor_id();
	struct rq *rq = cpu_rq(cpu);
	struct task_struct *curr = rq->curr;

	sched_clock_tick();

	spin_lock(&rq->lock);
	update_rq_clock(rq);
	update_cpu_load(rq);
	curr->sched_class->task_tick(rq, curr, 0);
	spin_unlock(&rq->lock);

#ifdef CONFIG_SMP
	rq->idle_at_tick = idle_cpu(cpu);
	trigger_load_balance(rq, cpu);
#endif
}

#if defined(CONFIG_PREEMPT) && (defined(CONFIG_DEBUG_PREEMPT) || \
				defined(CONFIG_PREEMPT_TRACER))

static inline unsigned long get_parent_ip(unsigned long addr)
{
	if (in_lock_functions(addr)) {
		addr = CALLER_ADDR2;
		if (in_lock_functions(addr))
			addr = CALLER_ADDR3;
	}
	return addr;
}

void __kprobes add_preempt_count(int val)
{
#ifdef CONFIG_DEBUG_PREEMPT
	/*
	 * Underflow?
	 */
	if (DEBUG_LOCKS_WARN_ON((preempt_count() < 0)))
		return;
#endif
	preempt_count() += val;
#ifdef CONFIG_DEBUG_PREEMPT
	/*
	 * Spinlock count overflowing soon?
	 */
	DEBUG_LOCKS_WARN_ON((preempt_count() & PREEMPT_MASK) >=
				PREEMPT_MASK - 10);
#endif
	if (preempt_count() == val)
		trace_preempt_off(CALLER_ADDR0, get_parent_ip(CALLER_ADDR1));
}
EXPORT_SYMBOL(add_preempt_count);

void __kprobes sub_preempt_count(int val)
{
#ifdef CONFIG_DEBUG_PREEMPT
	/*
	 * Underflow?
	 */
       if (DEBUG_LOCKS_WARN_ON(val > preempt_count() - (!!kernel_locked())))
		return;
	/*
	 * Is the spinlock portion underflowing?
	 */
	if (DEBUG_LOCKS_WARN_ON((val < PREEMPT_MASK) &&
			!(preempt_count() & PREEMPT_MASK)))
		return;
#endif

	if (preempt_count() == val)
		trace_preempt_on(CALLER_ADDR0, get_parent_ip(CALLER_ADDR1));
	preempt_count() -= val;
}
EXPORT_SYMBOL(sub_preempt_count);

#endif

/*
 * Print scheduling while atomic bug:
 */
static noinline void __schedule_bug(struct task_struct *prev)
{
	struct pt_regs *regs = get_irq_regs();

	printk(KERN_ERR "BUG: scheduling while atomic: %s/%d/0x%08x\n",
		prev->comm, prev->pid, preempt_count());

	debug_show_held_locks(prev);
	print_modules();
	if (irqs_disabled())
		print_irqtrace_events(prev);

	if (regs)
		show_regs(regs);
	else
		dump_stack();
}

/*
 * Various schedule()-time debugging checks and statistics:
 */
static inline void schedule_debug(struct task_struct *prev)
{
	/*
	 * Test if we are atomic. Since do_exit() needs to call into
	 * schedule() atomically, we ignore that path for now.
	 * Otherwise, whine if we are scheduling when we should not be.
	 */
	if (unlikely(in_atomic_preempt_off() && !prev->exit_state))
		__schedule_bug(prev);

	profile_hit(SCHED_PROFILING, __builtin_return_address(0));

	schedstat_inc(this_rq(), sched_count);
#ifdef CONFIG_SCHEDSTATS
	if (unlikely(prev->lock_depth >= 0)) {
		schedstat_inc(this_rq(), bkl_count);
		schedstat_inc(prev, sched_info.bkl_count);
	}
#endif
}

/*
 * Pick up the highest-prio task:
 */
static inline struct task_struct *
pick_next_task(struct rq *rq, struct task_struct *prev)
{
	const struct sched_class *class;
	struct task_struct *p;

	/*
	 * Optimization: we know that if all tasks are in
	 * the fair class we can call that function directly:
	 */
	if (likely(rq->nr_running == rq->cfs.nr_running)) {
		p = fair_sched_class.pick_next_task(rq);
		if (likely(p))
			return p;
	}

	class = sched_class_highest;
	for ( ; ; ) {
		p = class->pick_next_task(rq);
		if (p)
			return p;
		/*
		 * Will never be NULL as the idle class always
		 * returns a non-NULL p:
		 */
		class = class->next;
	}
}

/*
 * schedule() is the main scheduler function.
 */
asmlinkage void __sched schedule(void)
{
	struct task_struct *prev, *next;
	unsigned long *switch_count;
	struct rq *rq;
	int cpu;

need_resched:
	preempt_disable();
	cpu = smp_processor_id();
	rq = cpu_rq(cpu);
	rcu_qsctr_inc(cpu);
	prev = rq->curr;
	switch_count = &prev->nivcsw;

	release_kernel_lock(prev);
need_resched_nonpreemptible:

	schedule_debug(prev);

	if (sched_feat(HRTICK))
		hrtick_clear(rq);

	spin_lock_irq(&rq->lock);
	update_rq_clock(rq);
	clear_tsk_need_resched(prev);

	if (prev->state && !(preempt_count() & PREEMPT_ACTIVE)) {
		if (unlikely(signal_pending_state(prev->state, prev)))
			prev->state = TASK_RUNNING;
		else
			deactivate_task(rq, prev, 1);
		switch_count = &prev->nvcsw;
	}

#ifdef CONFIG_SMP
	if (prev->sched_class->pre_schedule)
		prev->sched_class->pre_schedule(rq, prev);
#endif

	if (unlikely(!rq->nr_running))
		idle_balance(cpu, rq);

	prev->sched_class->put_prev_task(rq, prev);
	next = pick_next_task(rq, prev);

	if (likely(prev != next)) {
		sched_info_switch(prev, next);

		rq->nr_switches++;
		rq->curr = next;
		++*switch_count;

		context_switch(rq, prev, next); /* unlocks the rq */
		/*
		 * the context switch might have flipped the stack from under
		 * us, hence refresh the local variables.
		 */
		cpu = smp_processor_id();
		rq = cpu_rq(cpu);
	} else
		spin_unlock_irq(&rq->lock);

	if (unlikely(reacquire_kernel_lock(current) < 0))
		goto need_resched_nonpreemptible;

	preempt_enable_no_resched();
	if (unlikely(test_thread_flag(TIF_NEED_RESCHED)))
		goto need_resched;
}
EXPORT_SYMBOL(schedule);

#ifdef CONFIG_PREEMPT
/*
 * this is the entry point to schedule() from in-kernel preemption
 * off of preempt_enable. Kernel preemptions off return from interrupt
 * occur there and call schedule directly.
 */
asmlinkage void __sched preempt_schedule(void)
{
	struct thread_info *ti = current_thread_info();

	/*
	 * If there is a non-zero preempt_count or interrupts are disabled,
	 * we do not want to preempt the current task. Just return..
	 */
	if (likely(ti->preempt_count || irqs_disabled()))
		return;

	do {
		add_preempt_count(PREEMPT_ACTIVE);
		schedule();
		sub_preempt_count(PREEMPT_ACTIVE);

		/*
		 * Check again in case we missed a preemption opportunity
		 * between schedule and now.
		 */
		barrier();
	} while (unlikely(test_thread_flag(TIF_NEED_RESCHED)));
}
EXPORT_SYMBOL(preempt_schedule);

/*
 * this is the entry point to schedule() from kernel preemption
 * off of irq context.
 * Note, that this is called and return with irqs disabled. This will
 * protect us against recursive calling from irq.
 */
asmlinkage void __sched preempt_schedule_irq(void)
{
	struct thread_info *ti = current_thread_info();

	/* Catch callers which need to be fixed */
	BUG_ON(ti->preempt_count || !irqs_disabled());

	do {
		add_preempt_count(PREEMPT_ACTIVE);
		local_irq_enable();
		schedule();
		local_irq_disable();
		sub_preempt_count(PREEMPT_ACTIVE);

		/*
		 * Check again in case we missed a preemption opportunity
		 * between schedule and now.
		 */
		barrier();
	} while (unlikely(test_thread_flag(TIF_NEED_RESCHED)));
}

#endif /* CONFIG_PREEMPT */

int default_wake_function(wait_queue_t *curr, unsigned mode, int sync,
			  void *key)
{
	return try_to_wake_up(curr->private, mode, sync);
}
EXPORT_SYMBOL(default_wake_function);

/*
 * The core wakeup function. Non-exclusive wakeups (nr_exclusive == 0) just
 * wake everything up. If it's an exclusive wakeup (nr_exclusive == small +ve
 * number) then we wake all the non-exclusive tasks and one exclusive task.
 *
 * There are circumstances in which we can try to wake a task which has already
 * started to run but is not in state TASK_RUNNING. try_to_wake_up() returns
 * zero in this (rare) case, and we handle it by continuing to scan the queue.
 */
static void __wake_up_common(wait_queue_head_t *q, unsigned int mode,
			     int nr_exclusive, int sync, void *key)
{
	wait_queue_t *curr, *next;

	list_for_each_entry_safe(curr, next, &q->task_list, task_list) {
		unsigned flags = curr->flags;

		if (curr->func(curr, mode, sync, key) &&
				(flags & WQ_FLAG_EXCLUSIVE) && !--nr_exclusive)
			break;
	}
}

/**
 * __wake_up - wake up threads blocked on a waitqueue.
 * @q: the waitqueue
 * @mode: which threads
 * @nr_exclusive: how many wake-one or wake-many threads to wake up
 * @key: is directly passed to the wakeup function
 */
void __wake_up(wait_queue_head_t *q, unsigned int mode,
			int nr_exclusive, void *key)
{
	unsigned long flags;

	spin_lock_irqsave(&q->lock, flags);
	__wake_up_common(q, mode, nr_exclusive, 0, key);
	spin_unlock_irqrestore(&q->lock, flags);
}
EXPORT_SYMBOL(__wake_up);

/*
 * Same as __wake_up but called with the spinlock in wait_queue_head_t held.
 */
void __wake_up_locked(wait_queue_head_t *q, unsigned int mode)
{
	__wake_up_common(q, mode, 1, 0, NULL);
}

/**
 * __wake_up_sync - wake up threads blocked on a waitqueue.
 * @q: the waitqueue
 * @mode: which threads
 * @nr_exclusive: how many wake-one or wake-many threads to wake up
 *
 * The sync wakeup differs that the waker knows that it will schedule
 * away soon, so while the target thread will be woken up, it will not
 * be migrated to another CPU - ie. the two threads are 'synchronized'
 * with each other. This can prevent needless bouncing between CPUs.
 *
 * On UP it can prevent extra preemption.
 */
void
__wake_up_sync(wait_queue_head_t *q, unsigned int mode, int nr_exclusive)
{
	unsigned long flags;
	int sync = 1;

	if (unlikely(!q))
		return;

	if (unlikely(!nr_exclusive))
		sync = 0;

	spin_lock_irqsave(&q->lock, flags);
	__wake_up_common(q, mode, nr_exclusive, sync, NULL);
	spin_unlock_irqrestore(&q->lock, flags);
}
EXPORT_SYMBOL_GPL(__wake_up_sync);	/* For internal use only */

/**
 * complete: - signals a single thread waiting on this completion
 * @x:  holds the state of this particular completion
 *
 * This will wake up a single thread waiting on this completion. Threads will be
 * awakened in the same order in which they were queued.
 *
 * See also complete_all(), wait_for_completion() and related routines.
 */
void complete(struct completion *x)
{
	unsigned long flags;

	spin_lock_irqsave(&x->wait.lock, flags);
	x->done++;
	__wake_up_common(&x->wait, TASK_NORMAL, 1, 0, NULL);
	spin_unlock_irqrestore(&x->wait.lock, flags);
}
EXPORT_SYMBOL(complete);

/**
 * complete_all: - signals all threads waiting on this completion
 * @x:  holds the state of this particular completion
 *
 * This will wake up all threads waiting on this particular completion event.
 */
void complete_all(struct completion *x)
{
	unsigned long flags;

	spin_lock_irqsave(&x->wait.lock, flags);
	x->done += UINT_MAX/2;
	__wake_up_common(&x->wait, TASK_NORMAL, 0, 0, NULL);
	spin_unlock_irqrestore(&x->wait.lock, flags);
}
EXPORT_SYMBOL(complete_all);

static inline long __sched
do_wait_for_common(struct completion *x, long timeout, int state)
{
	if (!x->done) {
		DECLARE_WAITQUEUE(wait, current);

		wait.flags |= WQ_FLAG_EXCLUSIVE;
		__add_wait_queue_tail(&x->wait, &wait);
		do {
			if (signal_pending_state(state, current)) {
				timeout = -ERESTARTSYS;
				break;
			}
			__set_current_state(state);
			spin_unlock_irq(&x->wait.lock);
			timeout = schedule_timeout(timeout);
			spin_lock_irq(&x->wait.lock);
		} while (!x->done && timeout);
		__remove_wait_queue(&x->wait, &wait);
		if (!x->done)
			return timeout;
	}
	x->done--;
	return timeout ?: 1;
}

static long __sched
wait_for_common(struct completion *x, long timeout, int state)
{
	might_sleep();

	spin_lock_irq(&x->wait.lock);
	timeout = do_wait_for_common(x, timeout, state);
	spin_unlock_irq(&x->wait.lock);
	return timeout;
}

/**
 * wait_for_completion: - waits for completion of a task
 * @x:  holds the state of this particular completion
 *
 * This waits to be signaled for completion of a specific task. It is NOT
 * interruptible and there is no timeout.
 *
 * See also similar routines (i.e. wait_for_completion_timeout()) with timeout
 * and interrupt capability. Also see complete().
 */
void __sched wait_for_completion(struct completion *x)
{
	wait_for_common(x, MAX_SCHEDULE_TIMEOUT, TASK_UNINTERRUPTIBLE);
}
EXPORT_SYMBOL(wait_for_completion);

/**
 * wait_for_completion_timeout: - waits for completion of a task (w/timeout)
 * @x:  holds the state of this particular completion
 * @timeout:  timeout value in jiffies
 *
 * This waits for either a completion of a specific task to be signaled or for a
 * specified timeout to expire. The timeout is in jiffies. It is not
 * interruptible.
 */
unsigned long __sched
wait_for_completion_timeout(struct completion *x, unsigned long timeout)
{
	return wait_for_common(x, timeout, TASK_UNINTERRUPTIBLE);
}
EXPORT_SYMBOL(wait_for_completion_timeout);

/**
 * wait_for_completion_interruptible: - waits for completion of a task (w/intr)
 * @x:  holds the state of this particular completion
 *
 * This waits for completion of a specific task to be signaled. It is
 * interruptible.
 */
int __sched wait_for_completion_interruptible(struct completion *x)
{
	long t = wait_for_common(x, MAX_SCHEDULE_TIMEOUT, TASK_INTERRUPTIBLE);
	if (t == -ERESTARTSYS)
		return t;
	return 0;
}
EXPORT_SYMBOL(wait_for_completion_interruptible);

/**
 * wait_for_completion_interruptible_timeout: - waits for completion (w/(to,intr))
 * @x:  holds the state of this particular completion
 * @timeout:  timeout value in jiffies
 *
 * This waits for either a completion of a specific task to be signaled or for a
 * specified timeout to expire. It is interruptible. The timeout is in jiffies.
 */
unsigned long __sched
wait_for_completion_interruptible_timeout(struct completion *x,
					  unsigned long timeout)
{
	return wait_for_common(x, timeout, TASK_INTERRUPTIBLE);
}
EXPORT_SYMBOL(wait_for_completion_interruptible_timeout);

/**
 * wait_for_completion_killable: - waits for completion of a task (killable)
 * @x:  holds the state of this particular completion
 *
 * This waits to be signaled for completion of a specific task. It can be
 * interrupted by a kill signal.
 */
int __sched wait_for_completion_killable(struct completion *x)
{
	long t = wait_for_common(x, MAX_SCHEDULE_TIMEOUT, TASK_KILLABLE);
	if (t == -ERESTARTSYS)
		return t;
	return 0;
}
EXPORT_SYMBOL(wait_for_completion_killable);

/**
 *	try_wait_for_completion - try to decrement a completion without blocking
 *	@x:	completion structure
 *
 *	Returns: 0 if a decrement cannot be done without blocking
 *		 1 if a decrement succeeded.
 *
 *	If a completion is being used as a counting completion,
 *	attempt to decrement the counter without blocking. This
 *	enables us to avoid waiting if the resource the completion
 *	is protecting is not available.
 */
bool try_wait_for_completion(struct completion *x)
{
	int ret = 1;

	spin_lock_irq(&x->wait.lock);
	if (!x->done)
		ret = 0;
	else
		x->done--;
	spin_unlock_irq(&x->wait.lock);
	return ret;
}
EXPORT_SYMBOL(try_wait_for_completion);

/**
 *	completion_done - Test to see if a completion has any waiters
 *	@x:	completion structure
 *
 *	Returns: 0 if there are waiters (wait_for_completion() in progress)
 *		 1 if there are no waiters.
 *
 */
bool completion_done(struct completion *x)
{
	int ret = 1;

	spin_lock_irq(&x->wait.lock);
	if (!x->done)
		ret = 0;
	spin_unlock_irq(&x->wait.lock);
	return ret;
}
EXPORT_SYMBOL(completion_done);

static long __sched
sleep_on_common(wait_queue_head_t *q, int state, long timeout)
{
	unsigned long flags;
	wait_queue_t wait;

	init_waitqueue_entry(&wait, current);

	__set_current_state(state);

	spin_lock_irqsave(&q->lock, flags);
	__add_wait_queue(q, &wait);
	spin_unlock(&q->lock);
	timeout = schedule_timeout(timeout);
	spin_lock_irq(&q->lock);
	__remove_wait_queue(q, &wait);
	spin_unlock_irqrestore(&q->lock, flags);

	return timeout;
}

void __sched interruptible_sleep_on(wait_queue_head_t *q)
{
	sleep_on_common(q, TASK_INTERRUPTIBLE, MAX_SCHEDULE_TIMEOUT);
}
EXPORT_SYMBOL(interruptible_sleep_on);

long __sched
interruptible_sleep_on_timeout(wait_queue_head_t *q, long timeout)
{
	return sleep_on_common(q, TASK_INTERRUPTIBLE, timeout);
}
EXPORT_SYMBOL(interruptible_sleep_on_timeout);

void __sched sleep_on(wait_queue_head_t *q)
{
	sleep_on_common(q, TASK_UNINTERRUPTIBLE, MAX_SCHEDULE_TIMEOUT);
}
EXPORT_SYMBOL(sleep_on);

long __sched sleep_on_timeout(wait_queue_head_t *q, long timeout)
{
	return sleep_on_common(q, TASK_UNINTERRUPTIBLE, timeout);
}
EXPORT_SYMBOL(sleep_on_timeout);

#ifdef CONFIG_RT_MUTEXES

/*
 * rt_mutex_setprio - set the current priority of a task
 * @p: task
 * @prio: prio value (kernel-internal form)
 *
 * This function changes the 'effective' priority of a task. It does
 * not touch ->normal_prio like __setscheduler().
 *
 * Used by the rt_mutex code to implement priority inheritance logic.
 */
void rt_mutex_setprio(struct task_struct *p, int prio)
{
	unsigned long flags;
	int oldprio, on_rq, running;
	struct rq *rq;
	const struct sched_class *prev_class = p->sched_class;

	BUG_ON(prio < 0 || prio > MAX_PRIO);

	rq = task_rq_lock(p, &flags);
	update_rq_clock(rq);

	oldprio = p->prio;
	on_rq = p->se.on_rq;
	running = task_current(rq, p);
	if (on_rq)
		dequeue_task(rq, p, 0);
	if (running)
		p->sched_class->put_prev_task(rq, p);

	if (rt_prio(prio))
		p->sched_class = &rt_sched_class;
	else
		p->sched_class = &fair_sched_class;

	p->prio = prio;

	if (running)
		p->sched_class->set_curr_task(rq);
	if (on_rq) {
		enqueue_task(rq, p, 0);

		check_class_changed(rq, p, prev_class, oldprio, running);
	}
	task_rq_unlock(rq, &flags);
}

#endif

void set_user_nice(struct task_struct *p, long nice)
{
	int old_prio, delta, on_rq;
	unsigned long flags;
	struct rq *rq;

	if (TASK_NICE(p) == nice || nice < -20 || nice > 19)
		return;
	/*
	 * We have to be careful, if called from sys_setpriority(),
	 * the task might be in the middle of scheduling on another CPU.
	 */
	rq = task_rq_lock(p, &flags);
	update_rq_clock(rq);
	/*
	 * The RT priorities are set via sched_setscheduler(), but we still
	 * allow the 'normal' nice value to be set - but as expected
	 * it wont have any effect on scheduling until the task is
	 * SCHED_FIFO/SCHED_RR:
	 */
	if (task_has_rt_policy(p)) {
		p->static_prio = NICE_TO_PRIO(nice);
		goto out_unlock;
	}
	on_rq = p->se.on_rq;
	if (on_rq)
		dequeue_task(rq, p, 0);

	p->static_prio = NICE_TO_PRIO(nice);
	set_load_weight(p);
	old_prio = p->prio;
	p->prio = effective_prio(p);
	delta = p->prio - old_prio;

	if (on_rq) {
		enqueue_task(rq, p, 0);
		/*
		 * If the task increased its priority or is running and
		 * lowered its priority, then reschedule its CPU:
		 */
		if (delta < 0 || (delta > 0 && task_running(rq, p)))
			resched_task(rq->curr);
	}
out_unlock:
	task_rq_unlock(rq, &flags);
}
EXPORT_SYMBOL(set_user_nice);

/*
 * can_nice - check if a task can reduce its nice value
 * @p: task
 * @nice: nice value
 */
int can_nice(const struct task_struct *p, const int nice)
{
	/* convert nice value [19,-20] to rlimit style value [1,40] */
	int nice_rlim = 20 - nice;

	return (nice_rlim <= p->signal->rlim[RLIMIT_NICE].rlim_cur ||
		capable(CAP_SYS_NICE));
}

#ifdef __ARCH_WANT_SYS_NICE

/*
 * sys_nice - change the priority of the current process.
 * @increment: priority increment
 *
 * sys_setpriority is a more generic, but much slower function that
 * does similar things.
 */
asmlinkage long sys_nice(int increment)
{
	long nice, retval;

	/*
	 * Setpriority might change our priority at the same moment.
	 * We don't have to worry. Conceptually one call occurs first
	 * and we have a single winner.
	 */
	if (increment < -40)
		increment = -40;
	if (increment > 40)
		increment = 40;

	nice = PRIO_TO_NICE(current->static_prio) + increment;
	if (nice < -20)
		nice = -20;
	if (nice > 19)
		nice = 19;

	if (increment < 0 && !can_nice(current, nice))
		return -EPERM;

	retval = security_task_setnice(current, nice);
	if (retval)
		return retval;

	set_user_nice(current, nice);
	return 0;
}

#endif

/**
 * task_prio - return the priority value of a given task.
 * @p: the task in question.
 *
 * This is the priority value as seen by users in /proc.
 * RT tasks are offset by -200. Normal tasks are centered
 * around 0, value goes from -16 to +15.
 */
int task_prio(const struct task_struct *p)
{
	return p->prio - MAX_RT_PRIO;
}

/**
 * task_nice - return the nice value of a given task.
 * @p: the task in question.
 */
int task_nice(const struct task_struct *p)
{
	return TASK_NICE(p);
}
EXPORT_SYMBOL(task_nice);

/**
 * idle_cpu - is a given cpu idle currently?
 * @cpu: the processor in question.
 */
int idle_cpu(int cpu)
{
	return cpu_curr(cpu) == cpu_rq(cpu)->idle;
}

/**
 * idle_task - return the idle task for a given cpu.
 * @cpu: the processor in question.
 */
struct task_struct *idle_task(int cpu)
{
	return cpu_rq(cpu)->idle;
}

/**
 * find_process_by_pid - find a process with a matching PID value.
 * @pid: the pid in question.
 */
static struct task_struct *find_process_by_pid(pid_t pid)
{
	return pid ? find_task_by_vpid(pid) : current;
}

/* Actually do priority change: must hold rq lock. */
static void
__setscheduler(struct rq *rq, struct task_struct *p, int policy, int prio)
{
	BUG_ON(p->se.on_rq);

	p->policy = policy;
	switch (p->policy) {
	case SCHED_NORMAL:
	case SCHED_BATCH:
	case SCHED_IDLE:
		p->sched_class = &fair_sched_class;
		break;
	case SCHED_FIFO:
	case SCHED_RR:
		p->sched_class = &rt_sched_class;
		break;
	}

	p->rt_priority = prio;
	p->normal_prio = normal_prio(p);
	/* we are holding p->pi_lock already */
	p->prio = rt_mutex_getprio(p);
	set_load_weight(p);
}

static int __sched_setscheduler(struct task_struct *p, int policy,
				struct sched_param *param, bool user)
{
	int retval, oldprio, oldpolicy = -1, on_rq, running;
	unsigned long flags;
	const struct sched_class *prev_class = p->sched_class;
	struct rq *rq;

	/* may grab non-irq protected spin_locks */
	BUG_ON(in_interrupt());
recheck:
	/* double check policy once rq lock held */
	if (policy < 0)
		policy = oldpolicy = p->policy;
	else if (policy != SCHED_FIFO && policy != SCHED_RR &&
			policy != SCHED_NORMAL && policy != SCHED_BATCH &&
			policy != SCHED_IDLE)
		return -EINVAL;
	/*
	 * Valid priorities for SCHED_FIFO and SCHED_RR are
	 * 1..MAX_USER_RT_PRIO-1, valid priority for SCHED_NORMAL,
	 * SCHED_BATCH and SCHED_IDLE is 0.
	 */
	if (param->sched_priority < 0 ||
	    (p->mm && param->sched_priority > MAX_USER_RT_PRIO-1) ||
	    (!p->mm && param->sched_priority > MAX_RT_PRIO-1))
		return -EINVAL;
	if (rt_policy(policy) != (param->sched_priority != 0))
		return -EINVAL;

	/*
	 * Allow unprivileged RT tasks to decrease priority:
	 */
	if (user && !capable(CAP_SYS_NICE)) {
		if (rt_policy(policy)) {
			unsigned long rlim_rtprio;

			if (!lock_task_sighand(p, &flags))
				return -ESRCH;
			rlim_rtprio = p->signal->rlim[RLIMIT_RTPRIO].rlim_cur;
			unlock_task_sighand(p, &flags);

			/* can't set/change the rt policy */
			if (policy != p->policy && !rlim_rtprio)
				return -EPERM;

			/* can't increase priority */
			if (param->sched_priority > p->rt_priority &&
			    param->sched_priority > rlim_rtprio)
				return -EPERM;
		}
		/*
		 * Like positive nice levels, dont allow tasks to
		 * move out of SCHED_IDLE either:
		 */
		if (p->policy == SCHED_IDLE && policy != SCHED_IDLE)
			return -EPERM;

		/* can't change other user's priorities */
		if ((current->euid != p->euid) &&
		    (current->euid != p->uid))
			return -EPERM;
	}

	if (user) {
#ifdef CONFIG_RT_GROUP_SCHED
		/*
		 * Do not allow realtime tasks into groups that have no runtime
		 * assigned.
		 */
		if (rt_bandwidth_enabled() && rt_policy(policy) &&
				task_group(p)->rt_bandwidth.rt_runtime == 0)
			return -EPERM;
#endif

		retval = security_task_setscheduler(p, policy, param);
		if (retval)
			return retval;
	}

	/*
	 * make sure no PI-waiters arrive (or leave) while we are
	 * changing the priority of the task:
	 */
	spin_lock_irqsave(&p->pi_lock, flags);
	/*
	 * To be able to change p->policy safely, the apropriate
	 * runqueue lock must be held.
	 */
	rq = __task_rq_lock(p);
	/* recheck policy now with rq lock held */
	if (unlikely(oldpolicy != -1 && oldpolicy != p->policy)) {
		policy = oldpolicy = -1;
		__task_rq_unlock(rq);
		spin_unlock_irqrestore(&p->pi_lock, flags);
		goto recheck;
	}
	update_rq_clock(rq);
	on_rq = p->se.on_rq;
	running = task_current(rq, p);
	if (on_rq)
		deactivate_task(rq, p, 0);
	if (running)
		p->sched_class->put_prev_task(rq, p);

	oldprio = p->prio;
	__setscheduler(rq, p, policy, param->sched_priority);

	if (running)
		p->sched_class->set_curr_task(rq);
	if (on_rq) {
		activate_task(rq, p, 0);

		check_class_changed(rq, p, prev_class, oldprio, running);
	}
	__task_rq_unlock(rq);
	spin_unlock_irqrestore(&p->pi_lock, flags);

	rt_mutex_adjust_pi(p);

	return 0;
}

/**
 * sched_setscheduler - change the scheduling policy and/or RT priority of a thread.
 * @p: the task in question.
 * @policy: new policy.
 * @param: structure containing the new RT priority.
 *
 * NOTE that the task may be already dead.
 */
int sched_setscheduler(struct task_struct *p, int policy,
		       struct sched_param *param)
{
	return __sched_setscheduler(p, policy, param, true);
}
EXPORT_SYMBOL_GPL(sched_setscheduler);

/**
 * sched_setscheduler_nocheck - change the scheduling policy and/or RT priority of a thread from kernelspace.
 * @p: the task in question.
 * @policy: new policy.
 * @param: structure containing the new RT priority.
 *
 * Just like sched_setscheduler, only don't bother checking if the
 * current context has permission.  For example, this is needed in
 * stop_machine(): we create temporary high priority worker threads,
 * but our caller might not have that capability.
 */
int sched_setscheduler_nocheck(struct task_struct *p, int policy,
			       struct sched_param *param)
{
	return __sched_setscheduler(p, policy, param, false);
}

static int
do_sched_setscheduler(pid_t pid, int policy, struct sched_param __user *param)
{
	struct sched_param lparam;
	struct task_struct *p;
	int retval;

	if (!param || pid < 0)
		return -EINVAL;
	if (copy_from_user(&lparam, param, sizeof(struct sched_param)))
		return -EFAULT;

	rcu_read_lock();
	retval = -ESRCH;
	p = find_process_by_pid(pid);
	if (p != NULL)
		retval = sched_setscheduler(p, policy, &lparam);
	rcu_read_unlock();

	return retval;
}

/**
 * sys_sched_setscheduler - set/change the scheduler policy and RT priority
 * @pid: the pid in question.
 * @policy: new policy.
 * @param: structure containing the new RT priority.
 */
asmlinkage long
sys_sched_setscheduler(pid_t pid, int policy, struct sched_param __user *param)
{
	/* negative values for policy are not valid */
	if (policy < 0)
		return -EINVAL;

	return do_sched_setscheduler(pid, policy, param);
}

/**
 * sys_sched_setparam - set/change the RT priority of a thread
 * @pid: the pid in question.
 * @param: structure containing the new RT priority.
 */
asmlinkage long sys_sched_setparam(pid_t pid, struct sched_param __user *param)
{
	return do_sched_setscheduler(pid, -1, param);
}

/**
 * sys_sched_getscheduler - get the policy (scheduling class) of a thread
 * @pid: the pid in question.
 */
asmlinkage long sys_sched_getscheduler(pid_t pid)
{
	struct task_struct *p;
	int retval;

	if (pid < 0)
		return -EINVAL;

	retval = -ESRCH;
	read_lock(&tasklist_lock);
	p = find_process_by_pid(pid);
	if (p) {
		retval = security_task_getscheduler(p);
		if (!retval)
			retval = p->policy;
	}
	read_unlock(&tasklist_lock);
	return retval;
}

/**
 * sys_sched_getscheduler - get the RT priority of a thread
 * @pid: the pid in question.
 * @param: structure containing the RT priority.
 */
asmlinkage long sys_sched_getparam(pid_t pid, struct sched_param __user *param)
{
	struct sched_param lp;
	struct task_struct *p;
	int retval;

	if (!param || pid < 0)
		return -EINVAL;

	read_lock(&tasklist_lock);
	p = find_process_by_pid(pid);
	retval = -ESRCH;
	if (!p)
		goto out_unlock;

	retval = security_task_getscheduler(p);
	if (retval)
		goto out_unlock;

	lp.sched_priority = p->rt_priority;
	read_unlock(&tasklist_lock);

	/*
	 * This one might sleep, we cannot do it with a spinlock held ...
	 */
	retval = copy_to_user(param, &lp, sizeof(*param)) ? -EFAULT : 0;

	return retval;

out_unlock:
	read_unlock(&tasklist_lock);
	return retval;
}

long sched_setaffinity(pid_t pid, const struct cpumask *in_mask)
{
	cpumask_var_t cpus_allowed, new_mask;
	struct task_struct *p;
	int retval;

	get_online_cpus();
	read_lock(&tasklist_lock);

	p = find_process_by_pid(pid);
	if (!p) {
		read_unlock(&tasklist_lock);
		put_online_cpus();
		return -ESRCH;
	}

	/*
	 * It is not safe to call set_cpus_allowed with the
	 * tasklist_lock held. We will bump the task_struct's
	 * usage count and then drop tasklist_lock.
	 */
	get_task_struct(p);
	read_unlock(&tasklist_lock);

	if (!alloc_cpumask_var(&cpus_allowed, GFP_KERNEL)) {
		retval = -ENOMEM;
		goto out_put_task;
	}
	if (!alloc_cpumask_var(&new_mask, GFP_KERNEL)) {
		retval = -ENOMEM;
		goto out_free_cpus_allowed;
	}
	retval = -EPERM;
	if ((current->euid != p->euid) && (current->euid != p->uid) &&
			!capable(CAP_SYS_NICE))
		goto out_unlock;

	retval = security_task_setscheduler(p, 0, NULL);
	if (retval)
		goto out_unlock;

	cpuset_cpus_allowed(p, cpus_allowed);
	cpumask_and(new_mask, in_mask, cpus_allowed);
 again:
	retval = set_cpus_allowed_ptr(p, new_mask);

	if (!retval) {
		cpuset_cpus_allowed(p, cpus_allowed);
		if (!cpumask_subset(new_mask, cpus_allowed)) {
			/*
			 * We must have raced with a concurrent cpuset
			 * update. Just reset the cpus_allowed to the
			 * cpuset's cpus_allowed
			 */
			cpumask_copy(new_mask, cpus_allowed);
			goto again;
		}
	}
out_unlock:
	free_cpumask_var(new_mask);
out_free_cpus_allowed:
	free_cpumask_var(cpus_allowed);
out_put_task:
	put_task_struct(p);
	put_online_cpus();
	return retval;
}

static int get_user_cpu_mask(unsigned long __user *user_mask_ptr, unsigned len,
			     struct cpumask *new_mask)
{
	if (len < cpumask_size())
		cpumask_clear(new_mask);
	else if (len > cpumask_size())
		len = cpumask_size();

	return copy_from_user(new_mask, user_mask_ptr, len) ? -EFAULT : 0;
}

/**
 * sys_sched_setaffinity - set the cpu affinity of a process
 * @pid: pid of the process
 * @len: length in bytes of the bitmask pointed to by user_mask_ptr
 * @user_mask_ptr: user-space pointer to the new cpu mask
 */
asmlinkage long sys_sched_setaffinity(pid_t pid, unsigned int len,
				      unsigned long __user *user_mask_ptr)
{
	cpumask_var_t new_mask;
	int retval;

	if (!alloc_cpumask_var(&new_mask, GFP_KERNEL))
		return -ENOMEM;

	retval = get_user_cpu_mask(user_mask_ptr, len, new_mask);
	if (retval == 0)
		retval = sched_setaffinity(pid, new_mask);
	free_cpumask_var(new_mask);
	return retval;
}

long sched_getaffinity(pid_t pid, struct cpumask *mask)
{
	struct task_struct *p;
	int retval;

	get_online_cpus();
	read_lock(&tasklist_lock);

	retval = -ESRCH;
	p = find_process_by_pid(pid);
	if (!p)
		goto out_unlock;

	retval = security_task_getscheduler(p);
	if (retval)
		goto out_unlock;

	cpumask_and(mask, &p->cpus_allowed, cpu_online_mask);

out_unlock:
	read_unlock(&tasklist_lock);
	put_online_cpus();

	return retval;
}

/**
 * sys_sched_getaffinity - get the cpu affinity of a process
 * @pid: pid of the process
 * @len: length in bytes of the bitmask pointed to by user_mask_ptr
 * @user_mask_ptr: user-space pointer to hold the current cpu mask
 */
asmlinkage long sys_sched_getaffinity(pid_t pid, unsigned int len,
				      unsigned long __user *user_mask_ptr)
{
	int ret;
	cpumask_var_t mask;

	if (len < cpumask_size())
		return -EINVAL;

	if (!alloc_cpumask_var(&mask, GFP_KERNEL))
		return -ENOMEM;

	ret = sched_getaffinity(pid, mask);
	if (ret == 0) {
		if (copy_to_user(user_mask_ptr, mask, cpumask_size()))
			ret = -EFAULT;
		else
			ret = cpumask_size();
	}
	free_cpumask_var(mask);

	return ret;
}

/**
 * sys_sched_yield - yield the current processor to other threads.
 *
 * This function yields the current CPU to other tasks. If there are no
 * other threads running on this CPU then this function will return.
 */
asmlinkage long sys_sched_yield(void)
{
	struct rq *rq = this_rq_lock();

	schedstat_inc(rq, yld_count);
	current->sched_class->yield_task(rq);

	/*
	 * Since we are going to call schedule() anyway, there's
	 * no need to preempt or enable interrupts:
	 */
	__release(rq->lock);
	spin_release(&rq->lock.dep_map, 1, _THIS_IP_);
	_raw_spin_unlock(&rq->lock);
	preempt_enable_no_resched();

	schedule();

	return 0;
}

static void __cond_resched(void)
{
#ifdef CONFIG_DEBUG_SPINLOCK_SLEEP
	__might_sleep(__FILE__, __LINE__);
#endif
	/*
	 * The BKS might be reacquired before we have dropped
	 * PREEMPT_ACTIVE, which could trigger a second
	 * cond_resched() call.
	 */
	do {
		add_preempt_count(PREEMPT_ACTIVE);
		schedule();
		sub_preempt_count(PREEMPT_ACTIVE);
	} while (need_resched());
}

int __sched _cond_resched(void)
{
	if (need_resched() && !(preempt_count() & PREEMPT_ACTIVE) &&
					system_state == SYSTEM_RUNNING) {
		__cond_resched();
		return 1;
	}
	return 0;
}
EXPORT_SYMBOL(_cond_resched);

/*
 * cond_resched_lock() - if a reschedule is pending, drop the given lock,
 * call schedule, and on return reacquire the lock.
 *
 * This works OK both with and without CONFIG_PREEMPT. We do strange low-level
 * operations here to prevent schedule() from being called twice (once via
 * spin_unlock(), once by hand).
 */
int cond_resched_lock(spinlock_t *lock)
{
	int resched = need_resched() && system_state == SYSTEM_RUNNING;
	int ret = 0;

	if (spin_needbreak(lock) || resched) {
		spin_unlock(lock);
		if (resched && need_resched())
			__cond_resched();
		else
			cpu_relax();
		ret = 1;
		spin_lock(lock);
	}
	return ret;
}
EXPORT_SYMBOL(cond_resched_lock);

int __sched cond_resched_softirq(void)
{
	BUG_ON(!in_softirq());

	if (need_resched() && system_state == SYSTEM_RUNNING) {
		local_bh_enable();
		__cond_resched();
		local_bh_disable();
		return 1;
	}
	return 0;
}
EXPORT_SYMBOL(cond_resched_softirq);

/**
 * yield - yield the current processor to other threads.
 *
 * This is a shortcut for kernel-space yielding - it marks the
 * thread runnable and calls sys_sched_yield().
 */
void __sched yield(void)
{
	set_current_state(TASK_RUNNING);
	sys_sched_yield();
}
EXPORT_SYMBOL(yield);

/*
 * This task is about to go to sleep on IO. Increment rq->nr_iowait so
 * that process accounting knows that this is a task in IO wait state.
 *
 * But don't do that if it is a deliberate, throttling IO wait (this task
 * has set its backing_dev_info: the queue against which it should throttle)
 */
void __sched io_schedule(void)
{
	struct rq *rq = &__raw_get_cpu_var(runqueues);

	delayacct_blkio_start();
	atomic_inc(&rq->nr_iowait);
	schedule();
	atomic_dec(&rq->nr_iowait);
	delayacct_blkio_end();
}
EXPORT_SYMBOL(io_schedule);

long __sched io_schedule_timeout(long timeout)
{
	struct rq *rq = &__raw_get_cpu_var(runqueues);
	long ret;

	delayacct_blkio_start();
	atomic_inc(&rq->nr_iowait);
	ret = schedule_timeout(timeout);
	atomic_dec(&rq->nr_iowait);
	delayacct_blkio_end();
	return ret;
}

/**
 * sys_sched_get_priority_max - return maximum RT priority.
 * @policy: scheduling class.
 *
 * this syscall returns the maximum rt_priority that can be used
 * by a given scheduling class.
 */
asmlinkage long sys_sched_get_priority_max(int policy)
{
	int ret = -EINVAL;

	switch (policy) {
	case SCHED_FIFO:
	case SCHED_RR:
		ret = MAX_USER_RT_PRIO-1;
		break;
	case SCHED_NORMAL:
	case SCHED_BATCH:
	case SCHED_IDLE:
		ret = 0;
		break;
	}
	return ret;
}

/**
 * sys_sched_get_priority_min - return minimum RT priority.
 * @policy: scheduling class.
 *
 * this syscall returns the minimum rt_priority that can be used
 * by a given scheduling class.
 */
asmlinkage long sys_sched_get_priority_min(int policy)
{
	int ret = -EINVAL;

	switch (policy) {
	case SCHED_FIFO:
	case SCHED_RR:
		ret = 1;
		break;
	case SCHED_NORMAL:
	case SCHED_BATCH:
	case SCHED_IDLE:
		ret = 0;
	}
	return ret;
}

/**
 * sys_sched_rr_get_interval - return the default timeslice of a process.
 * @pid: pid of the process.
 * @interval: userspace pointer to the timeslice value.
 *
 * this syscall writes the default timeslice value of a given process
 * into the user-space timespec buffer. A value of '0' means infinity.
 */
asmlinkage
long sys_sched_rr_get_interval(pid_t pid, struct timespec __user *interval)
{
	struct task_struct *p;
	unsigned int time_slice;
	int retval;
	struct timespec t;

	if (pid < 0)
		return -EINVAL;

	retval = -ESRCH;
	read_lock(&tasklist_lock);
	p = find_process_by_pid(pid);
	if (!p)
		goto out_unlock;

	retval = security_task_getscheduler(p);
	if (retval)
		goto out_unlock;

	/*
	 * Time slice is 0 for SCHED_FIFO tasks and for SCHED_OTHER
	 * tasks that are on an otherwise idle runqueue:
	 */
	time_slice = 0;
	if (p->policy == SCHED_RR) {
		time_slice = DEF_TIMESLICE;
	} else if (p->policy != SCHED_FIFO) {
		struct sched_entity *se = &p->se;
		unsigned long flags;
		struct rq *rq;

		rq = task_rq_lock(p, &flags);
		if (rq->cfs.load.weight)
			time_slice = NS_TO_JIFFIES(sched_slice(&rq->cfs, se));
		task_rq_unlock(rq, &flags);
	}
	read_unlock(&tasklist_lock);
	jiffies_to_timespec(time_slice, &t);
	retval = copy_to_user(interval, &t, sizeof(t)) ? -EFAULT : 0;
	return retval;

out_unlock:
	read_unlock(&tasklist_lock);
	return retval;
}

static const char stat_nam[] = TASK_STATE_TO_CHAR_STR;

void sched_show_task(struct task_struct *p)
{
	unsigned long free = 0;
	unsigned state;

	state = p->state ? __ffs(p->state) + 1 : 0;
	printk(KERN_INFO "%-13.13s %c", p->comm,
		state < sizeof(stat_nam) - 1 ? stat_nam[state] : '?');
#if BITS_PER_LONG == 32
	if (state == TASK_RUNNING)
		printk(KERN_CONT " running  ");
	else
		printk(KERN_CONT " %08lx ", thread_saved_pc(p));
#else
	if (state == TASK_RUNNING)
		printk(KERN_CONT "  running task    ");
	else
		printk(KERN_CONT " %016lx ", thread_saved_pc(p));
#endif
#ifdef CONFIG_DEBUG_STACK_USAGE
	{
		unsigned long *n = end_of_stack(p);
		while (!*n)
			n++;
		free = (unsigned long)n - (unsigned long)end_of_stack(p);
	}
#endif
	printk(KERN_CONT "%5lu %5d %6d\n", free,
		task_pid_nr(p), task_pid_nr(p->real_parent));

	show_stack(p, NULL);
}

void show_state_filter(unsigned long state_filter)
{
	struct task_struct *g, *p;

#if BITS_PER_LONG == 32
	printk(KERN_INFO
		"  task                PC stack   pid father\n");
#else
	printk(KERN_INFO
		"  task                        PC stack   pid father\n");
#endif
	read_lock(&tasklist_lock);
	do_each_thread(g, p) {
		/*
		 * reset the NMI-timeout, listing all files on a slow
		 * console might take alot of time:
		 */
		touch_nmi_watchdog();
		if (!state_filter || (p->state & state_filter))
			sched_show_task(p);
	} while_each_thread(g, p);

	touch_all_softlockup_watchdogs();

#ifdef CONFIG_SCHED_DEBUG
	sysrq_sched_debug_show();
#endif
	read_unlock(&tasklist_lock);
	/*
	 * Only show locks if all tasks are dumped:
	 */
	if (state_filter == -1)
		debug_show_all_locks();
}

void __cpuinit init_idle_bootup_task(struct task_struct *idle)
{
	idle->sched_class = &idle_sched_class;
}

/**
 * init_idle - set up an idle thread for a given CPU
 * @idle: task in question
 * @cpu: cpu the idle task belongs to
 *
 * NOTE: this function does not set the idle thread's NEED_RESCHED
 * flag, to make booting more robust.
 */
void __cpuinit init_idle(struct task_struct *idle, int cpu)
{
	struct rq *rq = cpu_rq(cpu);
	unsigned long flags;

	spin_lock_irqsave(&rq->lock, flags);

	__sched_fork(idle);
	idle->se.exec_start = sched_clock();

	idle->prio = idle->normal_prio = MAX_PRIO;
	cpumask_copy(&idle->cpus_allowed, cpumask_of(cpu));
	__set_task_cpu(idle, cpu);

	rq->curr = rq->idle = idle;
#if defined(CONFIG_SMP) && defined(__ARCH_WANT_UNLOCKED_CTXSW)
	idle->oncpu = 1;
#endif
	spin_unlock_irqrestore(&rq->lock, flags);

	/* Set the preempt count _outside_ the spinlocks! */
#if defined(CONFIG_PREEMPT)
	task_thread_info(idle)->preempt_count = (idle->lock_depth >= 0);
#else
	task_thread_info(idle)->preempt_count = 0;
#endif
	/*
	 * The idle tasks have their own, simple scheduling class:
	 */
	idle->sched_class = &idle_sched_class;
	ftrace_graph_init_task(idle);
}

/*
 * In a system that switches off the HZ timer nohz_cpu_mask
 * indicates which cpus entered this state. This is used
 * in the rcu update to wait only for active cpus. For system
 * which do not switch off the HZ timer nohz_cpu_mask should
 * always be CPU_BITS_NONE.
 */
cpumask_var_t nohz_cpu_mask;

/*
 * Increase the granularity value when there are more CPUs,
 * because with more CPUs the 'effective latency' as visible
 * to users decreases. But the relationship is not linear,
 * so pick a second-best guess by going with the log2 of the
 * number of CPUs.
 *
 * This idea comes from the SD scheduler of Con Kolivas:
 */
static inline void sched_init_granularity(void)
{
	unsigned int factor = 1 + ilog2(num_online_cpus());
	const unsigned long limit = 200000000;

	sysctl_sched_min_granularity *= factor;
	if (sysctl_sched_min_granularity > limit)
		sysctl_sched_min_granularity = limit;

	sysctl_sched_latency *= factor;
	if (sysctl_sched_latency > limit)
		sysctl_sched_latency = limit;

	sysctl_sched_wakeup_granularity *= factor;

	sysctl_sched_shares_ratelimit *= factor;
}

#ifdef CONFIG_SMP
/*
 * This is how migration works:
 *
 * 1) we queue a struct migration_req structure in the source CPU's
 *    runqueue and wake up that CPU's migration thread.
 * 2) we down() the locked semaphore => thread blocks.
 * 3) migration thread wakes up (implicitly it forces the migrated
 *    thread off the CPU)
 * 4) it gets the migration request and checks whether the migrated
 *    task is still in the wrong runqueue.
 * 5) if it's in the wrong runqueue then the migration thread removes
 *    it and puts it into the right queue.
 * 6) migration thread up()s the semaphore.
 * 7) we wake up and the migration is done.
 */

/*
 * Change a given task's CPU affinity. Migrate the thread to a
 * proper CPU and schedule it away if the CPU it's executing on
 * is removed from the allowed bitmask.
 *
 * NOTE: the caller must have a valid reference to the task, the
 * task must not exit() & deallocate itself prematurely. The
 * call is not atomic; no spinlocks may be held.
 */
int set_cpus_allowed_ptr(struct task_struct *p, const struct cpumask *new_mask)
{
	struct migration_req req;
	unsigned long flags;
	struct rq *rq;
	int ret = 0;

	rq = task_rq_lock(p, &flags);
	if (!cpumask_intersects(new_mask, cpu_online_mask)) {
		ret = -EINVAL;
		goto out;
	}

	if (unlikely((p->flags & PF_THREAD_BOUND) && p != current &&
		     !cpumask_equal(&p->cpus_allowed, new_mask))) {
		ret = -EINVAL;
		goto out;
	}

	if (p->sched_class->set_cpus_allowed)
		p->sched_class->set_cpus_allowed(p, new_mask);
	else {
		cpumask_copy(&p->cpus_allowed, new_mask);
		p->rt.nr_cpus_allowed = cpumask_weight(new_mask);
	}

	/* Can the task run on the task's current CPU? If so, we're done */
	if (cpumask_test_cpu(task_cpu(p), new_mask))
		goto out;

	if (migrate_task(p, cpumask_any_and(cpu_online_mask, new_mask), &req)) {
		/* Need help from migration thread: drop lock and wait. */
		task_rq_unlock(rq, &flags);
		wake_up_process(rq->migration_thread);
		wait_for_completion(&req.done);
		tlb_migrate_finish(p->mm);
		return 0;
	}
out:
	task_rq_unlock(rq, &flags);

	return ret;
}
EXPORT_SYMBOL_GPL(set_cpus_allowed_ptr);

/*
 * Move (not current) task off this cpu, onto dest cpu. We're doing
 * this because either it can't run here any more (set_cpus_allowed()
 * away from this CPU, or CPU going down), or because we're
 * attempting to rebalance this task on exec (sched_exec).
 *
 * So we race with normal scheduler movements, but that's OK, as long
 * as the task is no longer on this CPU.
 *
 * Returns non-zero if task was successfully migrated.
 */
static int __migrate_task(struct task_struct *p, int src_cpu, int dest_cpu)
{
	struct rq *rq_dest, *rq_src;
	int ret = 0, on_rq;

	if (unlikely(!cpu_active(dest_cpu)))
		return ret;

	rq_src = cpu_rq(src_cpu);
	rq_dest = cpu_rq(dest_cpu);

	double_rq_lock(rq_src, rq_dest);
	/* Already moved. */
	if (task_cpu(p) != src_cpu)
		goto done;
	/* Affinity changed (again). */
	if (!cpumask_test_cpu(dest_cpu, &p->cpus_allowed))
		goto fail;

	on_rq = p->se.on_rq;
	if (on_rq)
		deactivate_task(rq_src, p, 0);

	set_task_cpu(p, dest_cpu);
	if (on_rq) {
		activate_task(rq_dest, p, 0);
		check_preempt_curr(rq_dest, p, 0);
	}
done:
	ret = 1;
fail:
	double_rq_unlock(rq_src, rq_dest);
	return ret;
}

/*
 * migration_thread - this is a highprio system thread that performs
 * thread migration by bumping thread off CPU then 'pushing' onto
 * another runqueue.
 */
static int migration_thread(void *data)
{
	int cpu = (long)data;
	struct rq *rq;

	rq = cpu_rq(cpu);
	BUG_ON(rq->migration_thread != current);

	set_current_state(TASK_INTERRUPTIBLE);
	while (!kthread_should_stop()) {
		struct migration_req *req;
		struct list_head *head;

		spin_lock_irq(&rq->lock);

		if (cpu_is_offline(cpu)) {
			spin_unlock_irq(&rq->lock);
			goto wait_to_die;
		}

		if (rq->active_balance) {
			active_load_balance(rq, cpu);
			rq->active_balance = 0;
		}

		head = &rq->migration_queue;

		if (list_empty(head)) {
			spin_unlock_irq(&rq->lock);
			schedule();
			set_current_state(TASK_INTERRUPTIBLE);
			continue;
		}
		req = list_entry(head->next, struct migration_req, list);
		list_del_init(head->next);

		spin_unlock(&rq->lock);
		__migrate_task(req->task, cpu, req->dest_cpu);
		local_irq_enable();

		complete(&req->done);
	}
	__set_current_state(TASK_RUNNING);
	return 0;

wait_to_die:
	/* Wait for kthread_stop */
	set_current_state(TASK_INTERRUPTIBLE);
	while (!kthread_should_stop()) {
		schedule();
		set_current_state(TASK_INTERRUPTIBLE);
	}
	__set_current_state(TASK_RUNNING);
	return 0;
}

#ifdef CONFIG_HOTPLUG_CPU

static int __migrate_task_irq(struct task_struct *p, int src_cpu, int dest_cpu)
{
	int ret;

	local_irq_disable();
	ret = __migrate_task(p, src_cpu, dest_cpu);
	local_irq_enable();
	return ret;
}

/*
 * Figure out where task on dead CPU should go, use force if necessary.
 */
static void move_task_off_dead_cpu(int dead_cpu, struct task_struct *p)
{
	int dest_cpu;
	/* FIXME: Use cpumask_of_node here. */
	cpumask_t _nodemask = node_to_cpumask(cpu_to_node(dead_cpu));
	const struct cpumask *nodemask = &_nodemask;

again:
	/* Look for allowed, online CPU in same node. */
	for_each_cpu_and(dest_cpu, nodemask, cpu_online_mask)
		if (cpumask_test_cpu(dest_cpu, &p->cpus_allowed))
			goto move;

	/* Any allowed, online CPU? */
	dest_cpu = cpumask_any_and(&p->cpus_allowed, cpu_online_mask);
	if (dest_cpu < nr_cpu_ids)
		goto move;

	/* No more Mr. Nice Guy. */
	if (dest_cpu >= nr_cpu_ids) {
		cpuset_cpus_allowed_locked(p, &p->cpus_allowed);
		dest_cpu = cpumask_any_and(cpu_online_mask, &p->cpus_allowed);

		/*
		 * Don't tell them about moving exiting tasks or
		 * kernel threads (both mm NULL), since they never
		 * leave kernel.
		 */
		if (p->mm && printk_ratelimit()) {
			printk(KERN_INFO "process %d (%s) no "
			       "longer affine to cpu%d\n",
			       task_pid_nr(p), p->comm, dead_cpu);
		}
	}

move:
	/* It can have affinity changed while we were choosing. */
	if (unlikely(!__migrate_task_irq(p, dead_cpu, dest_cpu)))
		goto again;
}

/*
 * While a dead CPU has no uninterruptible tasks queued at this point,
 * it might still have a nonzero ->nr_uninterruptible counter, because
 * for performance reasons the counter is not stricly tracking tasks to
 * their home CPUs. So we just add the counter to another CPU's counter,
 * to keep the global sum constant after CPU-down:
 */
static void migrate_nr_uninterruptible(struct rq *rq_src)
{
	struct rq *rq_dest = cpu_rq(cpumask_any(cpu_online_mask));
	unsigned long flags;

	local_irq_save(flags);
	double_rq_lock(rq_src, rq_dest);
	rq_dest->nr_uninterruptible += rq_src->nr_uninterruptible;
	rq_src->nr_uninterruptible = 0;
	double_rq_unlock(rq_src, rq_dest);
	local_irq_restore(flags);
}

/* Run through task list and migrate tasks from the dead cpu. */
static void migrate_live_tasks(int src_cpu)
{
	struct task_struct *p, *t;

	read_lock(&tasklist_lock);

	do_each_thread(t, p) {
		if (p == current)
			continue;

		if (task_cpu(p) == src_cpu)
			move_task_off_dead_cpu(src_cpu, p);
	} while_each_thread(t, p);

	read_unlock(&tasklist_lock);
}

/*
 * Schedules idle task to be the next runnable task on current CPU.
 * It does so by boosting its priority to highest possible.
 * Used by CPU offline code.
 */
void sched_idle_next(void)
{
	int this_cpu = smp_processor_id();
	struct rq *rq = cpu_rq(this_cpu);
	struct task_struct *p = rq->idle;
	unsigned long flags;

	/* cpu has to be offline */
	BUG_ON(cpu_online(this_cpu));

	/*
	 * Strictly not necessary since rest of the CPUs are stopped by now
	 * and interrupts disabled on the current cpu.
	 */
	spin_lock_irqsave(&rq->lock, flags);

	__setscheduler(rq, p, SCHED_FIFO, MAX_RT_PRIO-1);

	update_rq_clock(rq);
	activate_task(rq, p, 0);

	spin_unlock_irqrestore(&rq->lock, flags);
}

/*
 * Ensures that the idle task is using init_mm right before its cpu goes
 * offline.
 */
void idle_task_exit(void)
{
	struct mm_struct *mm = current->active_mm;

	BUG_ON(cpu_online(smp_processor_id()));

	if (mm != &init_mm)
		switch_mm(mm, &init_mm, current);
	mmdrop(mm);
}

/* called under rq->lock with disabled interrupts */
static void migrate_dead(unsigned int dead_cpu, struct task_struct *p)
{
	struct rq *rq = cpu_rq(dead_cpu);

	/* Must be exiting, otherwise would be on tasklist. */
	BUG_ON(!p->exit_state);

	/* Cannot have done final schedule yet: would have vanished. */
	BUG_ON(p->state == TASK_DEAD);

	get_task_struct(p);

	/*
	 * Drop lock around migration; if someone else moves it,
	 * that's OK. No task can be added to this CPU, so iteration is
	 * fine.
	 */
	spin_unlock_irq(&rq->lock);
	move_task_off_dead_cpu(dead_cpu, p);
	spin_lock_irq(&rq->lock);

	put_task_struct(p);
}

/* release_task() removes task from tasklist, so we won't find dead tasks. */
static void migrate_dead_tasks(unsigned int dead_cpu)
{
	struct rq *rq = cpu_rq(dead_cpu);
	struct task_struct *next;

	for ( ; ; ) {
		if (!rq->nr_running)
			break;
		update_rq_clock(rq);
		next = pick_next_task(rq, rq->curr);
		if (!next)
			break;
		next->sched_class->put_prev_task(rq, next);
		migrate_dead(dead_cpu, next);

	}
}
#endif /* CONFIG_HOTPLUG_CPU */

#if defined(CONFIG_SCHED_DEBUG) && defined(CONFIG_SYSCTL)

static struct ctl_table sd_ctl_dir[] = {
	{
		.procname	= "sched_domain",
		.mode		= 0555,
	},
	{0, },
};

static struct ctl_table sd_ctl_root[] = {
	{
		.ctl_name	= CTL_KERN,
		.procname	= "kernel",
		.mode		= 0555,
		.child		= sd_ctl_dir,
	},
	{0, },
};

static struct ctl_table *sd_alloc_ctl_entry(int n)
{
	struct ctl_table *entry =
		kcalloc(n, sizeof(struct ctl_table), GFP_KERNEL);

	return entry;
}

static void sd_free_ctl_entry(struct ctl_table **tablep)
{
	struct ctl_table *entry;

	/*
	 * In the intermediate directories, both the child directory and
	 * procname are dynamically allocated and could fail but the mode
	 * will always be set. In the lowest directory the names are
	 * static strings and all have proc handlers.
	 */
	for (entry = *tablep; entry->mode; entry++) {
		if (entry->child)
			sd_free_ctl_entry(&entry->child);
		if (entry->proc_handler == NULL)
			kfree(entry->procname);
	}

	kfree(*tablep);
	*tablep = NULL;
}

static void
set_table_entry(struct ctl_table *entry,
		const char *procname, void *data, int maxlen,
		mode_t mode, proc_handler *proc_handler)
{
	entry->procname = procname;
	entry->data = data;
	entry->maxlen = maxlen;
	entry->mode = mode;
	entry->proc_handler = proc_handler;
}

static struct ctl_table *
sd_alloc_ctl_domain_table(struct sched_domain *sd)
{
	struct ctl_table *table = sd_alloc_ctl_entry(13);

	if (table == NULL)
		return NULL;

	set_table_entry(&table[0], "min_interval", &sd->min_interval,
		sizeof(long), 0644, proc_doulongvec_minmax);
	set_table_entry(&table[1], "max_interval", &sd->max_interval,
		sizeof(long), 0644, proc_doulongvec_minmax);
	set_table_entry(&table[2], "busy_idx", &sd->busy_idx,
		sizeof(int), 0644, proc_dointvec_minmax);
	set_table_entry(&table[3], "idle_idx", &sd->idle_idx,
		sizeof(int), 0644, proc_dointvec_minmax);
	set_table_entry(&table[4], "newidle_idx", &sd->newidle_idx,
		sizeof(int), 0644, proc_dointvec_minmax);
	set_table_entry(&table[5], "wake_idx", &sd->wake_idx,
		sizeof(int), 0644, proc_dointvec_minmax);
	set_table_entry(&table[6], "forkexec_idx", &sd->forkexec_idx,
		sizeof(int), 0644, proc_dointvec_minmax);
	set_table_entry(&table[7], "busy_factor", &sd->busy_factor,
		sizeof(int), 0644, proc_dointvec_minmax);
	set_table_entry(&table[8], "imbalance_pct", &sd->imbalance_pct,
		sizeof(int), 0644, proc_dointvec_minmax);
	set_table_entry(&table[9], "cache_nice_tries",
		&sd->cache_nice_tries,
		sizeof(int), 0644, proc_dointvec_minmax);
	set_table_entry(&table[10], "flags", &sd->flags,
		sizeof(int), 0644, proc_dointvec_minmax);
	set_table_entry(&table[11], "name", sd->name,
		CORENAME_MAX_SIZE, 0444, proc_dostring);
	/* &table[12] is terminator */

	return table;
}

static ctl_table *sd_alloc_ctl_cpu_table(int cpu)
{
	struct ctl_table *entry, *table;
	struct sched_domain *sd;
	int domain_num = 0, i;
	char buf[32];

	for_each_domain(cpu, sd)
		domain_num++;
	entry = table = sd_alloc_ctl_entry(domain_num + 1);
	if (table == NULL)
		return NULL;

	i = 0;
	for_each_domain(cpu, sd) {
		snprintf(buf, 32, "domain%d", i);
		entry->procname = kstrdup(buf, GFP_KERNEL);
		entry->mode = 0555;
		entry->child = sd_alloc_ctl_domain_table(sd);
		entry++;
		i++;
	}
	return table;
}

static struct ctl_table_header *sd_sysctl_header;
static void register_sched_domain_sysctl(void)
{
	int i, cpu_num = num_online_cpus();
	struct ctl_table *entry = sd_alloc_ctl_entry(cpu_num + 1);
	char buf[32];

	WARN_ON(sd_ctl_dir[0].child);
	sd_ctl_dir[0].child = entry;

	if (entry == NULL)
		return;

	for_each_online_cpu(i) {
		snprintf(buf, 32, "cpu%d", i);
		entry->procname = kstrdup(buf, GFP_KERNEL);
		entry->mode = 0555;
		entry->child = sd_alloc_ctl_cpu_table(i);
		entry++;
	}

	WARN_ON(sd_sysctl_header);
	sd_sysctl_header = register_sysctl_table(sd_ctl_root);
}

/* may be called multiple times per register */
static void unregister_sched_domain_sysctl(void)
{
	if (sd_sysctl_header)
		unregister_sysctl_table(sd_sysctl_header);
	sd_sysctl_header = NULL;
	if (sd_ctl_dir[0].child)
		sd_free_ctl_entry(&sd_ctl_dir[0].child);
}
#else
static void register_sched_domain_sysctl(void)
{
}
static void unregister_sched_domain_sysctl(void)
{
}
#endif

static void set_rq_online(struct rq *rq)
{
	if (!rq->online) {
		const struct sched_class *class;

		cpumask_set_cpu(rq->cpu, rq->rd->online);
		rq->online = 1;

		for_each_class(class) {
			if (class->rq_online)
				class->rq_online(rq);
		}
	}
}

static void set_rq_offline(struct rq *rq)
{
	if (rq->online) {
		const struct sched_class *class;

		for_each_class(class) {
			if (class->rq_offline)
				class->rq_offline(rq);
		}

		cpumask_clear_cpu(rq->cpu, rq->rd->online);
		rq->online = 0;
	}
}

/*
 * migration_call - callback that gets triggered when a CPU is added.
 * Here we can start up the necessary migration thread for the new CPU.
 */
static int __cpuinit
migration_call(struct notifier_block *nfb, unsigned long action, void *hcpu)
{
	struct task_struct *p;
	int cpu = (long)hcpu;
	unsigned long flags;
	struct rq *rq;

	switch (action) {

	case CPU_UP_PREPARE:
	case CPU_UP_PREPARE_FROZEN:
		p = kthread_create(migration_thread, hcpu, "migration/%d", cpu);
		if (IS_ERR(p))
			return NOTIFY_BAD;
		kthread_bind(p, cpu);
		/* Must be high prio: stop_machine expects to yield to it. */
		rq = task_rq_lock(p, &flags);
		__setscheduler(rq, p, SCHED_FIFO, MAX_RT_PRIO-1);
		task_rq_unlock(rq, &flags);
		cpu_rq(cpu)->migration_thread = p;
		break;

	case CPU_ONLINE:
	case CPU_ONLINE_FROZEN:
		/* Strictly unnecessary, as first user will wake it. */
		wake_up_process(cpu_rq(cpu)->migration_thread);

		/* Update our root-domain */
		rq = cpu_rq(cpu);
		spin_lock_irqsave(&rq->lock, flags);
		if (rq->rd) {
			BUG_ON(!cpumask_test_cpu(cpu, rq->rd->span));

			set_rq_online(rq);
		}
		spin_unlock_irqrestore(&rq->lock, flags);
		break;

#ifdef CONFIG_HOTPLUG_CPU
	case CPU_UP_CANCELED:
	case CPU_UP_CANCELED_FROZEN:
		if (!cpu_rq(cpu)->migration_thread)
			break;
		/* Unbind it from offline cpu so it can run. Fall thru. */
		kthread_bind(cpu_rq(cpu)->migration_thread,
			     cpumask_any(cpu_online_mask));
		kthread_stop(cpu_rq(cpu)->migration_thread);
		cpu_rq(cpu)->migration_thread = NULL;
		break;

	case CPU_DEAD:
	case CPU_DEAD_FROZEN:
		cpuset_lock(); /* around calls to cpuset_cpus_allowed_lock() */
		migrate_live_tasks(cpu);
		rq = cpu_rq(cpu);
		kthread_stop(rq->migration_thread);
		rq->migration_thread = NULL;
		/* Idle task back to normal (off runqueue, low prio) */
		spin_lock_irq(&rq->lock);
		update_rq_clock(rq);
		deactivate_task(rq, rq->idle, 0);
		rq->idle->static_prio = MAX_PRIO;
		__setscheduler(rq, rq->idle, SCHED_NORMAL, 0);
		rq->idle->sched_class = &idle_sched_class;
		migrate_dead_tasks(cpu);
		spin_unlock_irq(&rq->lock);
		cpuset_unlock();
		migrate_nr_uninterruptible(rq);
		BUG_ON(rq->nr_running != 0);

		/*
		 * No need to migrate the tasks: it was best-effort if
		 * they didn't take sched_hotcpu_mutex. Just wake up
		 * the requestors.
		 */
		spin_lock_irq(&rq->lock);
		while (!list_empty(&rq->migration_queue)) {
			struct migration_req *req;

			req = list_entry(rq->migration_queue.next,
					 struct migration_req, list);
			list_del_init(&req->list);
			spin_unlock_irq(&rq->lock);
			complete(&req->done);
			spin_lock_irq(&rq->lock);
		}
		spin_unlock_irq(&rq->lock);
		break;

	case CPU_DYING:
	case CPU_DYING_FROZEN:
		/* Update our root-domain */
		rq = cpu_rq(cpu);
		spin_lock_irqsave(&rq->lock, flags);
		if (rq->rd) {
			BUG_ON(!cpumask_test_cpu(cpu, rq->rd->span));
			set_rq_offline(rq);
		}
		spin_unlock_irqrestore(&rq->lock, flags);
		break;
#endif
	}
	return NOTIFY_OK;
}

/* Register at highest priority so that task migration (migrate_all_tasks)
 * happens before everything else.
 */
static struct notifier_block __cpuinitdata migration_notifier = {
	.notifier_call = migration_call,
	.priority = 10
};

static int __init migration_init(void)
{
	void *cpu = (void *)(long)smp_processor_id();
	int err;

	/* Start one for the boot CPU: */
	err = migration_call(&migration_notifier, CPU_UP_PREPARE, cpu);
	BUG_ON(err == NOTIFY_BAD);
	migration_call(&migration_notifier, CPU_ONLINE, cpu);
	register_cpu_notifier(&migration_notifier);

	return err;
}
early_initcall(migration_init);
#endif

#ifdef CONFIG_SMP

#ifdef CONFIG_SCHED_DEBUG

static int sched_domain_debug_one(struct sched_domain *sd, int cpu, int level,
				  struct cpumask *groupmask)
{
	struct sched_group *group = sd->groups;
	char str[256];

<<<<<<< HEAD
	cpulist_scnprintf(str, sizeof(str), &sd->span);
	cpus_clear(*groupmask);
=======
	cpulist_scnprintf(str, sizeof(str), *sched_domain_span(sd));
	cpumask_clear(groupmask);
>>>>>>> 8299608f

	printk(KERN_DEBUG "%*s domain %d: ", level, "", level);

	if (!(sd->flags & SD_LOAD_BALANCE)) {
		printk("does not load-balance\n");
		if (sd->parent)
			printk(KERN_ERR "ERROR: !SD_LOAD_BALANCE domain"
					" has parent");
		return -1;
	}

	printk(KERN_CONT "span %s level %s\n", str, sd->name);

	if (!cpumask_test_cpu(cpu, sched_domain_span(sd))) {
		printk(KERN_ERR "ERROR: domain->span does not contain "
				"CPU%d\n", cpu);
	}
	if (!cpumask_test_cpu(cpu, sched_group_cpus(group))) {
		printk(KERN_ERR "ERROR: domain->groups does not contain"
				" CPU%d\n", cpu);
	}

	printk(KERN_DEBUG "%*s groups:", level + 1, "");
	do {
		if (!group) {
			printk("\n");
			printk(KERN_ERR "ERROR: group is NULL\n");
			break;
		}

		if (!group->__cpu_power) {
			printk(KERN_CONT "\n");
			printk(KERN_ERR "ERROR: domain->cpu_power not "
					"set\n");
			break;
		}

		if (!cpumask_weight(sched_group_cpus(group))) {
			printk(KERN_CONT "\n");
			printk(KERN_ERR "ERROR: empty group\n");
			break;
		}

		if (cpumask_intersects(groupmask, sched_group_cpus(group))) {
			printk(KERN_CONT "\n");
			printk(KERN_ERR "ERROR: repeated CPUs\n");
			break;
		}

		cpumask_or(groupmask, groupmask, sched_group_cpus(group));

<<<<<<< HEAD
		cpulist_scnprintf(str, sizeof(str), &group->cpumask);
=======
		cpulist_scnprintf(str, sizeof(str), *sched_group_cpus(group));
>>>>>>> 8299608f
		printk(KERN_CONT " %s", str);

		group = group->next;
	} while (group != sd->groups);
	printk(KERN_CONT "\n");

	if (!cpumask_equal(sched_domain_span(sd), groupmask))
		printk(KERN_ERR "ERROR: groups don't span domain->span\n");

	if (sd->parent &&
	    !cpumask_subset(groupmask, sched_domain_span(sd->parent)))
		printk(KERN_ERR "ERROR: parent span is not a superset "
			"of domain->span\n");
	return 0;
}

static void sched_domain_debug(struct sched_domain *sd, int cpu)
{
	cpumask_var_t groupmask;
	int level = 0;

	if (!sd) {
		printk(KERN_DEBUG "CPU%d attaching NULL sched-domain.\n", cpu);
		return;
	}

	printk(KERN_DEBUG "CPU%d attaching sched-domain:\n", cpu);

	if (!alloc_cpumask_var(&groupmask, GFP_KERNEL)) {
		printk(KERN_DEBUG "Cannot load-balance (out of memory)\n");
		return;
	}

	for (;;) {
		if (sched_domain_debug_one(sd, cpu, level, groupmask))
			break;
		level++;
		sd = sd->parent;
		if (!sd)
			break;
	}
	free_cpumask_var(groupmask);
}
#else /* !CONFIG_SCHED_DEBUG */
# define sched_domain_debug(sd, cpu) do { } while (0)
#endif /* CONFIG_SCHED_DEBUG */

static int sd_degenerate(struct sched_domain *sd)
{
	if (cpumask_weight(sched_domain_span(sd)) == 1)
		return 1;

	/* Following flags need at least 2 groups */
	if (sd->flags & (SD_LOAD_BALANCE |
			 SD_BALANCE_NEWIDLE |
			 SD_BALANCE_FORK |
			 SD_BALANCE_EXEC |
			 SD_SHARE_CPUPOWER |
			 SD_SHARE_PKG_RESOURCES)) {
		if (sd->groups != sd->groups->next)
			return 0;
	}

	/* Following flags don't use groups */
	if (sd->flags & (SD_WAKE_IDLE |
			 SD_WAKE_AFFINE |
			 SD_WAKE_BALANCE))
		return 0;

	return 1;
}

static int
sd_parent_degenerate(struct sched_domain *sd, struct sched_domain *parent)
{
	unsigned long cflags = sd->flags, pflags = parent->flags;

	if (sd_degenerate(parent))
		return 1;

	if (!cpumask_equal(sched_domain_span(sd), sched_domain_span(parent)))
		return 0;

	/* Does parent contain flags not in child? */
	/* WAKE_BALANCE is a subset of WAKE_AFFINE */
	if (cflags & SD_WAKE_AFFINE)
		pflags &= ~SD_WAKE_BALANCE;
	/* Flags needing groups don't count if only 1 group in parent */
	if (parent->groups == parent->groups->next) {
		pflags &= ~(SD_LOAD_BALANCE |
				SD_BALANCE_NEWIDLE |
				SD_BALANCE_FORK |
				SD_BALANCE_EXEC |
				SD_SHARE_CPUPOWER |
				SD_SHARE_PKG_RESOURCES);
		if (nr_node_ids == 1)
			pflags &= ~SD_SERIALIZE;
	}
	if (~cflags & pflags)
		return 0;

	return 1;
}

static void free_rootdomain(struct root_domain *rd)
{
	cpupri_cleanup(&rd->cpupri);

	free_cpumask_var(rd->rto_mask);
	free_cpumask_var(rd->online);
	free_cpumask_var(rd->span);
	kfree(rd);
}

static void rq_attach_root(struct rq *rq, struct root_domain *rd)
{
	unsigned long flags;

	spin_lock_irqsave(&rq->lock, flags);

	if (rq->rd) {
		struct root_domain *old_rd = rq->rd;

		if (cpumask_test_cpu(rq->cpu, old_rd->online))
			set_rq_offline(rq);

		cpumask_clear_cpu(rq->cpu, old_rd->span);

		if (atomic_dec_and_test(&old_rd->refcount))
			free_rootdomain(old_rd);
	}

	atomic_inc(&rd->refcount);
	rq->rd = rd;

	cpumask_set_cpu(rq->cpu, rd->span);
	if (cpumask_test_cpu(rq->cpu, cpu_online_mask))
		set_rq_online(rq);

	spin_unlock_irqrestore(&rq->lock, flags);
}

static int init_rootdomain(struct root_domain *rd, bool bootmem)
{
	memset(rd, 0, sizeof(*rd));

	if (bootmem) {
		alloc_bootmem_cpumask_var(&def_root_domain.span);
		alloc_bootmem_cpumask_var(&def_root_domain.online);
		alloc_bootmem_cpumask_var(&def_root_domain.rto_mask);
		cpupri_init(&rd->cpupri, true);
		return 0;
	}

	if (!alloc_cpumask_var(&rd->span, GFP_KERNEL))
		goto free_rd;
	if (!alloc_cpumask_var(&rd->online, GFP_KERNEL))
		goto free_span;
	if (!alloc_cpumask_var(&rd->rto_mask, GFP_KERNEL))
		goto free_online;

	if (cpupri_init(&rd->cpupri, false) != 0)
		goto free_rto_mask;
	return 0;

free_rto_mask:
	free_cpumask_var(rd->rto_mask);
free_online:
	free_cpumask_var(rd->online);
free_span:
	free_cpumask_var(rd->span);
free_rd:
	kfree(rd);
	return -ENOMEM;
}

static void init_defrootdomain(void)
{
	init_rootdomain(&def_root_domain, true);

	atomic_set(&def_root_domain.refcount, 1);
}

static struct root_domain *alloc_rootdomain(void)
{
	struct root_domain *rd;

	rd = kmalloc(sizeof(*rd), GFP_KERNEL);
	if (!rd)
		return NULL;

	if (init_rootdomain(rd, false) != 0) {
		kfree(rd);
		return NULL;
	}

	return rd;
}

/*
 * Attach the domain 'sd' to 'cpu' as its base domain. Callers must
 * hold the hotplug lock.
 */
static void
cpu_attach_domain(struct sched_domain *sd, struct root_domain *rd, int cpu)
{
	struct rq *rq = cpu_rq(cpu);
	struct sched_domain *tmp;

	/* Remove the sched domains which do not contribute to scheduling. */
	for (tmp = sd; tmp; ) {
		struct sched_domain *parent = tmp->parent;
		if (!parent)
			break;

		if (sd_parent_degenerate(tmp, parent)) {
			tmp->parent = parent->parent;
			if (parent->parent)
				parent->parent->child = tmp;
		} else
			tmp = tmp->parent;
	}

	if (sd && sd_degenerate(sd)) {
		sd = sd->parent;
		if (sd)
			sd->child = NULL;
	}

	sched_domain_debug(sd, cpu);

	rq_attach_root(rq, rd);
	rcu_assign_pointer(rq->sd, sd);
}

/* cpus with isolated domains */
static cpumask_var_t cpu_isolated_map;

/* Setup the mask of cpus configured for isolated domains */
static int __init isolated_cpu_setup(char *str)
{
	cpulist_parse(str, *cpu_isolated_map);
	return 1;
}

__setup("isolcpus=", isolated_cpu_setup);

/*
 * init_sched_build_groups takes the cpumask we wish to span, and a pointer
 * to a function which identifies what group(along with sched group) a CPU
 * belongs to. The return value of group_fn must be a >= 0 and < nr_cpu_ids
 * (due to the fact that we keep track of groups covered with a struct cpumask).
 *
 * init_sched_build_groups will build a circular linked list of the groups
 * covered by the given span, and will set each group's ->cpumask correctly,
 * and ->cpu_power to 0.
 */
static void
init_sched_build_groups(const struct cpumask *span,
			const struct cpumask *cpu_map,
			int (*group_fn)(int cpu, const struct cpumask *cpu_map,
					struct sched_group **sg,
					struct cpumask *tmpmask),
			struct cpumask *covered, struct cpumask *tmpmask)
{
	struct sched_group *first = NULL, *last = NULL;
	int i;

	cpumask_clear(covered);

	for_each_cpu(i, span) {
		struct sched_group *sg;
		int group = group_fn(i, cpu_map, &sg, tmpmask);
		int j;

		if (cpumask_test_cpu(i, covered))
			continue;

		cpumask_clear(sched_group_cpus(sg));
		sg->__cpu_power = 0;

		for_each_cpu(j, span) {
			if (group_fn(j, cpu_map, NULL, tmpmask) != group)
				continue;

			cpumask_set_cpu(j, covered);
			cpumask_set_cpu(j, sched_group_cpus(sg));
		}
		if (!first)
			first = sg;
		if (last)
			last->next = sg;
		last = sg;
	}
	last->next = first;
}

#define SD_NODES_PER_DOMAIN 16

#ifdef CONFIG_NUMA

/**
 * find_next_best_node - find the next node to include in a sched_domain
 * @node: node whose sched_domain we're building
 * @used_nodes: nodes already in the sched_domain
 *
 * Find the next node to include in a given scheduling domain. Simply
 * finds the closest node not already in the @used_nodes map.
 *
 * Should use nodemask_t.
 */
static int find_next_best_node(int node, nodemask_t *used_nodes)
{
	int i, n, val, min_val, best_node = 0;

	min_val = INT_MAX;

	for (i = 0; i < nr_node_ids; i++) {
		/* Start at @node */
		n = (node + i) % nr_node_ids;

		if (!nr_cpus_node(n))
			continue;

		/* Skip already used nodes */
		if (node_isset(n, *used_nodes))
			continue;

		/* Simple min distance search */
		val = node_distance(node, n);

		if (val < min_val) {
			min_val = val;
			best_node = n;
		}
	}

	node_set(best_node, *used_nodes);
	return best_node;
}

/**
 * sched_domain_node_span - get a cpumask for a node's sched_domain
 * @node: node whose cpumask we're constructing
 * @span: resulting cpumask
 *
 * Given a node, construct a good cpumask for its sched_domain to span. It
 * should be one that prevents unnecessary balancing, but also spreads tasks
 * out optimally.
 */
static void sched_domain_node_span(int node, struct cpumask *span)
{
	nodemask_t used_nodes;
	/* FIXME: use cpumask_of_node() */
	node_to_cpumask_ptr(nodemask, node);
	int i;

	cpus_clear(*span);
	nodes_clear(used_nodes);

	cpus_or(*span, *span, *nodemask);
	node_set(node, used_nodes);

	for (i = 1; i < SD_NODES_PER_DOMAIN; i++) {
		int next_node = find_next_best_node(node, &used_nodes);

		node_to_cpumask_ptr_next(nodemask, next_node);
		cpus_or(*span, *span, *nodemask);
	}
}
#endif /* CONFIG_NUMA */

int sched_smt_power_savings = 0, sched_mc_power_savings = 0;

/*
 * The cpus mask in sched_group and sched_domain hangs off the end.
 * FIXME: use cpumask_var_t or dynamic percpu alloc to avoid wasting space
 * for nr_cpu_ids < CONFIG_NR_CPUS.
 */
struct static_sched_group {
	struct sched_group sg;
	DECLARE_BITMAP(cpus, CONFIG_NR_CPUS);
};

struct static_sched_domain {
	struct sched_domain sd;
	DECLARE_BITMAP(span, CONFIG_NR_CPUS);
};

/*
 * SMT sched-domains:
 */
#ifdef CONFIG_SCHED_SMT
static DEFINE_PER_CPU(struct static_sched_domain, cpu_domains);
static DEFINE_PER_CPU(struct static_sched_group, sched_group_cpus);

static int
cpu_to_cpu_group(int cpu, const struct cpumask *cpu_map,
		 struct sched_group **sg, struct cpumask *unused)
{
	if (sg)
		*sg = &per_cpu(sched_group_cpus, cpu).sg;
	return cpu;
}
#endif /* CONFIG_SCHED_SMT */

/*
 * multi-core sched-domains:
 */
#ifdef CONFIG_SCHED_MC
static DEFINE_PER_CPU(struct static_sched_domain, core_domains);
static DEFINE_PER_CPU(struct static_sched_group, sched_group_core);
#endif /* CONFIG_SCHED_MC */

#if defined(CONFIG_SCHED_MC) && defined(CONFIG_SCHED_SMT)
static int
cpu_to_core_group(int cpu, const struct cpumask *cpu_map,
		  struct sched_group **sg, struct cpumask *mask)
{
	int group;

	cpumask_and(mask, &per_cpu(cpu_sibling_map, cpu), cpu_map);
	group = cpumask_first(mask);
	if (sg)
		*sg = &per_cpu(sched_group_core, group).sg;
	return group;
}
#elif defined(CONFIG_SCHED_MC)
static int
cpu_to_core_group(int cpu, const struct cpumask *cpu_map,
		  struct sched_group **sg, struct cpumask *unused)
{
	if (sg)
		*sg = &per_cpu(sched_group_core, cpu).sg;
	return cpu;
}
#endif

static DEFINE_PER_CPU(struct static_sched_domain, phys_domains);
static DEFINE_PER_CPU(struct static_sched_group, sched_group_phys);

static int
cpu_to_phys_group(int cpu, const struct cpumask *cpu_map,
		  struct sched_group **sg, struct cpumask *mask)
{
	int group;
#ifdef CONFIG_SCHED_MC
	/* FIXME: Use cpu_coregroup_mask. */
	*mask = cpu_coregroup_map(cpu);
	cpus_and(*mask, *mask, *cpu_map);
	group = cpumask_first(mask);
#elif defined(CONFIG_SCHED_SMT)
	cpumask_and(mask, &per_cpu(cpu_sibling_map, cpu), cpu_map);
	group = cpumask_first(mask);
#else
	group = cpu;
#endif
	if (sg)
		*sg = &per_cpu(sched_group_phys, group).sg;
	return group;
}

#ifdef CONFIG_NUMA
/*
 * The init_sched_build_groups can't handle what we want to do with node
 * groups, so roll our own. Now each node has its own list of groups which
 * gets dynamically allocated.
 */
static DEFINE_PER_CPU(struct sched_domain, node_domains);
static struct sched_group ***sched_group_nodes_bycpu;

static DEFINE_PER_CPU(struct sched_domain, allnodes_domains);
static DEFINE_PER_CPU(struct static_sched_group, sched_group_allnodes);

static int cpu_to_allnodes_group(int cpu, const struct cpumask *cpu_map,
				 struct sched_group **sg,
				 struct cpumask *nodemask)
{
	int group;
	/* FIXME: use cpumask_of_node */
	node_to_cpumask_ptr(pnodemask, cpu_to_node(cpu));

	cpumask_and(nodemask, pnodemask, cpu_map);
	group = cpumask_first(nodemask);

	if (sg)
		*sg = &per_cpu(sched_group_allnodes, group).sg;
	return group;
}

static void init_numa_sched_groups_power(struct sched_group *group_head)
{
	struct sched_group *sg = group_head;
	int j;

	if (!sg)
		return;
	do {
		for_each_cpu(j, sched_group_cpus(sg)) {
			struct sched_domain *sd;

			sd = &per_cpu(phys_domains, j).sd;
			if (j != cpumask_first(sched_group_cpus(sd->groups))) {
				/*
				 * Only add "power" once for each
				 * physical package.
				 */
				continue;
			}

			sg_inc_cpu_power(sg, sd->groups->__cpu_power);
		}
		sg = sg->next;
	} while (sg != group_head);
}
#endif /* CONFIG_NUMA */

#ifdef CONFIG_NUMA
/* Free memory allocated for various sched_group structures */
static void free_sched_groups(const struct cpumask *cpu_map,
			      struct cpumask *nodemask)
{
	int cpu, i;

	for_each_cpu(cpu, cpu_map) {
		struct sched_group **sched_group_nodes
			= sched_group_nodes_bycpu[cpu];

		if (!sched_group_nodes)
			continue;

		for (i = 0; i < nr_node_ids; i++) {
			struct sched_group *oldsg, *sg = sched_group_nodes[i];
			/* FIXME: Use cpumask_of_node */
			node_to_cpumask_ptr(pnodemask, i);

			cpus_and(*nodemask, *pnodemask, *cpu_map);
			if (cpumask_empty(nodemask))
				continue;

			if (sg == NULL)
				continue;
			sg = sg->next;
next_sg:
			oldsg = sg;
			sg = sg->next;
			kfree(oldsg);
			if (oldsg != sched_group_nodes[i])
				goto next_sg;
		}
		kfree(sched_group_nodes);
		sched_group_nodes_bycpu[cpu] = NULL;
	}
}
#else /* !CONFIG_NUMA */
static void free_sched_groups(const struct cpumask *cpu_map,
			      struct cpumask *nodemask)
{
}
#endif /* CONFIG_NUMA */

/*
 * Initialize sched groups cpu_power.
 *
 * cpu_power indicates the capacity of sched group, which is used while
 * distributing the load between different sched groups in a sched domain.
 * Typically cpu_power for all the groups in a sched domain will be same unless
 * there are asymmetries in the topology. If there are asymmetries, group
 * having more cpu_power will pickup more load compared to the group having
 * less cpu_power.
 *
 * cpu_power will be a multiple of SCHED_LOAD_SCALE. This multiple represents
 * the maximum number of tasks a group can handle in the presence of other idle
 * or lightly loaded groups in the same sched domain.
 */
static void init_sched_groups_power(int cpu, struct sched_domain *sd)
{
	struct sched_domain *child;
	struct sched_group *group;

	WARN_ON(!sd || !sd->groups);

	if (cpu != cpumask_first(sched_group_cpus(sd->groups)))
		return;

	child = sd->child;

	sd->groups->__cpu_power = 0;

	/*
	 * For perf policy, if the groups in child domain share resources
	 * (for example cores sharing some portions of the cache hierarchy
	 * or SMT), then set this domain groups cpu_power such that each group
	 * can handle only one task, when there are other idle groups in the
	 * same sched domain.
	 */
	if (!child || (!(sd->flags & SD_POWERSAVINGS_BALANCE) &&
		       (child->flags &
			(SD_SHARE_CPUPOWER | SD_SHARE_PKG_RESOURCES)))) {
		sg_inc_cpu_power(sd->groups, SCHED_LOAD_SCALE);
		return;
	}

	/*
	 * add cpu_power of each child group to this groups cpu_power
	 */
	group = child->groups;
	do {
		sg_inc_cpu_power(sd->groups, group->__cpu_power);
		group = group->next;
	} while (group != child->groups);
}

/*
 * Initializers for schedule domains
 * Non-inlined to reduce accumulated stack pressure in build_sched_domains()
 */

#ifdef CONFIG_SCHED_DEBUG
# define SD_INIT_NAME(sd, type)		sd->name = #type
#else
# define SD_INIT_NAME(sd, type)		do { } while (0)
#endif

#define	SD_INIT(sd, type)	sd_init_##type(sd)

#define SD_INIT_FUNC(type)	\
static noinline void sd_init_##type(struct sched_domain *sd)	\
{								\
	memset(sd, 0, sizeof(*sd));				\
	*sd = SD_##type##_INIT;					\
	sd->level = SD_LV_##type;				\
	SD_INIT_NAME(sd, type);					\
}

SD_INIT_FUNC(CPU)
#ifdef CONFIG_NUMA
 SD_INIT_FUNC(ALLNODES)
 SD_INIT_FUNC(NODE)
#endif
#ifdef CONFIG_SCHED_SMT
 SD_INIT_FUNC(SIBLING)
#endif
#ifdef CONFIG_SCHED_MC
 SD_INIT_FUNC(MC)
#endif

static int default_relax_domain_level = -1;

static int __init setup_relax_domain_level(char *str)
{
	unsigned long val;

	val = simple_strtoul(str, NULL, 0);
	if (val < SD_LV_MAX)
		default_relax_domain_level = val;

	return 1;
}
__setup("relax_domain_level=", setup_relax_domain_level);

static void set_domain_attribute(struct sched_domain *sd,
				 struct sched_domain_attr *attr)
{
	int request;

	if (!attr || attr->relax_domain_level < 0) {
		if (default_relax_domain_level < 0)
			return;
		else
			request = default_relax_domain_level;
	} else
		request = attr->relax_domain_level;
	if (request < sd->level) {
		/* turn off idle balance on this domain */
		sd->flags &= ~(SD_WAKE_IDLE|SD_BALANCE_NEWIDLE);
	} else {
		/* turn on idle balance on this domain */
		sd->flags |= (SD_WAKE_IDLE_FAR|SD_BALANCE_NEWIDLE);
	}
}

/*
 * Build sched domains for a given set of cpus and attach the sched domains
 * to the individual cpus
 */
static int __build_sched_domains(const struct cpumask *cpu_map,
				 struct sched_domain_attr *attr)
{
	int i, err = -ENOMEM;
	struct root_domain *rd;
	cpumask_var_t nodemask, this_sibling_map, this_core_map, send_covered,
		tmpmask;
#ifdef CONFIG_NUMA
	cpumask_var_t domainspan, covered, notcovered;
	struct sched_group **sched_group_nodes = NULL;
	int sd_allnodes = 0;

	if (!alloc_cpumask_var(&domainspan, GFP_KERNEL))
		goto out;
	if (!alloc_cpumask_var(&covered, GFP_KERNEL))
		goto free_domainspan;
	if (!alloc_cpumask_var(&notcovered, GFP_KERNEL))
		goto free_covered;
#endif

	if (!alloc_cpumask_var(&nodemask, GFP_KERNEL))
		goto free_notcovered;
	if (!alloc_cpumask_var(&this_sibling_map, GFP_KERNEL))
		goto free_nodemask;
	if (!alloc_cpumask_var(&this_core_map, GFP_KERNEL))
		goto free_this_sibling_map;
	if (!alloc_cpumask_var(&send_covered, GFP_KERNEL))
		goto free_this_core_map;
	if (!alloc_cpumask_var(&tmpmask, GFP_KERNEL))
		goto free_send_covered;

#ifdef CONFIG_NUMA
	/*
	 * Allocate the per-node list of sched groups
	 */
	sched_group_nodes = kcalloc(nr_node_ids, sizeof(struct sched_group *),
				    GFP_KERNEL);
	if (!sched_group_nodes) {
		printk(KERN_WARNING "Can not alloc sched group node list\n");
		goto free_tmpmask;
	}
#endif

	rd = alloc_rootdomain();
	if (!rd) {
		printk(KERN_WARNING "Cannot alloc root domain\n");
		goto free_sched_groups;
	}

#ifdef CONFIG_NUMA
	sched_group_nodes_bycpu[cpumask_first(cpu_map)] = sched_group_nodes;
#endif

	/*
	 * Set up domains for cpus specified by the cpu_map.
	 */
	for_each_cpu(i, cpu_map) {
		struct sched_domain *sd = NULL, *p;

		/* FIXME: use cpumask_of_node */
		*nodemask = node_to_cpumask(cpu_to_node(i));
		cpus_and(*nodemask, *nodemask, *cpu_map);

#ifdef CONFIG_NUMA
		if (cpumask_weight(cpu_map) >
				SD_NODES_PER_DOMAIN*cpumask_weight(nodemask)) {
			sd = &per_cpu(allnodes_domains, i);
			SD_INIT(sd, ALLNODES);
			set_domain_attribute(sd, attr);
			cpumask_copy(sched_domain_span(sd), cpu_map);
			cpu_to_allnodes_group(i, cpu_map, &sd->groups, tmpmask);
			p = sd;
			sd_allnodes = 1;
		} else
			p = NULL;

		sd = &per_cpu(node_domains, i);
		SD_INIT(sd, NODE);
		set_domain_attribute(sd, attr);
		sched_domain_node_span(cpu_to_node(i), sched_domain_span(sd));
		sd->parent = p;
		if (p)
			p->child = sd;
		cpumask_and(sched_domain_span(sd),
			    sched_domain_span(sd), cpu_map);
#endif

		p = sd;
		sd = &per_cpu(phys_domains, i).sd;
		SD_INIT(sd, CPU);
		set_domain_attribute(sd, attr);
		cpumask_copy(sched_domain_span(sd), nodemask);
		sd->parent = p;
		if (p)
			p->child = sd;
		cpu_to_phys_group(i, cpu_map, &sd->groups, tmpmask);

#ifdef CONFIG_SCHED_MC
		p = sd;
		sd = &per_cpu(core_domains, i).sd;
		SD_INIT(sd, MC);
		set_domain_attribute(sd, attr);
		*sched_domain_span(sd) = cpu_coregroup_map(i);
		cpumask_and(sched_domain_span(sd),
			    sched_domain_span(sd), cpu_map);
		sd->parent = p;
		p->child = sd;
		cpu_to_core_group(i, cpu_map, &sd->groups, tmpmask);
#endif

#ifdef CONFIG_SCHED_SMT
		p = sd;
		sd = &per_cpu(cpu_domains, i).sd;
		SD_INIT(sd, SIBLING);
		set_domain_attribute(sd, attr);
		cpumask_and(sched_domain_span(sd),
			    &per_cpu(cpu_sibling_map, i), cpu_map);
		sd->parent = p;
		p->child = sd;
		cpu_to_cpu_group(i, cpu_map, &sd->groups, tmpmask);
#endif
	}

#ifdef CONFIG_SCHED_SMT
	/* Set up CPU (sibling) groups */
	for_each_cpu(i, cpu_map) {
		cpumask_and(this_sibling_map,
			    &per_cpu(cpu_sibling_map, i), cpu_map);
		if (i != cpumask_first(this_sibling_map))
			continue;

		init_sched_build_groups(this_sibling_map, cpu_map,
					&cpu_to_cpu_group,
					send_covered, tmpmask);
	}
#endif

#ifdef CONFIG_SCHED_MC
	/* Set up multi-core groups */
	for_each_cpu(i, cpu_map) {
		/* FIXME: Use cpu_coregroup_mask */
		*this_core_map = cpu_coregroup_map(i);
		cpus_and(*this_core_map, *this_core_map, *cpu_map);
		if (i != cpumask_first(this_core_map))
			continue;

		init_sched_build_groups(this_core_map, cpu_map,
					&cpu_to_core_group,
					send_covered, tmpmask);
	}
#endif

	/* Set up physical groups */
	for (i = 0; i < nr_node_ids; i++) {
		/* FIXME: Use cpumask_of_node */
		*nodemask = node_to_cpumask(i);
		cpus_and(*nodemask, *nodemask, *cpu_map);
		if (cpumask_empty(nodemask))
			continue;

		init_sched_build_groups(nodemask, cpu_map,
					&cpu_to_phys_group,
					send_covered, tmpmask);
	}

#ifdef CONFIG_NUMA
	/* Set up node groups */
	if (sd_allnodes) {
		init_sched_build_groups(cpu_map, cpu_map,
					&cpu_to_allnodes_group,
					send_covered, tmpmask);
	}

	for (i = 0; i < nr_node_ids; i++) {
		/* Set up node groups */
		struct sched_group *sg, *prev;
		int j;

		/* FIXME: Use cpumask_of_node */
		*nodemask = node_to_cpumask(i);
		cpumask_clear(covered);

		cpus_and(*nodemask, *nodemask, *cpu_map);
		if (cpumask_empty(nodemask)) {
			sched_group_nodes[i] = NULL;
			continue;
		}

		sched_domain_node_span(i, domainspan);
		cpumask_and(domainspan, domainspan, cpu_map);

		sg = kmalloc_node(sizeof(struct sched_group) + cpumask_size(),
				  GFP_KERNEL, i);
		if (!sg) {
			printk(KERN_WARNING "Can not alloc domain group for "
				"node %d\n", i);
			goto error;
		}
		sched_group_nodes[i] = sg;
		for_each_cpu(j, nodemask) {
			struct sched_domain *sd;

			sd = &per_cpu(node_domains, j);
			sd->groups = sg;
		}
		sg->__cpu_power = 0;
		cpumask_copy(sched_group_cpus(sg), nodemask);
		sg->next = sg;
		cpumask_or(covered, covered, nodemask);
		prev = sg;

		for (j = 0; j < nr_node_ids; j++) {
			int n = (i + j) % nr_node_ids;
			/* FIXME: Use cpumask_of_node */
			node_to_cpumask_ptr(pnodemask, n);

			cpumask_complement(notcovered, covered);
			cpumask_and(tmpmask, notcovered, cpu_map);
			cpumask_and(tmpmask, tmpmask, domainspan);
			if (cpumask_empty(tmpmask))
				break;

			cpumask_and(tmpmask, tmpmask, pnodemask);
			if (cpumask_empty(tmpmask))
				continue;

			sg = kmalloc_node(sizeof(struct sched_group) +
					  cpumask_size(),
					  GFP_KERNEL, i);
			if (!sg) {
				printk(KERN_WARNING
				"Can not alloc domain group for node %d\n", j);
				goto error;
			}
			sg->__cpu_power = 0;
			cpumask_copy(sched_group_cpus(sg), tmpmask);
			sg->next = prev->next;
			cpumask_or(covered, covered, tmpmask);
			prev->next = sg;
			prev = sg;
		}
	}
#endif

	/* Calculate CPU power for physical packages and nodes */
#ifdef CONFIG_SCHED_SMT
	for_each_cpu(i, cpu_map) {
		struct sched_domain *sd = &per_cpu(cpu_domains, i).sd;

		init_sched_groups_power(i, sd);
	}
#endif
#ifdef CONFIG_SCHED_MC
	for_each_cpu(i, cpu_map) {
		struct sched_domain *sd = &per_cpu(core_domains, i).sd;

		init_sched_groups_power(i, sd);
	}
#endif

	for_each_cpu(i, cpu_map) {
		struct sched_domain *sd = &per_cpu(phys_domains, i).sd;

		init_sched_groups_power(i, sd);
	}

#ifdef CONFIG_NUMA
	for (i = 0; i < nr_node_ids; i++)
		init_numa_sched_groups_power(sched_group_nodes[i]);

	if (sd_allnodes) {
		struct sched_group *sg;

		cpu_to_allnodes_group(cpumask_first(cpu_map), cpu_map, &sg,
								tmpmask);
		init_numa_sched_groups_power(sg);
	}
#endif

	/* Attach the domains */
	for_each_cpu(i, cpu_map) {
		struct sched_domain *sd;
#ifdef CONFIG_SCHED_SMT
		sd = &per_cpu(cpu_domains, i).sd;
#elif defined(CONFIG_SCHED_MC)
		sd = &per_cpu(core_domains, i).sd;
#else
		sd = &per_cpu(phys_domains, i).sd;
#endif
		cpu_attach_domain(sd, rd, i);
	}

	err = 0;

free_tmpmask:
	free_cpumask_var(tmpmask);
free_send_covered:
	free_cpumask_var(send_covered);
free_this_core_map:
	free_cpumask_var(this_core_map);
free_this_sibling_map:
	free_cpumask_var(this_sibling_map);
free_nodemask:
	free_cpumask_var(nodemask);
free_notcovered:
#ifdef CONFIG_NUMA
	free_cpumask_var(notcovered);
free_covered:
	free_cpumask_var(covered);
free_domainspan:
	free_cpumask_var(domainspan);
out:
#endif
	return err;

free_sched_groups:
#ifdef CONFIG_NUMA
	kfree(sched_group_nodes);
#endif
	goto free_tmpmask;

#ifdef CONFIG_NUMA
error:
	free_sched_groups(cpu_map, tmpmask);
	free_rootdomain(rd);
	goto free_tmpmask;
#endif
}

static int build_sched_domains(const struct cpumask *cpu_map)
{
	return __build_sched_domains(cpu_map, NULL);
}

static struct cpumask *doms_cur;	/* current sched domains */
static int ndoms_cur;		/* number of sched domains in 'doms_cur' */
static struct sched_domain_attr *dattr_cur;
				/* attribues of custom domains in 'doms_cur' */

/*
 * Special case: If a kmalloc of a doms_cur partition (array of
 * cpumask) fails, then fallback to a single sched domain,
 * as determined by the single cpumask fallback_doms.
 */
static cpumask_var_t fallback_doms;

/*
 * arch_update_cpu_topology lets virtualized architectures update the
 * cpu core maps. It is supposed to return 1 if the topology changed
 * or 0 if it stayed the same.
 */
int __attribute__((weak)) arch_update_cpu_topology(void)
{
	return 0;
}

/*
 * Set up scheduler domains and groups. Callers must hold the hotplug lock.
 * For now this just excludes isolated cpus, but could be used to
 * exclude other special cases in the future.
 */
static int arch_init_sched_domains(const struct cpumask *cpu_map)
{
	int err;

	arch_update_cpu_topology();
	ndoms_cur = 1;
	doms_cur = kmalloc(cpumask_size(), GFP_KERNEL);
	if (!doms_cur)
		doms_cur = fallback_doms;
	cpumask_andnot(doms_cur, cpu_map, cpu_isolated_map);
	dattr_cur = NULL;
	err = build_sched_domains(doms_cur);
	register_sched_domain_sysctl();

	return err;
}

static void arch_destroy_sched_domains(const struct cpumask *cpu_map,
				       struct cpumask *tmpmask)
{
	free_sched_groups(cpu_map, tmpmask);
}

/*
 * Detach sched domains from a group of cpus specified in cpu_map
 * These cpus will now be attached to the NULL domain
 */
static void detach_destroy_domains(const struct cpumask *cpu_map)
{
	/* Save because hotplug lock held. */
	static DECLARE_BITMAP(tmpmask, CONFIG_NR_CPUS);
	int i;

	for_each_cpu(i, cpu_map)
		cpu_attach_domain(NULL, &def_root_domain, i);
	synchronize_sched();
	arch_destroy_sched_domains(cpu_map, to_cpumask(tmpmask));
}

/* handle null as "default" */
static int dattrs_equal(struct sched_domain_attr *cur, int idx_cur,
			struct sched_domain_attr *new, int idx_new)
{
	struct sched_domain_attr tmp;

	/* fast path */
	if (!new && !cur)
		return 1;

	tmp = SD_ATTR_INIT;
	return !memcmp(cur ? (cur + idx_cur) : &tmp,
			new ? (new + idx_new) : &tmp,
			sizeof(struct sched_domain_attr));
}

/*
 * Partition sched domains as specified by the 'ndoms_new'
 * cpumasks in the array doms_new[] of cpumasks. This compares
 * doms_new[] to the current sched domain partitioning, doms_cur[].
 * It destroys each deleted domain and builds each new domain.
 *
 * 'doms_new' is an array of cpumask's of length 'ndoms_new'.
 * The masks don't intersect (don't overlap.) We should setup one
 * sched domain for each mask. CPUs not in any of the cpumasks will
 * not be load balanced. If the same cpumask appears both in the
 * current 'doms_cur' domains and in the new 'doms_new', we can leave
 * it as it is.
 *
 * The passed in 'doms_new' should be kmalloc'd. This routine takes
 * ownership of it and will kfree it when done with it. If the caller
 * failed the kmalloc call, then it can pass in doms_new == NULL &&
 * ndoms_new == 1, and partition_sched_domains() will fallback to
 * the single partition 'fallback_doms', it also forces the domains
 * to be rebuilt.
 *
 * If doms_new == NULL it will be replaced with cpu_online_mask.
 * ndoms_new == 0 is a special case for destroying existing domains,
 * and it will not create the default domain.
 *
 * Call with hotplug lock held
 */
/* FIXME: Change to struct cpumask *doms_new[] */
void partition_sched_domains(int ndoms_new, struct cpumask *doms_new,
			     struct sched_domain_attr *dattr_new)
{
	int i, j, n;
	int new_topology;

	mutex_lock(&sched_domains_mutex);

	/* always unregister in case we don't destroy any domains */
	unregister_sched_domain_sysctl();

	/* Let architecture update cpu core mappings. */
	new_topology = arch_update_cpu_topology();

	n = doms_new ? ndoms_new : 0;

	/* Destroy deleted domains */
	for (i = 0; i < ndoms_cur; i++) {
		for (j = 0; j < n && !new_topology; j++) {
			if (cpumask_equal(&doms_cur[i], &doms_new[j])
			    && dattrs_equal(dattr_cur, i, dattr_new, j))
				goto match1;
		}
		/* no match - a current sched domain not in new doms_new[] */
		detach_destroy_domains(doms_cur + i);
match1:
		;
	}

	if (doms_new == NULL) {
		ndoms_cur = 0;
		doms_new = fallback_doms;
		cpumask_andnot(&doms_new[0], cpu_online_mask, cpu_isolated_map);
		WARN_ON_ONCE(dattr_new);
	}

	/* Build new domains */
	for (i = 0; i < ndoms_new; i++) {
		for (j = 0; j < ndoms_cur && !new_topology; j++) {
			if (cpumask_equal(&doms_new[i], &doms_cur[j])
			    && dattrs_equal(dattr_new, i, dattr_cur, j))
				goto match2;
		}
		/* no match - add a new doms_new */
		__build_sched_domains(doms_new + i,
					dattr_new ? dattr_new + i : NULL);
match2:
		;
	}

	/* Remember the new sched domains */
	if (doms_cur != fallback_doms)
		kfree(doms_cur);
	kfree(dattr_cur);	/* kfree(NULL) is safe */
	doms_cur = doms_new;
	dattr_cur = dattr_new;
	ndoms_cur = ndoms_new;

	register_sched_domain_sysctl();

	mutex_unlock(&sched_domains_mutex);
}

#if defined(CONFIG_SCHED_MC) || defined(CONFIG_SCHED_SMT)
int arch_reinit_sched_domains(void)
{
	get_online_cpus();

	/* Destroy domains first to force the rebuild */
	partition_sched_domains(0, NULL, NULL);

	rebuild_sched_domains();
	put_online_cpus();

	return 0;
}

static ssize_t sched_power_savings_store(const char *buf, size_t count, int smt)
{
	int ret;

	if (buf[0] != '0' && buf[0] != '1')
		return -EINVAL;

	if (smt)
		sched_smt_power_savings = (buf[0] == '1');
	else
		sched_mc_power_savings = (buf[0] == '1');

	ret = arch_reinit_sched_domains();

	return ret ? ret : count;
}

#ifdef CONFIG_SCHED_MC
static ssize_t sched_mc_power_savings_show(struct sysdev_class *class,
					   char *page)
{
	return sprintf(page, "%u\n", sched_mc_power_savings);
}
static ssize_t sched_mc_power_savings_store(struct sysdev_class *class,
					    const char *buf, size_t count)
{
	return sched_power_savings_store(buf, count, 0);
}
static SYSDEV_CLASS_ATTR(sched_mc_power_savings, 0644,
			 sched_mc_power_savings_show,
			 sched_mc_power_savings_store);
#endif

#ifdef CONFIG_SCHED_SMT
static ssize_t sched_smt_power_savings_show(struct sysdev_class *dev,
					    char *page)
{
	return sprintf(page, "%u\n", sched_smt_power_savings);
}
static ssize_t sched_smt_power_savings_store(struct sysdev_class *dev,
					     const char *buf, size_t count)
{
	return sched_power_savings_store(buf, count, 1);
}
static SYSDEV_CLASS_ATTR(sched_smt_power_savings, 0644,
		   sched_smt_power_savings_show,
		   sched_smt_power_savings_store);
#endif

int sched_create_sysfs_power_savings_entries(struct sysdev_class *cls)
{
	int err = 0;

#ifdef CONFIG_SCHED_SMT
	if (smt_capable())
		err = sysfs_create_file(&cls->kset.kobj,
					&attr_sched_smt_power_savings.attr);
#endif
#ifdef CONFIG_SCHED_MC
	if (!err && mc_capable())
		err = sysfs_create_file(&cls->kset.kobj,
					&attr_sched_mc_power_savings.attr);
#endif
	return err;
}
#endif /* CONFIG_SCHED_MC || CONFIG_SCHED_SMT */

#ifndef CONFIG_CPUSETS
/*
 * Add online and remove offline CPUs from the scheduler domains.
 * When cpusets are enabled they take over this function.
 */
static int update_sched_domains(struct notifier_block *nfb,
				unsigned long action, void *hcpu)
{
	switch (action) {
	case CPU_ONLINE:
	case CPU_ONLINE_FROZEN:
	case CPU_DEAD:
	case CPU_DEAD_FROZEN:
		partition_sched_domains(1, NULL, NULL);
		return NOTIFY_OK;

	default:
		return NOTIFY_DONE;
	}
}
#endif

static int update_runtime(struct notifier_block *nfb,
				unsigned long action, void *hcpu)
{
	int cpu = (int)(long)hcpu;

	switch (action) {
	case CPU_DOWN_PREPARE:
	case CPU_DOWN_PREPARE_FROZEN:
		disable_runtime(cpu_rq(cpu));
		return NOTIFY_OK;

	case CPU_DOWN_FAILED:
	case CPU_DOWN_FAILED_FROZEN:
	case CPU_ONLINE:
	case CPU_ONLINE_FROZEN:
		enable_runtime(cpu_rq(cpu));
		return NOTIFY_OK;

	default:
		return NOTIFY_DONE;
	}
}

void __init sched_init_smp(void)
{
	cpumask_var_t non_isolated_cpus;

	alloc_cpumask_var(&non_isolated_cpus, GFP_KERNEL);

#if defined(CONFIG_NUMA)
	sched_group_nodes_bycpu = kzalloc(nr_cpu_ids * sizeof(void **),
								GFP_KERNEL);
	BUG_ON(sched_group_nodes_bycpu == NULL);
#endif
	get_online_cpus();
	mutex_lock(&sched_domains_mutex);
	arch_init_sched_domains(cpu_online_mask);
	cpumask_andnot(non_isolated_cpus, cpu_possible_mask, cpu_isolated_map);
	if (cpumask_empty(non_isolated_cpus))
		cpumask_set_cpu(smp_processor_id(), non_isolated_cpus);
	mutex_unlock(&sched_domains_mutex);
	put_online_cpus();

#ifndef CONFIG_CPUSETS
	/* XXX: Theoretical race here - CPU may be hotplugged now */
	hotcpu_notifier(update_sched_domains, 0);
#endif

	/* RT runtime code needs to handle some hotplug events */
	hotcpu_notifier(update_runtime, 0);

	init_hrtick();

	/* Move init over to a non-isolated CPU */
	if (set_cpus_allowed_ptr(current, non_isolated_cpus) < 0)
		BUG();
	sched_init_granularity();
	free_cpumask_var(non_isolated_cpus);

	alloc_cpumask_var(&fallback_doms, GFP_KERNEL);
	init_sched_rt_class();
}
#else
void __init sched_init_smp(void)
{
	sched_init_granularity();
}
#endif /* CONFIG_SMP */

int in_sched_functions(unsigned long addr)
{
	return in_lock_functions(addr) ||
		(addr >= (unsigned long)__sched_text_start
		&& addr < (unsigned long)__sched_text_end);
}

static void init_cfs_rq(struct cfs_rq *cfs_rq, struct rq *rq)
{
	cfs_rq->tasks_timeline = RB_ROOT;
	INIT_LIST_HEAD(&cfs_rq->tasks);
#ifdef CONFIG_FAIR_GROUP_SCHED
	cfs_rq->rq = rq;
#endif
	cfs_rq->min_vruntime = (u64)(-(1LL << 20));
}

static void init_rt_rq(struct rt_rq *rt_rq, struct rq *rq)
{
	struct rt_prio_array *array;
	int i;

	array = &rt_rq->active;
	for (i = 0; i < MAX_RT_PRIO; i++) {
		INIT_LIST_HEAD(array->queue + i);
		__clear_bit(i, array->bitmap);
	}
	/* delimiter for bitsearch: */
	__set_bit(MAX_RT_PRIO, array->bitmap);

#if defined CONFIG_SMP || defined CONFIG_RT_GROUP_SCHED
	rt_rq->highest_prio = MAX_RT_PRIO;
#endif
#ifdef CONFIG_SMP
	rt_rq->rt_nr_migratory = 0;
	rt_rq->overloaded = 0;
#endif

	rt_rq->rt_time = 0;
	rt_rq->rt_throttled = 0;
	rt_rq->rt_runtime = 0;
	spin_lock_init(&rt_rq->rt_runtime_lock);

#ifdef CONFIG_RT_GROUP_SCHED
	rt_rq->rt_nr_boosted = 0;
	rt_rq->rq = rq;
#endif
}

#ifdef CONFIG_FAIR_GROUP_SCHED
static void init_tg_cfs_entry(struct task_group *tg, struct cfs_rq *cfs_rq,
				struct sched_entity *se, int cpu, int add,
				struct sched_entity *parent)
{
	struct rq *rq = cpu_rq(cpu);
	tg->cfs_rq[cpu] = cfs_rq;
	init_cfs_rq(cfs_rq, rq);
	cfs_rq->tg = tg;
	if (add)
		list_add(&cfs_rq->leaf_cfs_rq_list, &rq->leaf_cfs_rq_list);

	tg->se[cpu] = se;
	/* se could be NULL for init_task_group */
	if (!se)
		return;

	if (!parent)
		se->cfs_rq = &rq->cfs;
	else
		se->cfs_rq = parent->my_q;

	se->my_q = cfs_rq;
	se->load.weight = tg->shares;
	se->load.inv_weight = 0;
	se->parent = parent;
}
#endif

#ifdef CONFIG_RT_GROUP_SCHED
static void init_tg_rt_entry(struct task_group *tg, struct rt_rq *rt_rq,
		struct sched_rt_entity *rt_se, int cpu, int add,
		struct sched_rt_entity *parent)
{
	struct rq *rq = cpu_rq(cpu);

	tg->rt_rq[cpu] = rt_rq;
	init_rt_rq(rt_rq, rq);
	rt_rq->tg = tg;
	rt_rq->rt_se = rt_se;
	rt_rq->rt_runtime = tg->rt_bandwidth.rt_runtime;
	if (add)
		list_add(&rt_rq->leaf_rt_rq_list, &rq->leaf_rt_rq_list);

	tg->rt_se[cpu] = rt_se;
	if (!rt_se)
		return;

	if (!parent)
		rt_se->rt_rq = &rq->rt;
	else
		rt_se->rt_rq = parent->my_q;

	rt_se->my_q = rt_rq;
	rt_se->parent = parent;
	INIT_LIST_HEAD(&rt_se->run_list);
}
#endif

void __init sched_init(void)
{
	int i, j;
	unsigned long alloc_size = 0, ptr;

#ifdef CONFIG_FAIR_GROUP_SCHED
	alloc_size += 2 * nr_cpu_ids * sizeof(void **);
#endif
#ifdef CONFIG_RT_GROUP_SCHED
	alloc_size += 2 * nr_cpu_ids * sizeof(void **);
#endif
#ifdef CONFIG_USER_SCHED
	alloc_size *= 2;
#endif
	/*
	 * As sched_init() is called before page_alloc is setup,
	 * we use alloc_bootmem().
	 */
	if (alloc_size) {
		ptr = (unsigned long)alloc_bootmem(alloc_size);

#ifdef CONFIG_FAIR_GROUP_SCHED
		init_task_group.se = (struct sched_entity **)ptr;
		ptr += nr_cpu_ids * sizeof(void **);

		init_task_group.cfs_rq = (struct cfs_rq **)ptr;
		ptr += nr_cpu_ids * sizeof(void **);

#ifdef CONFIG_USER_SCHED
		root_task_group.se = (struct sched_entity **)ptr;
		ptr += nr_cpu_ids * sizeof(void **);

		root_task_group.cfs_rq = (struct cfs_rq **)ptr;
		ptr += nr_cpu_ids * sizeof(void **);
#endif /* CONFIG_USER_SCHED */
#endif /* CONFIG_FAIR_GROUP_SCHED */
#ifdef CONFIG_RT_GROUP_SCHED
		init_task_group.rt_se = (struct sched_rt_entity **)ptr;
		ptr += nr_cpu_ids * sizeof(void **);

		init_task_group.rt_rq = (struct rt_rq **)ptr;
		ptr += nr_cpu_ids * sizeof(void **);

#ifdef CONFIG_USER_SCHED
		root_task_group.rt_se = (struct sched_rt_entity **)ptr;
		ptr += nr_cpu_ids * sizeof(void **);

		root_task_group.rt_rq = (struct rt_rq **)ptr;
		ptr += nr_cpu_ids * sizeof(void **);
#endif /* CONFIG_USER_SCHED */
#endif /* CONFIG_RT_GROUP_SCHED */
	}

#ifdef CONFIG_SMP
	init_defrootdomain();
#endif

	init_rt_bandwidth(&def_rt_bandwidth,
			global_rt_period(), global_rt_runtime());

#ifdef CONFIG_RT_GROUP_SCHED
	init_rt_bandwidth(&init_task_group.rt_bandwidth,
			global_rt_period(), global_rt_runtime());
#ifdef CONFIG_USER_SCHED
	init_rt_bandwidth(&root_task_group.rt_bandwidth,
			global_rt_period(), RUNTIME_INF);
#endif /* CONFIG_USER_SCHED */
#endif /* CONFIG_RT_GROUP_SCHED */

#ifdef CONFIG_GROUP_SCHED
	list_add(&init_task_group.list, &task_groups);
	INIT_LIST_HEAD(&init_task_group.children);

#ifdef CONFIG_USER_SCHED
	INIT_LIST_HEAD(&root_task_group.children);
	init_task_group.parent = &root_task_group;
	list_add(&init_task_group.siblings, &root_task_group.children);
#endif /* CONFIG_USER_SCHED */
#endif /* CONFIG_GROUP_SCHED */

	for_each_possible_cpu(i) {
		struct rq *rq;

		rq = cpu_rq(i);
		spin_lock_init(&rq->lock);
		rq->nr_running = 0;
		init_cfs_rq(&rq->cfs, rq);
		init_rt_rq(&rq->rt, rq);
#ifdef CONFIG_FAIR_GROUP_SCHED
		init_task_group.shares = init_task_group_load;
		INIT_LIST_HEAD(&rq->leaf_cfs_rq_list);
#ifdef CONFIG_CGROUP_SCHED
		/*
		 * How much cpu bandwidth does init_task_group get?
		 *
		 * In case of task-groups formed thr' the cgroup filesystem, it
		 * gets 100% of the cpu resources in the system. This overall
		 * system cpu resource is divided among the tasks of
		 * init_task_group and its child task-groups in a fair manner,
		 * based on each entity's (task or task-group's) weight
		 * (se->load.weight).
		 *
		 * In other words, if init_task_group has 10 tasks of weight
		 * 1024) and two child groups A0 and A1 (of weight 1024 each),
		 * then A0's share of the cpu resource is:
		 *
		 * 	A0's bandwidth = 1024 / (10*1024 + 1024 + 1024) = 8.33%
		 *
		 * We achieve this by letting init_task_group's tasks sit
		 * directly in rq->cfs (i.e init_task_group->se[] = NULL).
		 */
		init_tg_cfs_entry(&init_task_group, &rq->cfs, NULL, i, 1, NULL);
#elif defined CONFIG_USER_SCHED
		root_task_group.shares = NICE_0_LOAD;
		init_tg_cfs_entry(&root_task_group, &rq->cfs, NULL, i, 0, NULL);
		/*
		 * In case of task-groups formed thr' the user id of tasks,
		 * init_task_group represents tasks belonging to root user.
		 * Hence it forms a sibling of all subsequent groups formed.
		 * In this case, init_task_group gets only a fraction of overall
		 * system cpu resource, based on the weight assigned to root
		 * user's cpu share (INIT_TASK_GROUP_LOAD). This is accomplished
		 * by letting tasks of init_task_group sit in a separate cfs_rq
		 * (init_cfs_rq) and having one entity represent this group of
		 * tasks in rq->cfs (i.e init_task_group->se[] != NULL).
		 */
		init_tg_cfs_entry(&init_task_group,
				&per_cpu(init_cfs_rq, i),
				&per_cpu(init_sched_entity, i), i, 1,
				root_task_group.se[i]);

#endif
#endif /* CONFIG_FAIR_GROUP_SCHED */

		rq->rt.rt_runtime = def_rt_bandwidth.rt_runtime;
#ifdef CONFIG_RT_GROUP_SCHED
		INIT_LIST_HEAD(&rq->leaf_rt_rq_list);
#ifdef CONFIG_CGROUP_SCHED
		init_tg_rt_entry(&init_task_group, &rq->rt, NULL, i, 1, NULL);
#elif defined CONFIG_USER_SCHED
		init_tg_rt_entry(&root_task_group, &rq->rt, NULL, i, 0, NULL);
		init_tg_rt_entry(&init_task_group,
				&per_cpu(init_rt_rq, i),
				&per_cpu(init_sched_rt_entity, i), i, 1,
				root_task_group.rt_se[i]);
#endif
#endif

		for (j = 0; j < CPU_LOAD_IDX_MAX; j++)
			rq->cpu_load[j] = 0;
#ifdef CONFIG_SMP
		rq->sd = NULL;
		rq->rd = NULL;
		rq->active_balance = 0;
		rq->next_balance = jiffies;
		rq->push_cpu = 0;
		rq->cpu = i;
		rq->online = 0;
		rq->migration_thread = NULL;
		INIT_LIST_HEAD(&rq->migration_queue);
		rq_attach_root(rq, &def_root_domain);
#endif
		init_rq_hrtick(rq);
		atomic_set(&rq->nr_iowait, 0);
	}

	set_load_weight(&init_task);

#ifdef CONFIG_PREEMPT_NOTIFIERS
	INIT_HLIST_HEAD(&init_task.preempt_notifiers);
#endif

#ifdef CONFIG_SMP
	open_softirq(SCHED_SOFTIRQ, run_rebalance_domains);
#endif

#ifdef CONFIG_RT_MUTEXES
	plist_head_init(&init_task.pi_waiters, &init_task.pi_lock);
#endif

	/*
	 * The boot idle thread does lazy MMU switching as well:
	 */
	atomic_inc(&init_mm.mm_count);
	enter_lazy_tlb(&init_mm, current);

	/*
	 * Make us the idle thread. Technically, schedule() should not be
	 * called from this thread, however somewhere below it might be,
	 * but because we are the idle thread, we just pick up running again
	 * when this runqueue becomes "idle".
	 */
	init_idle(current, smp_processor_id());
	/*
	 * During early bootup we pretend to be a normal task:
	 */
	current->sched_class = &fair_sched_class;

	/* Allocate the nohz_cpu_mask if CONFIG_CPUMASK_OFFSTACK */
	alloc_bootmem_cpumask_var(&nohz_cpu_mask);
#ifdef CONFIG_SMP
#ifdef CONFIG_NO_HZ
	alloc_bootmem_cpumask_var(&nohz.cpu_mask);
#endif
	alloc_bootmem_cpumask_var(&cpu_isolated_map);
#endif /* SMP */

	scheduler_running = 1;
}

#ifdef CONFIG_DEBUG_SPINLOCK_SLEEP
void __might_sleep(char *file, int line)
{
#ifdef in_atomic
	static unsigned long prev_jiffy;	/* ratelimiting */

	if ((!in_atomic() && !irqs_disabled()) ||
		    system_state != SYSTEM_RUNNING || oops_in_progress)
		return;
	if (time_before(jiffies, prev_jiffy + HZ) && prev_jiffy)
		return;
	prev_jiffy = jiffies;

	printk(KERN_ERR
		"BUG: sleeping function called from invalid context at %s:%d\n",
			file, line);
	printk(KERN_ERR
		"in_atomic(): %d, irqs_disabled(): %d, pid: %d, name: %s\n",
			in_atomic(), irqs_disabled(),
			current->pid, current->comm);

	debug_show_held_locks(current);
	if (irqs_disabled())
		print_irqtrace_events(current);
	dump_stack();
#endif
}
EXPORT_SYMBOL(__might_sleep);
#endif

#ifdef CONFIG_MAGIC_SYSRQ
static void normalize_task(struct rq *rq, struct task_struct *p)
{
	int on_rq;

	update_rq_clock(rq);
	on_rq = p->se.on_rq;
	if (on_rq)
		deactivate_task(rq, p, 0);
	__setscheduler(rq, p, SCHED_NORMAL, 0);
	if (on_rq) {
		activate_task(rq, p, 0);
		resched_task(rq->curr);
	}
}

void normalize_rt_tasks(void)
{
	struct task_struct *g, *p;
	unsigned long flags;
	struct rq *rq;

	read_lock_irqsave(&tasklist_lock, flags);
	do_each_thread(g, p) {
		/*
		 * Only normalize user tasks:
		 */
		if (!p->mm)
			continue;

		p->se.exec_start		= 0;
#ifdef CONFIG_SCHEDSTATS
		p->se.wait_start		= 0;
		p->se.sleep_start		= 0;
		p->se.block_start		= 0;
#endif

		if (!rt_task(p)) {
			/*
			 * Renice negative nice level userspace
			 * tasks back to 0:
			 */
			if (TASK_NICE(p) < 0 && p->mm)
				set_user_nice(p, 0);
			continue;
		}

		spin_lock(&p->pi_lock);
		rq = __task_rq_lock(p);

		normalize_task(rq, p);

		__task_rq_unlock(rq);
		spin_unlock(&p->pi_lock);
	} while_each_thread(g, p);

	read_unlock_irqrestore(&tasklist_lock, flags);
}

#endif /* CONFIG_MAGIC_SYSRQ */

#ifdef CONFIG_IA64
/*
 * These functions are only useful for the IA64 MCA handling.
 *
 * They can only be called when the whole system has been
 * stopped - every CPU needs to be quiescent, and no scheduling
 * activity can take place. Using them for anything else would
 * be a serious bug, and as a result, they aren't even visible
 * under any other configuration.
 */

/**
 * curr_task - return the current task for a given cpu.
 * @cpu: the processor in question.
 *
 * ONLY VALID WHEN THE WHOLE SYSTEM IS STOPPED!
 */
struct task_struct *curr_task(int cpu)
{
	return cpu_curr(cpu);
}

/**
 * set_curr_task - set the current task for a given cpu.
 * @cpu: the processor in question.
 * @p: the task pointer to set.
 *
 * Description: This function must only be used when non-maskable interrupts
 * are serviced on a separate stack. It allows the architecture to switch the
 * notion of the current task on a cpu in a non-blocking manner. This function
 * must be called with all CPU's synchronized, and interrupts disabled, the
 * and caller must save the original value of the current task (see
 * curr_task() above) and restore that value before reenabling interrupts and
 * re-starting the system.
 *
 * ONLY VALID WHEN THE WHOLE SYSTEM IS STOPPED!
 */
void set_curr_task(int cpu, struct task_struct *p)
{
	cpu_curr(cpu) = p;
}

#endif

#ifdef CONFIG_FAIR_GROUP_SCHED
static void free_fair_sched_group(struct task_group *tg)
{
	int i;

	for_each_possible_cpu(i) {
		if (tg->cfs_rq)
			kfree(tg->cfs_rq[i]);
		if (tg->se)
			kfree(tg->se[i]);
	}

	kfree(tg->cfs_rq);
	kfree(tg->se);
}

static
int alloc_fair_sched_group(struct task_group *tg, struct task_group *parent)
{
	struct cfs_rq *cfs_rq;
	struct sched_entity *se;
	struct rq *rq;
	int i;

	tg->cfs_rq = kzalloc(sizeof(cfs_rq) * nr_cpu_ids, GFP_KERNEL);
	if (!tg->cfs_rq)
		goto err;
	tg->se = kzalloc(sizeof(se) * nr_cpu_ids, GFP_KERNEL);
	if (!tg->se)
		goto err;

	tg->shares = NICE_0_LOAD;

	for_each_possible_cpu(i) {
		rq = cpu_rq(i);

		cfs_rq = kzalloc_node(sizeof(struct cfs_rq),
				      GFP_KERNEL, cpu_to_node(i));
		if (!cfs_rq)
			goto err;

		se = kzalloc_node(sizeof(struct sched_entity),
				  GFP_KERNEL, cpu_to_node(i));
		if (!se)
			goto err;

		init_tg_cfs_entry(tg, cfs_rq, se, i, 0, parent->se[i]);
	}

	return 1;

 err:
	return 0;
}

static inline void register_fair_sched_group(struct task_group *tg, int cpu)
{
	list_add_rcu(&tg->cfs_rq[cpu]->leaf_cfs_rq_list,
			&cpu_rq(cpu)->leaf_cfs_rq_list);
}

static inline void unregister_fair_sched_group(struct task_group *tg, int cpu)
{
	list_del_rcu(&tg->cfs_rq[cpu]->leaf_cfs_rq_list);
}
#else /* !CONFG_FAIR_GROUP_SCHED */
static inline void free_fair_sched_group(struct task_group *tg)
{
}

static inline
int alloc_fair_sched_group(struct task_group *tg, struct task_group *parent)
{
	return 1;
}

static inline void register_fair_sched_group(struct task_group *tg, int cpu)
{
}

static inline void unregister_fair_sched_group(struct task_group *tg, int cpu)
{
}
#endif /* CONFIG_FAIR_GROUP_SCHED */

#ifdef CONFIG_RT_GROUP_SCHED
static void free_rt_sched_group(struct task_group *tg)
{
	int i;

	destroy_rt_bandwidth(&tg->rt_bandwidth);

	for_each_possible_cpu(i) {
		if (tg->rt_rq)
			kfree(tg->rt_rq[i]);
		if (tg->rt_se)
			kfree(tg->rt_se[i]);
	}

	kfree(tg->rt_rq);
	kfree(tg->rt_se);
}

static
int alloc_rt_sched_group(struct task_group *tg, struct task_group *parent)
{
	struct rt_rq *rt_rq;
	struct sched_rt_entity *rt_se;
	struct rq *rq;
	int i;

	tg->rt_rq = kzalloc(sizeof(rt_rq) * nr_cpu_ids, GFP_KERNEL);
	if (!tg->rt_rq)
		goto err;
	tg->rt_se = kzalloc(sizeof(rt_se) * nr_cpu_ids, GFP_KERNEL);
	if (!tg->rt_se)
		goto err;

	init_rt_bandwidth(&tg->rt_bandwidth,
			ktime_to_ns(def_rt_bandwidth.rt_period), 0);

	for_each_possible_cpu(i) {
		rq = cpu_rq(i);

		rt_rq = kzalloc_node(sizeof(struct rt_rq),
				     GFP_KERNEL, cpu_to_node(i));
		if (!rt_rq)
			goto err;

		rt_se = kzalloc_node(sizeof(struct sched_rt_entity),
				     GFP_KERNEL, cpu_to_node(i));
		if (!rt_se)
			goto err;

		init_tg_rt_entry(tg, rt_rq, rt_se, i, 0, parent->rt_se[i]);
	}

	return 1;

 err:
	return 0;
}

static inline void register_rt_sched_group(struct task_group *tg, int cpu)
{
	list_add_rcu(&tg->rt_rq[cpu]->leaf_rt_rq_list,
			&cpu_rq(cpu)->leaf_rt_rq_list);
}

static inline void unregister_rt_sched_group(struct task_group *tg, int cpu)
{
	list_del_rcu(&tg->rt_rq[cpu]->leaf_rt_rq_list);
}
#else /* !CONFIG_RT_GROUP_SCHED */
static inline void free_rt_sched_group(struct task_group *tg)
{
}

static inline
int alloc_rt_sched_group(struct task_group *tg, struct task_group *parent)
{
	return 1;
}

static inline void register_rt_sched_group(struct task_group *tg, int cpu)
{
}

static inline void unregister_rt_sched_group(struct task_group *tg, int cpu)
{
}
#endif /* CONFIG_RT_GROUP_SCHED */

#ifdef CONFIG_GROUP_SCHED
static void free_sched_group(struct task_group *tg)
{
	free_fair_sched_group(tg);
	free_rt_sched_group(tg);
	kfree(tg);
}

/* allocate runqueue etc for a new task group */
struct task_group *sched_create_group(struct task_group *parent)
{
	struct task_group *tg;
	unsigned long flags;
	int i;

	tg = kzalloc(sizeof(*tg), GFP_KERNEL);
	if (!tg)
		return ERR_PTR(-ENOMEM);

	if (!alloc_fair_sched_group(tg, parent))
		goto err;

	if (!alloc_rt_sched_group(tg, parent))
		goto err;

	spin_lock_irqsave(&task_group_lock, flags);
	for_each_possible_cpu(i) {
		register_fair_sched_group(tg, i);
		register_rt_sched_group(tg, i);
	}
	list_add_rcu(&tg->list, &task_groups);

	WARN_ON(!parent); /* root should already exist */

	tg->parent = parent;
	INIT_LIST_HEAD(&tg->children);
	list_add_rcu(&tg->siblings, &parent->children);
	spin_unlock_irqrestore(&task_group_lock, flags);

	return tg;

err:
	free_sched_group(tg);
	return ERR_PTR(-ENOMEM);
}

/* rcu callback to free various structures associated with a task group */
static void free_sched_group_rcu(struct rcu_head *rhp)
{
	/* now it should be safe to free those cfs_rqs */
	free_sched_group(container_of(rhp, struct task_group, rcu));
}

/* Destroy runqueue etc associated with a task group */
void sched_destroy_group(struct task_group *tg)
{
	unsigned long flags;
	int i;

	spin_lock_irqsave(&task_group_lock, flags);
	for_each_possible_cpu(i) {
		unregister_fair_sched_group(tg, i);
		unregister_rt_sched_group(tg, i);
	}
	list_del_rcu(&tg->list);
	list_del_rcu(&tg->siblings);
	spin_unlock_irqrestore(&task_group_lock, flags);

	/* wait for possible concurrent references to cfs_rqs complete */
	call_rcu(&tg->rcu, free_sched_group_rcu);
}

/* change task's runqueue when it moves between groups.
 *	The caller of this function should have put the task in its new group
 *	by now. This function just updates tsk->se.cfs_rq and tsk->se.parent to
 *	reflect its new group.
 */
void sched_move_task(struct task_struct *tsk)
{
	int on_rq, running;
	unsigned long flags;
	struct rq *rq;

	rq = task_rq_lock(tsk, &flags);

	update_rq_clock(rq);

	running = task_current(rq, tsk);
	on_rq = tsk->se.on_rq;

	if (on_rq)
		dequeue_task(rq, tsk, 0);
	if (unlikely(running))
		tsk->sched_class->put_prev_task(rq, tsk);

	set_task_rq(tsk, task_cpu(tsk));

#ifdef CONFIG_FAIR_GROUP_SCHED
	if (tsk->sched_class->moved_group)
		tsk->sched_class->moved_group(tsk);
#endif

	if (unlikely(running))
		tsk->sched_class->set_curr_task(rq);
	if (on_rq)
		enqueue_task(rq, tsk, 0);

	task_rq_unlock(rq, &flags);
}
#endif /* CONFIG_GROUP_SCHED */

#ifdef CONFIG_FAIR_GROUP_SCHED
static void __set_se_shares(struct sched_entity *se, unsigned long shares)
{
	struct cfs_rq *cfs_rq = se->cfs_rq;
	int on_rq;

	on_rq = se->on_rq;
	if (on_rq)
		dequeue_entity(cfs_rq, se, 0);

	se->load.weight = shares;
	se->load.inv_weight = 0;

	if (on_rq)
		enqueue_entity(cfs_rq, se, 0);
}

static void set_se_shares(struct sched_entity *se, unsigned long shares)
{
	struct cfs_rq *cfs_rq = se->cfs_rq;
	struct rq *rq = cfs_rq->rq;
	unsigned long flags;

	spin_lock_irqsave(&rq->lock, flags);
	__set_se_shares(se, shares);
	spin_unlock_irqrestore(&rq->lock, flags);
}

static DEFINE_MUTEX(shares_mutex);

int sched_group_set_shares(struct task_group *tg, unsigned long shares)
{
	int i;
	unsigned long flags;

	/*
	 * We can't change the weight of the root cgroup.
	 */
	if (!tg->se[0])
		return -EINVAL;

	if (shares < MIN_SHARES)
		shares = MIN_SHARES;
	else if (shares > MAX_SHARES)
		shares = MAX_SHARES;

	mutex_lock(&shares_mutex);
	if (tg->shares == shares)
		goto done;

	spin_lock_irqsave(&task_group_lock, flags);
	for_each_possible_cpu(i)
		unregister_fair_sched_group(tg, i);
	list_del_rcu(&tg->siblings);
	spin_unlock_irqrestore(&task_group_lock, flags);

	/* wait for any ongoing reference to this group to finish */
	synchronize_sched();

	/*
	 * Now we are free to modify the group's share on each cpu
	 * w/o tripping rebalance_share or load_balance_fair.
	 */
	tg->shares = shares;
	for_each_possible_cpu(i) {
		/*
		 * force a rebalance
		 */
		cfs_rq_set_shares(tg->cfs_rq[i], 0);
		set_se_shares(tg->se[i], shares);
	}

	/*
	 * Enable load balance activity on this group, by inserting it back on
	 * each cpu's rq->leaf_cfs_rq_list.
	 */
	spin_lock_irqsave(&task_group_lock, flags);
	for_each_possible_cpu(i)
		register_fair_sched_group(tg, i);
	list_add_rcu(&tg->siblings, &tg->parent->children);
	spin_unlock_irqrestore(&task_group_lock, flags);
done:
	mutex_unlock(&shares_mutex);
	return 0;
}

unsigned long sched_group_shares(struct task_group *tg)
{
	return tg->shares;
}
#endif

#ifdef CONFIG_RT_GROUP_SCHED
/*
 * Ensure that the real time constraints are schedulable.
 */
static DEFINE_MUTEX(rt_constraints_mutex);

static unsigned long to_ratio(u64 period, u64 runtime)
{
	if (runtime == RUNTIME_INF)
		return 1ULL << 20;

	return div64_u64(runtime << 20, period);
}

/* Must be called with tasklist_lock held */
static inline int tg_has_rt_tasks(struct task_group *tg)
{
	struct task_struct *g, *p;

	do_each_thread(g, p) {
		if (rt_task(p) && rt_rq_of_se(&p->rt)->tg == tg)
			return 1;
	} while_each_thread(g, p);

	return 0;
}

struct rt_schedulable_data {
	struct task_group *tg;
	u64 rt_period;
	u64 rt_runtime;
};

static int tg_schedulable(struct task_group *tg, void *data)
{
	struct rt_schedulable_data *d = data;
	struct task_group *child;
	unsigned long total, sum = 0;
	u64 period, runtime;

	period = ktime_to_ns(tg->rt_bandwidth.rt_period);
	runtime = tg->rt_bandwidth.rt_runtime;

	if (tg == d->tg) {
		period = d->rt_period;
		runtime = d->rt_runtime;
	}

	/*
	 * Cannot have more runtime than the period.
	 */
	if (runtime > period && runtime != RUNTIME_INF)
		return -EINVAL;

	/*
	 * Ensure we don't starve existing RT tasks.
	 */
	if (rt_bandwidth_enabled() && !runtime && tg_has_rt_tasks(tg))
		return -EBUSY;

	total = to_ratio(period, runtime);

	/*
	 * Nobody can have more than the global setting allows.
	 */
	if (total > to_ratio(global_rt_period(), global_rt_runtime()))
		return -EINVAL;

	/*
	 * The sum of our children's runtime should not exceed our own.
	 */
	list_for_each_entry_rcu(child, &tg->children, siblings) {
		period = ktime_to_ns(child->rt_bandwidth.rt_period);
		runtime = child->rt_bandwidth.rt_runtime;

		if (child == d->tg) {
			period = d->rt_period;
			runtime = d->rt_runtime;
		}

		sum += to_ratio(period, runtime);
	}

	if (sum > total)
		return -EINVAL;

	return 0;
}

static int __rt_schedulable(struct task_group *tg, u64 period, u64 runtime)
{
	struct rt_schedulable_data data = {
		.tg = tg,
		.rt_period = period,
		.rt_runtime = runtime,
	};

	return walk_tg_tree(tg_schedulable, tg_nop, &data);
}

static int tg_set_bandwidth(struct task_group *tg,
		u64 rt_period, u64 rt_runtime)
{
	int i, err = 0;

	mutex_lock(&rt_constraints_mutex);
	read_lock(&tasklist_lock);
	err = __rt_schedulable(tg, rt_period, rt_runtime);
	if (err)
		goto unlock;

	spin_lock_irq(&tg->rt_bandwidth.rt_runtime_lock);
	tg->rt_bandwidth.rt_period = ns_to_ktime(rt_period);
	tg->rt_bandwidth.rt_runtime = rt_runtime;

	for_each_possible_cpu(i) {
		struct rt_rq *rt_rq = tg->rt_rq[i];

		spin_lock(&rt_rq->rt_runtime_lock);
		rt_rq->rt_runtime = rt_runtime;
		spin_unlock(&rt_rq->rt_runtime_lock);
	}
	spin_unlock_irq(&tg->rt_bandwidth.rt_runtime_lock);
 unlock:
	read_unlock(&tasklist_lock);
	mutex_unlock(&rt_constraints_mutex);

	return err;
}

int sched_group_set_rt_runtime(struct task_group *tg, long rt_runtime_us)
{
	u64 rt_runtime, rt_period;

	rt_period = ktime_to_ns(tg->rt_bandwidth.rt_period);
	rt_runtime = (u64)rt_runtime_us * NSEC_PER_USEC;
	if (rt_runtime_us < 0)
		rt_runtime = RUNTIME_INF;

	return tg_set_bandwidth(tg, rt_period, rt_runtime);
}

long sched_group_rt_runtime(struct task_group *tg)
{
	u64 rt_runtime_us;

	if (tg->rt_bandwidth.rt_runtime == RUNTIME_INF)
		return -1;

	rt_runtime_us = tg->rt_bandwidth.rt_runtime;
	do_div(rt_runtime_us, NSEC_PER_USEC);
	return rt_runtime_us;
}

int sched_group_set_rt_period(struct task_group *tg, long rt_period_us)
{
	u64 rt_runtime, rt_period;

	rt_period = (u64)rt_period_us * NSEC_PER_USEC;
	rt_runtime = tg->rt_bandwidth.rt_runtime;

	if (rt_period == 0)
		return -EINVAL;

	return tg_set_bandwidth(tg, rt_period, rt_runtime);
}

long sched_group_rt_period(struct task_group *tg)
{
	u64 rt_period_us;

	rt_period_us = ktime_to_ns(tg->rt_bandwidth.rt_period);
	do_div(rt_period_us, NSEC_PER_USEC);
	return rt_period_us;
}

static int sched_rt_global_constraints(void)
{
	u64 runtime, period;
	int ret = 0;

	if (sysctl_sched_rt_period <= 0)
		return -EINVAL;

	runtime = global_rt_runtime();
	period = global_rt_period();

	/*
	 * Sanity check on the sysctl variables.
	 */
	if (runtime > period && runtime != RUNTIME_INF)
		return -EINVAL;

	mutex_lock(&rt_constraints_mutex);
	read_lock(&tasklist_lock);
	ret = __rt_schedulable(NULL, 0, 0);
	read_unlock(&tasklist_lock);
	mutex_unlock(&rt_constraints_mutex);

	return ret;
}
#else /* !CONFIG_RT_GROUP_SCHED */
static int sched_rt_global_constraints(void)
{
	unsigned long flags;
	int i;

	if (sysctl_sched_rt_period <= 0)
		return -EINVAL;

	spin_lock_irqsave(&def_rt_bandwidth.rt_runtime_lock, flags);
	for_each_possible_cpu(i) {
		struct rt_rq *rt_rq = &cpu_rq(i)->rt;

		spin_lock(&rt_rq->rt_runtime_lock);
		rt_rq->rt_runtime = global_rt_runtime();
		spin_unlock(&rt_rq->rt_runtime_lock);
	}
	spin_unlock_irqrestore(&def_rt_bandwidth.rt_runtime_lock, flags);

	return 0;
}
#endif /* CONFIG_RT_GROUP_SCHED */

int sched_rt_handler(struct ctl_table *table, int write,
		struct file *filp, void __user *buffer, size_t *lenp,
		loff_t *ppos)
{
	int ret;
	int old_period, old_runtime;
	static DEFINE_MUTEX(mutex);

	mutex_lock(&mutex);
	old_period = sysctl_sched_rt_period;
	old_runtime = sysctl_sched_rt_runtime;

	ret = proc_dointvec(table, write, filp, buffer, lenp, ppos);

	if (!ret && write) {
		ret = sched_rt_global_constraints();
		if (ret) {
			sysctl_sched_rt_period = old_period;
			sysctl_sched_rt_runtime = old_runtime;
		} else {
			def_rt_bandwidth.rt_runtime = global_rt_runtime();
			def_rt_bandwidth.rt_period =
				ns_to_ktime(global_rt_period());
		}
	}
	mutex_unlock(&mutex);

	return ret;
}

#ifdef CONFIG_CGROUP_SCHED

/* return corresponding task_group object of a cgroup */
static inline struct task_group *cgroup_tg(struct cgroup *cgrp)
{
	return container_of(cgroup_subsys_state(cgrp, cpu_cgroup_subsys_id),
			    struct task_group, css);
}

static struct cgroup_subsys_state *
cpu_cgroup_create(struct cgroup_subsys *ss, struct cgroup *cgrp)
{
	struct task_group *tg, *parent;

	if (!cgrp->parent) {
		/* This is early initialization for the top cgroup */
		return &init_task_group.css;
	}

	parent = cgroup_tg(cgrp->parent);
	tg = sched_create_group(parent);
	if (IS_ERR(tg))
		return ERR_PTR(-ENOMEM);

	return &tg->css;
}

static void
cpu_cgroup_destroy(struct cgroup_subsys *ss, struct cgroup *cgrp)
{
	struct task_group *tg = cgroup_tg(cgrp);

	sched_destroy_group(tg);
}

static int
cpu_cgroup_can_attach(struct cgroup_subsys *ss, struct cgroup *cgrp,
		      struct task_struct *tsk)
{
#ifdef CONFIG_RT_GROUP_SCHED
	/* Don't accept realtime tasks when there is no way for them to run */
	if (rt_task(tsk) && cgroup_tg(cgrp)->rt_bandwidth.rt_runtime == 0)
		return -EINVAL;
#else
	/* We don't support RT-tasks being in separate groups */
	if (tsk->sched_class != &fair_sched_class)
		return -EINVAL;
#endif

	return 0;
}

static void
cpu_cgroup_attach(struct cgroup_subsys *ss, struct cgroup *cgrp,
			struct cgroup *old_cont, struct task_struct *tsk)
{
	sched_move_task(tsk);
}

#ifdef CONFIG_FAIR_GROUP_SCHED
static int cpu_shares_write_u64(struct cgroup *cgrp, struct cftype *cftype,
				u64 shareval)
{
	return sched_group_set_shares(cgroup_tg(cgrp), shareval);
}

static u64 cpu_shares_read_u64(struct cgroup *cgrp, struct cftype *cft)
{
	struct task_group *tg = cgroup_tg(cgrp);

	return (u64) tg->shares;
}
#endif /* CONFIG_FAIR_GROUP_SCHED */

#ifdef CONFIG_RT_GROUP_SCHED
static int cpu_rt_runtime_write(struct cgroup *cgrp, struct cftype *cft,
				s64 val)
{
	return sched_group_set_rt_runtime(cgroup_tg(cgrp), val);
}

static s64 cpu_rt_runtime_read(struct cgroup *cgrp, struct cftype *cft)
{
	return sched_group_rt_runtime(cgroup_tg(cgrp));
}

static int cpu_rt_period_write_uint(struct cgroup *cgrp, struct cftype *cftype,
		u64 rt_period_us)
{
	return sched_group_set_rt_period(cgroup_tg(cgrp), rt_period_us);
}

static u64 cpu_rt_period_read_uint(struct cgroup *cgrp, struct cftype *cft)
{
	return sched_group_rt_period(cgroup_tg(cgrp));
}
#endif /* CONFIG_RT_GROUP_SCHED */

static struct cftype cpu_files[] = {
#ifdef CONFIG_FAIR_GROUP_SCHED
	{
		.name = "shares",
		.read_u64 = cpu_shares_read_u64,
		.write_u64 = cpu_shares_write_u64,
	},
#endif
#ifdef CONFIG_RT_GROUP_SCHED
	{
		.name = "rt_runtime_us",
		.read_s64 = cpu_rt_runtime_read,
		.write_s64 = cpu_rt_runtime_write,
	},
	{
		.name = "rt_period_us",
		.read_u64 = cpu_rt_period_read_uint,
		.write_u64 = cpu_rt_period_write_uint,
	},
#endif
};

static int cpu_cgroup_populate(struct cgroup_subsys *ss, struct cgroup *cont)
{
	return cgroup_add_files(cont, ss, cpu_files, ARRAY_SIZE(cpu_files));
}

struct cgroup_subsys cpu_cgroup_subsys = {
	.name		= "cpu",
	.create		= cpu_cgroup_create,
	.destroy	= cpu_cgroup_destroy,
	.can_attach	= cpu_cgroup_can_attach,
	.attach		= cpu_cgroup_attach,
	.populate	= cpu_cgroup_populate,
	.subsys_id	= cpu_cgroup_subsys_id,
	.early_init	= 1,
};

#endif	/* CONFIG_CGROUP_SCHED */

#ifdef CONFIG_CGROUP_CPUACCT

/*
 * CPU accounting code for task groups.
 *
 * Based on the work by Paul Menage (menage@google.com) and Balbir Singh
 * (balbir@in.ibm.com).
 */

/* track cpu usage of a group of tasks and its child groups */
struct cpuacct {
	struct cgroup_subsys_state css;
	/* cpuusage holds pointer to a u64-type object on every cpu */
	u64 *cpuusage;
	struct cpuacct *parent;
};

struct cgroup_subsys cpuacct_subsys;

/* return cpu accounting group corresponding to this container */
static inline struct cpuacct *cgroup_ca(struct cgroup *cgrp)
{
	return container_of(cgroup_subsys_state(cgrp, cpuacct_subsys_id),
			    struct cpuacct, css);
}

/* return cpu accounting group to which this task belongs */
static inline struct cpuacct *task_ca(struct task_struct *tsk)
{
	return container_of(task_subsys_state(tsk, cpuacct_subsys_id),
			    struct cpuacct, css);
}

/* create a new cpu accounting group */
static struct cgroup_subsys_state *cpuacct_create(
	struct cgroup_subsys *ss, struct cgroup *cgrp)
{
	struct cpuacct *ca = kzalloc(sizeof(*ca), GFP_KERNEL);

	if (!ca)
		return ERR_PTR(-ENOMEM);

	ca->cpuusage = alloc_percpu(u64);
	if (!ca->cpuusage) {
		kfree(ca);
		return ERR_PTR(-ENOMEM);
	}

	if (cgrp->parent)
		ca->parent = cgroup_ca(cgrp->parent);

	return &ca->css;
}

/* destroy an existing cpu accounting group */
static void
cpuacct_destroy(struct cgroup_subsys *ss, struct cgroup *cgrp)
{
	struct cpuacct *ca = cgroup_ca(cgrp);

	free_percpu(ca->cpuusage);
	kfree(ca);
}

/* return total cpu usage (in nanoseconds) of a group */
static u64 cpuusage_read(struct cgroup *cgrp, struct cftype *cft)
{
	struct cpuacct *ca = cgroup_ca(cgrp);
	u64 totalcpuusage = 0;
	int i;

	for_each_possible_cpu(i) {
		u64 *cpuusage = percpu_ptr(ca->cpuusage, i);

		/*
		 * Take rq->lock to make 64-bit addition safe on 32-bit
		 * platforms.
		 */
		spin_lock_irq(&cpu_rq(i)->lock);
		totalcpuusage += *cpuusage;
		spin_unlock_irq(&cpu_rq(i)->lock);
	}

	return totalcpuusage;
}

static int cpuusage_write(struct cgroup *cgrp, struct cftype *cftype,
								u64 reset)
{
	struct cpuacct *ca = cgroup_ca(cgrp);
	int err = 0;
	int i;

	if (reset) {
		err = -EINVAL;
		goto out;
	}

	for_each_possible_cpu(i) {
		u64 *cpuusage = percpu_ptr(ca->cpuusage, i);

		spin_lock_irq(&cpu_rq(i)->lock);
		*cpuusage = 0;
		spin_unlock_irq(&cpu_rq(i)->lock);
	}
out:
	return err;
}

static struct cftype files[] = {
	{
		.name = "usage",
		.read_u64 = cpuusage_read,
		.write_u64 = cpuusage_write,
	},
};

static int cpuacct_populate(struct cgroup_subsys *ss, struct cgroup *cgrp)
{
	return cgroup_add_files(cgrp, ss, files, ARRAY_SIZE(files));
}

/*
 * charge this task's execution time to its accounting group.
 *
 * called with rq->lock held.
 */
static void cpuacct_charge(struct task_struct *tsk, u64 cputime)
{
	struct cpuacct *ca;
	int cpu;

	if (!cpuacct_subsys.active)
		return;

	cpu = task_cpu(tsk);
	ca = task_ca(tsk);

	for (; ca; ca = ca->parent) {
		u64 *cpuusage = percpu_ptr(ca->cpuusage, cpu);
		*cpuusage += cputime;
	}
}

struct cgroup_subsys cpuacct_subsys = {
	.name = "cpuacct",
	.create = cpuacct_create,
	.destroy = cpuacct_destroy,
	.populate = cpuacct_populate,
	.subsys_id = cpuacct_subsys_id,
};
#endif	/* CONFIG_CGROUP_CPUACCT */<|MERGE_RESOLUTION|>--- conflicted
+++ resolved
@@ -6643,13 +6643,8 @@
 	struct sched_group *group = sd->groups;
 	char str[256];
 
-<<<<<<< HEAD
-	cpulist_scnprintf(str, sizeof(str), &sd->span);
-	cpus_clear(*groupmask);
-=======
-	cpulist_scnprintf(str, sizeof(str), *sched_domain_span(sd));
+	cpulist_scnprintf(str, sizeof(str), sched_domain_span(sd));
 	cpumask_clear(groupmask);
->>>>>>> 8299608f
 
 	printk(KERN_DEBUG "%*s domain %d: ", level, "", level);
 
@@ -6701,11 +6696,7 @@
 
 		cpumask_or(groupmask, groupmask, sched_group_cpus(group));
 
-<<<<<<< HEAD
-		cpulist_scnprintf(str, sizeof(str), &group->cpumask);
-=======
-		cpulist_scnprintf(str, sizeof(str), *sched_group_cpus(group));
->>>>>>> 8299608f
+		cpulist_scnprintf(str, sizeof(str), sched_group_cpus(group));
 		printk(KERN_CONT " %s", str);
 
 		group = group->next;
@@ -6947,7 +6938,7 @@
 /* Setup the mask of cpus configured for isolated domains */
 static int __init isolated_cpu_setup(char *str)
 {
-	cpulist_parse(str, *cpu_isolated_map);
+	cpulist_parse(str, cpu_isolated_map);
 	return 1;
 }
 
